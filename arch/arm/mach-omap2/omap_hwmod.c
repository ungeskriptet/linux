/*
 * omap_hwmod implementation for OMAP2/3/4
 *
 * Copyright (C) 2009-2011 Nokia Corporation
 * Copyright (C) 2011-2012 Texas Instruments, Inc.
 *
 * Paul Walmsley, Benoît Cousson, Kevin Hilman
 *
 * Created in collaboration with (alphabetical order): Thara Gopinath,
 * Tony Lindgren, Rajendra Nayak, Vikram Pandita, Sakari Poussa, Anand
 * Sawant, Santosh Shilimkar, Richard Woodruff
 *
 * This program is free software; you can redistribute it and/or modify
 * it under the terms of the GNU General Public License version 2 as
 * published by the Free Software Foundation.
 *
 * Introduction
 * ------------
 * One way to view an OMAP SoC is as a collection of largely unrelated
 * IP blocks connected by interconnects.  The IP blocks include
 * devices such as ARM processors, audio serial interfaces, UARTs,
 * etc.  Some of these devices, like the DSP, are created by TI;
 * others, like the SGX, largely originate from external vendors.  In
 * TI's documentation, on-chip devices are referred to as "OMAP
 * modules."  Some of these IP blocks are identical across several
 * OMAP versions.  Others are revised frequently.
 *
 * These OMAP modules are tied together by various interconnects.
 * Most of the address and data flow between modules is via OCP-based
 * interconnects such as the L3 and L4 buses; but there are other
 * interconnects that distribute the hardware clock tree, handle idle
 * and reset signaling, supply power, and connect the modules to
 * various pads or balls on the OMAP package.
 *
 * OMAP hwmod provides a consistent way to describe the on-chip
 * hardware blocks and their integration into the rest of the chip.
 * This description can be automatically generated from the TI
 * hardware database.  OMAP hwmod provides a standard, consistent API
 * to reset, enable, idle, and disable these hardware blocks.  And
 * hwmod provides a way for other core code, such as the Linux device
 * code or the OMAP power management and address space mapping code,
 * to query the hardware database.
 *
 * Using hwmod
 * -----------
 * Drivers won't call hwmod functions directly.  That is done by the
 * omap_device code, and in rare occasions, by custom integration code
 * in arch/arm/ *omap*.  The omap_device code includes functions to
 * build a struct platform_device using omap_hwmod data, and that is
 * currently how hwmod data is communicated to drivers and to the
 * Linux driver model.  Most drivers will call omap_hwmod functions only
 * indirectly, via pm_runtime*() functions.
 *
 * From a layering perspective, here is where the OMAP hwmod code
 * fits into the kernel software stack:
 *
 *            +-------------------------------+
 *            |      Device driver code       |
 *            |      (e.g., drivers/)         |
 *            +-------------------------------+
 *            |      Linux driver model       |
 *            |     (platform_device /        |
 *            |  platform_driver data/code)   |
 *            +-------------------------------+
 *            | OMAP core-driver integration  |
 *            |(arch/arm/mach-omap2/devices.c)|
 *            +-------------------------------+
 *            |      omap_device code         |
 *            | (../plat-omap/omap_device.c)  |
 *            +-------------------------------+
 *   ---->    |    omap_hwmod code/data       |    <-----
 *            | (../mach-omap2/omap_hwmod*)   |
 *            +-------------------------------+
 *            | OMAP clock/PRCM/register fns  |
 *            | ({read,write}l_relaxed, clk*) |
 *            +-------------------------------+
 *
 * Device drivers should not contain any OMAP-specific code or data in
 * them.  They should only contain code to operate the IP block that
 * the driver is responsible for.  This is because these IP blocks can
 * also appear in other SoCs, either from TI (such as DaVinci) or from
 * other manufacturers; and drivers should be reusable across other
 * platforms.
 *
 * The OMAP hwmod code also will attempt to reset and idle all on-chip
 * devices upon boot.  The goal here is for the kernel to be
 * completely self-reliant and independent from bootloaders.  This is
 * to ensure a repeatable configuration, both to ensure consistent
 * runtime behavior, and to make it easier for others to reproduce
 * bugs.
 *
 * OMAP module activity states
 * ---------------------------
 * The hwmod code considers modules to be in one of several activity
 * states.  IP blocks start out in an UNKNOWN state, then once they
 * are registered via the hwmod code, proceed to the REGISTERED state.
 * Once their clock names are resolved to clock pointers, the module
 * enters the CLKS_INITED state; and finally, once the module has been
 * reset and the integration registers programmed, the INITIALIZED state
 * is entered.  The hwmod code will then place the module into either
 * the IDLE state to save power, or in the case of a critical system
 * module, the ENABLED state.
 *
 * OMAP core integration code can then call omap_hwmod*() functions
 * directly to move the module between the IDLE, ENABLED, and DISABLED
 * states, as needed.  This is done during both the PM idle loop, and
 * in the OMAP core integration code's implementation of the PM runtime
 * functions.
 *
 * References
 * ----------
 * This is a partial list.
 * - OMAP2420 Multimedia Processor Silicon Revision 2.1.1, 2.2 (SWPU064)
 * - OMAP2430 Multimedia Device POP Silicon Revision 2.1 (SWPU090)
 * - OMAP34xx Multimedia Device Silicon Revision 3.1 (SWPU108)
 * - OMAP4430 Multimedia Device Silicon Revision 1.0 (SWPU140)
 * - Open Core Protocol Specification 2.2
 *
 * To do:
 * - handle IO mapping
 * - bus throughput & module latency measurement code
 *
 * XXX add tests at the beginning of each function to ensure the hwmod is
 * in the appropriate state
 * XXX error return values should be checked to ensure that they are
 * appropriate
 */
#undef DEBUG

#include <linux/kernel.h>
#include <linux/errno.h>
#include <linux/io.h>
#include <linux/clk.h>
#include <linux/clk-provider.h>
#include <linux/delay.h>
#include <linux/err.h>
#include <linux/list.h>
#include <linux/mutex.h>
#include <linux/spinlock.h>
#include <linux/slab.h>
#include <linux/cpu.h>
#include <linux/of.h>
#include <linux/of_address.h>
#include <linux/bootmem.h>

#include <linux/platform_data/ti-sysc.h>

#include <dt-bindings/bus/ti-sysc.h>

#include <asm/system_misc.h>

#include "clock.h"
#include "omap_hwmod.h"

#include "soc.h"
#include "common.h"
#include "clockdomain.h"
#include "powerdomain.h"
#include "cm2xxx.h"
#include "cm3xxx.h"
#include "cm33xx.h"
#include "prm.h"
#include "prm3xxx.h"
#include "prm44xx.h"
#include "prm33xx.h"
#include "prminst44xx.h"
#include "pm.h"

/* Name of the OMAP hwmod for the MPU */
#define MPU_INITIATOR_NAME		"mpu"

/*
 * Number of struct omap_hwmod_link records per struct
 * omap_hwmod_ocp_if record (master->slave and slave->master)
 */
#define LINKS_PER_OCP_IF		2

/*
 * Address offset (in bytes) between the reset control and the reset
 * status registers: 4 bytes on OMAP4
 */
#define OMAP4_RST_CTRL_ST_OFFSET	4

/*
 * Maximum length for module clock handle names
 */
#define MOD_CLK_MAX_NAME_LEN		32

/**
 * struct clkctrl_provider - clkctrl provider mapping data
 * @num_addrs: number of base address ranges for the provider
 * @addr: base address(es) for the provider
 * @size: size(s) of the provider address space(s)
 * @node: device node associated with the provider
 * @link: list link
 */
struct clkctrl_provider {
	int			num_addrs;
	u32			*addr;
	u32			*size;
	struct device_node	*node;
	struct list_head	link;
};

static LIST_HEAD(clkctrl_providers);

/**
 * struct omap_hwmod_soc_ops - fn ptrs for some SoC-specific operations
 * @enable_module: function to enable a module (via MODULEMODE)
 * @disable_module: function to disable a module (via MODULEMODE)
 *
 * XXX Eventually this functionality will be hidden inside the PRM/CM
 * device drivers.  Until then, this should avoid huge blocks of cpu_is_*()
 * conditionals in this code.
 */
struct omap_hwmod_soc_ops {
	void (*enable_module)(struct omap_hwmod *oh);
	int (*disable_module)(struct omap_hwmod *oh);
	int (*wait_target_ready)(struct omap_hwmod *oh);
	int (*assert_hardreset)(struct omap_hwmod *oh,
				struct omap_hwmod_rst_info *ohri);
	int (*deassert_hardreset)(struct omap_hwmod *oh,
				  struct omap_hwmod_rst_info *ohri);
	int (*is_hardreset_asserted)(struct omap_hwmod *oh,
				     struct omap_hwmod_rst_info *ohri);
	int (*init_clkdm)(struct omap_hwmod *oh);
	void (*update_context_lost)(struct omap_hwmod *oh);
	int (*get_context_lost)(struct omap_hwmod *oh);
	int (*disable_direct_prcm)(struct omap_hwmod *oh);
	u32 (*xlate_clkctrl)(struct omap_hwmod *oh);
};

/* soc_ops: adapts the omap_hwmod code to the currently-booted SoC */
static struct omap_hwmod_soc_ops soc_ops;

/* omap_hwmod_list contains all registered struct omap_hwmods */
static LIST_HEAD(omap_hwmod_list);

/* mpu_oh: used to add/remove MPU initiator from sleepdep list */
static struct omap_hwmod *mpu_oh;

/* inited: set to true once the hwmod code is initialized */
static bool inited;

/* Private functions */

/**
 * _update_sysc_cache - return the module OCP_SYSCONFIG register, keep copy
 * @oh: struct omap_hwmod *
 *
 * Load the current value of the hwmod OCP_SYSCONFIG register into the
 * struct omap_hwmod for later use.  Returns -EINVAL if the hwmod has no
 * OCP_SYSCONFIG register or 0 upon success.
 */
static int _update_sysc_cache(struct omap_hwmod *oh)
{
	if (!oh->class->sysc) {
		WARN(1, "omap_hwmod: %s: cannot read OCP_SYSCONFIG: not defined on hwmod's class\n", oh->name);
		return -EINVAL;
	}

	/* XXX ensure module interface clock is up */

	oh->_sysc_cache = omap_hwmod_read(oh, oh->class->sysc->sysc_offs);

	if (!(oh->class->sysc->sysc_flags & SYSC_NO_CACHE))
		oh->_int_flags |= _HWMOD_SYSCONFIG_LOADED;

	return 0;
}

/**
 * _write_sysconfig - write a value to the module's OCP_SYSCONFIG register
 * @v: OCP_SYSCONFIG value to write
 * @oh: struct omap_hwmod *
 *
 * Write @v into the module class' OCP_SYSCONFIG register, if it has
 * one.  No return value.
 */
static void _write_sysconfig(u32 v, struct omap_hwmod *oh)
{
	if (!oh->class->sysc) {
		WARN(1, "omap_hwmod: %s: cannot write OCP_SYSCONFIG: not defined on hwmod's class\n", oh->name);
		return;
	}

	/* XXX ensure module interface clock is up */

	/* Module might have lost context, always update cache and register */
	oh->_sysc_cache = v;

	/*
	 * Some IP blocks (such as RTC) require unlocking of IP before
	 * accessing its registers. If a function pointer is present
	 * to unlock, then call it before accessing sysconfig and
	 * call lock after writing sysconfig.
	 */
	if (oh->class->unlock)
		oh->class->unlock(oh);

	omap_hwmod_write(v, oh, oh->class->sysc->sysc_offs);

	if (oh->class->lock)
		oh->class->lock(oh);
}

/**
 * _set_master_standbymode: set the OCP_SYSCONFIG MIDLEMODE field in @v
 * @oh: struct omap_hwmod *
 * @standbymode: MIDLEMODE field bits
 * @v: pointer to register contents to modify
 *
 * Update the master standby mode bits in @v to be @standbymode for
 * the @oh hwmod.  Does not write to the hardware.  Returns -EINVAL
 * upon error or 0 upon success.
 */
static int _set_master_standbymode(struct omap_hwmod *oh, u8 standbymode,
				   u32 *v)
{
	u32 mstandby_mask;
	u8 mstandby_shift;

	if (!oh->class->sysc ||
	    !(oh->class->sysc->sysc_flags & SYSC_HAS_MIDLEMODE))
		return -EINVAL;

	if (!oh->class->sysc->sysc_fields) {
		WARN(1, "omap_hwmod: %s: offset struct for sysconfig not provided in class\n", oh->name);
		return -EINVAL;
	}

	mstandby_shift = oh->class->sysc->sysc_fields->midle_shift;
	mstandby_mask = (0x3 << mstandby_shift);

	*v &= ~mstandby_mask;
	*v |= __ffs(standbymode) << mstandby_shift;

	return 0;
}

/**
 * _set_slave_idlemode: set the OCP_SYSCONFIG SIDLEMODE field in @v
 * @oh: struct omap_hwmod *
 * @idlemode: SIDLEMODE field bits
 * @v: pointer to register contents to modify
 *
 * Update the slave idle mode bits in @v to be @idlemode for the @oh
 * hwmod.  Does not write to the hardware.  Returns -EINVAL upon error
 * or 0 upon success.
 */
static int _set_slave_idlemode(struct omap_hwmod *oh, u8 idlemode, u32 *v)
{
	u32 sidle_mask;
	u8 sidle_shift;

	if (!oh->class->sysc ||
	    !(oh->class->sysc->sysc_flags & SYSC_HAS_SIDLEMODE))
		return -EINVAL;

	if (!oh->class->sysc->sysc_fields) {
		WARN(1, "omap_hwmod: %s: offset struct for sysconfig not provided in class\n", oh->name);
		return -EINVAL;
	}

	sidle_shift = oh->class->sysc->sysc_fields->sidle_shift;
	sidle_mask = (0x3 << sidle_shift);

	*v &= ~sidle_mask;
	*v |= __ffs(idlemode) << sidle_shift;

	return 0;
}

/**
 * _set_clockactivity: set OCP_SYSCONFIG.CLOCKACTIVITY bits in @v
 * @oh: struct omap_hwmod *
 * @clockact: CLOCKACTIVITY field bits
 * @v: pointer to register contents to modify
 *
 * Update the clockactivity mode bits in @v to be @clockact for the
 * @oh hwmod.  Used for additional powersaving on some modules.  Does
 * not write to the hardware.  Returns -EINVAL upon error or 0 upon
 * success.
 */
static int _set_clockactivity(struct omap_hwmod *oh, u8 clockact, u32 *v)
{
	u32 clkact_mask;
	u8  clkact_shift;

	if (!oh->class->sysc ||
	    !(oh->class->sysc->sysc_flags & SYSC_HAS_CLOCKACTIVITY))
		return -EINVAL;

	if (!oh->class->sysc->sysc_fields) {
		WARN(1, "omap_hwmod: %s: offset struct for sysconfig not provided in class\n", oh->name);
		return -EINVAL;
	}

	clkact_shift = oh->class->sysc->sysc_fields->clkact_shift;
	clkact_mask = (0x3 << clkact_shift);

	*v &= ~clkact_mask;
	*v |= clockact << clkact_shift;

	return 0;
}

/**
 * _set_softreset: set OCP_SYSCONFIG.SOFTRESET bit in @v
 * @oh: struct omap_hwmod *
 * @v: pointer to register contents to modify
 *
 * Set the SOFTRESET bit in @v for hwmod @oh.  Returns -EINVAL upon
 * error or 0 upon success.
 */
static int _set_softreset(struct omap_hwmod *oh, u32 *v)
{
	u32 softrst_mask;

	if (!oh->class->sysc ||
	    !(oh->class->sysc->sysc_flags & SYSC_HAS_SOFTRESET))
		return -EINVAL;

	if (!oh->class->sysc->sysc_fields) {
		WARN(1, "omap_hwmod: %s: offset struct for sysconfig not provided in class\n", oh->name);
		return -EINVAL;
	}

	softrst_mask = (0x1 << oh->class->sysc->sysc_fields->srst_shift);

	*v |= softrst_mask;

	return 0;
}

/**
 * _clear_softreset: clear OCP_SYSCONFIG.SOFTRESET bit in @v
 * @oh: struct omap_hwmod *
 * @v: pointer to register contents to modify
 *
 * Clear the SOFTRESET bit in @v for hwmod @oh.  Returns -EINVAL upon
 * error or 0 upon success.
 */
static int _clear_softreset(struct omap_hwmod *oh, u32 *v)
{
	u32 softrst_mask;

	if (!oh->class->sysc ||
	    !(oh->class->sysc->sysc_flags & SYSC_HAS_SOFTRESET))
		return -EINVAL;

	if (!oh->class->sysc->sysc_fields) {
		WARN(1,
		     "omap_hwmod: %s: sysc_fields absent for sysconfig class\n",
		     oh->name);
		return -EINVAL;
	}

	softrst_mask = (0x1 << oh->class->sysc->sysc_fields->srst_shift);

	*v &= ~softrst_mask;

	return 0;
}

/**
 * _wait_softreset_complete - wait for an OCP softreset to complete
 * @oh: struct omap_hwmod * to wait on
 *
 * Wait until the IP block represented by @oh reports that its OCP
 * softreset is complete.  This can be triggered by software (see
 * _ocp_softreset()) or by hardware upon returning from off-mode (one
 * example is HSMMC).  Waits for up to MAX_MODULE_SOFTRESET_WAIT
 * microseconds.  Returns the number of microseconds waited.
 */
static int _wait_softreset_complete(struct omap_hwmod *oh)
{
	struct omap_hwmod_class_sysconfig *sysc;
	u32 softrst_mask;
	int c = 0;

	sysc = oh->class->sysc;

	if (sysc->sysc_flags & SYSS_HAS_RESET_STATUS && sysc->syss_offs > 0)
		omap_test_timeout((omap_hwmod_read(oh, sysc->syss_offs)
				   & SYSS_RESETDONE_MASK),
				  MAX_MODULE_SOFTRESET_WAIT, c);
	else if (sysc->sysc_flags & SYSC_HAS_RESET_STATUS) {
		softrst_mask = (0x1 << sysc->sysc_fields->srst_shift);
		omap_test_timeout(!(omap_hwmod_read(oh, sysc->sysc_offs)
				    & softrst_mask),
				  MAX_MODULE_SOFTRESET_WAIT, c);
	}

	return c;
}

/**
 * _set_dmadisable: set OCP_SYSCONFIG.DMADISABLE bit in @v
 * @oh: struct omap_hwmod *
 *
 * The DMADISABLE bit is a semi-automatic bit present in sysconfig register
 * of some modules. When the DMA must perform read/write accesses, the
 * DMADISABLE bit is cleared by the hardware. But when the DMA must stop
 * for power management, software must set the DMADISABLE bit back to 1.
 *
 * Set the DMADISABLE bit in @v for hwmod @oh.  Returns -EINVAL upon
 * error or 0 upon success.
 */
static int _set_dmadisable(struct omap_hwmod *oh)
{
	u32 v;
	u32 dmadisable_mask;

	if (!oh->class->sysc ||
	    !(oh->class->sysc->sysc_flags & SYSC_HAS_DMADISABLE))
		return -EINVAL;

	if (!oh->class->sysc->sysc_fields) {
		WARN(1, "omap_hwmod: %s: offset struct for sysconfig not provided in class\n", oh->name);
		return -EINVAL;
	}

	/* clocks must be on for this operation */
	if (oh->_state != _HWMOD_STATE_ENABLED) {
		pr_warn("omap_hwmod: %s: dma can be disabled only from enabled state\n", oh->name);
		return -EINVAL;
	}

	pr_debug("omap_hwmod: %s: setting DMADISABLE\n", oh->name);

	v = oh->_sysc_cache;
	dmadisable_mask =
		(0x1 << oh->class->sysc->sysc_fields->dmadisable_shift);
	v |= dmadisable_mask;
	_write_sysconfig(v, oh);

	return 0;
}

/**
 * _set_module_autoidle: set the OCP_SYSCONFIG AUTOIDLE field in @v
 * @oh: struct omap_hwmod *
 * @autoidle: desired AUTOIDLE bitfield value (0 or 1)
 * @v: pointer to register contents to modify
 *
 * Update the module autoidle bit in @v to be @autoidle for the @oh
 * hwmod.  The autoidle bit controls whether the module can gate
 * internal clocks automatically when it isn't doing anything; the
 * exact function of this bit varies on a per-module basis.  This
 * function does not write to the hardware.  Returns -EINVAL upon
 * error or 0 upon success.
 */
static int _set_module_autoidle(struct omap_hwmod *oh, u8 autoidle,
				u32 *v)
{
	u32 autoidle_mask;
	u8 autoidle_shift;

	if (!oh->class->sysc ||
	    !(oh->class->sysc->sysc_flags & SYSC_HAS_AUTOIDLE))
		return -EINVAL;

	if (!oh->class->sysc->sysc_fields) {
		WARN(1, "omap_hwmod: %s: offset struct for sysconfig not provided in class\n", oh->name);
		return -EINVAL;
	}

	autoidle_shift = oh->class->sysc->sysc_fields->autoidle_shift;
	autoidle_mask = (0x1 << autoidle_shift);

	*v &= ~autoidle_mask;
	*v |= autoidle << autoidle_shift;

	return 0;
}

/**
 * _enable_wakeup: set OCP_SYSCONFIG.ENAWAKEUP bit in the hardware
 * @oh: struct omap_hwmod *
 *
 * Allow the hardware module @oh to send wakeups.  Returns -EINVAL
 * upon error or 0 upon success.
 */
static int _enable_wakeup(struct omap_hwmod *oh, u32 *v)
{
	if (!oh->class->sysc ||
	    !((oh->class->sysc->sysc_flags & SYSC_HAS_ENAWAKEUP) ||
	      (oh->class->sysc->idlemodes & SIDLE_SMART_WKUP) ||
	      (oh->class->sysc->idlemodes & MSTANDBY_SMART_WKUP)))
		return -EINVAL;

	if (!oh->class->sysc->sysc_fields) {
		WARN(1, "omap_hwmod: %s: offset struct for sysconfig not provided in class\n", oh->name);
		return -EINVAL;
	}

	if (oh->class->sysc->sysc_flags & SYSC_HAS_ENAWAKEUP)
		*v |= 0x1 << oh->class->sysc->sysc_fields->enwkup_shift;

	if (oh->class->sysc->idlemodes & SIDLE_SMART_WKUP)
		_set_slave_idlemode(oh, HWMOD_IDLEMODE_SMART_WKUP, v);
	if (oh->class->sysc->idlemodes & MSTANDBY_SMART_WKUP)
		_set_master_standbymode(oh, HWMOD_IDLEMODE_SMART_WKUP, v);

	/* XXX test pwrdm_get_wken for this hwmod's subsystem */

	return 0;
}

/**
 * _disable_wakeup: clear OCP_SYSCONFIG.ENAWAKEUP bit in the hardware
 * @oh: struct omap_hwmod *
 *
 * Prevent the hardware module @oh to send wakeups.  Returns -EINVAL
 * upon error or 0 upon success.
 */
static int _disable_wakeup(struct omap_hwmod *oh, u32 *v)
{
	if (!oh->class->sysc ||
	    !((oh->class->sysc->sysc_flags & SYSC_HAS_ENAWAKEUP) ||
	      (oh->class->sysc->idlemodes & SIDLE_SMART_WKUP) ||
	      (oh->class->sysc->idlemodes & MSTANDBY_SMART_WKUP)))
		return -EINVAL;

	if (!oh->class->sysc->sysc_fields) {
		WARN(1, "omap_hwmod: %s: offset struct for sysconfig not provided in class\n", oh->name);
		return -EINVAL;
	}

	if (oh->class->sysc->sysc_flags & SYSC_HAS_ENAWAKEUP)
		*v &= ~(0x1 << oh->class->sysc->sysc_fields->enwkup_shift);

	if (oh->class->sysc->idlemodes & SIDLE_SMART_WKUP)
		_set_slave_idlemode(oh, HWMOD_IDLEMODE_SMART, v);
	if (oh->class->sysc->idlemodes & MSTANDBY_SMART_WKUP)
		_set_master_standbymode(oh, HWMOD_IDLEMODE_SMART, v);

	/* XXX test pwrdm_get_wken for this hwmod's subsystem */

	return 0;
}

static struct clockdomain *_get_clkdm(struct omap_hwmod *oh)
{
	struct clk_hw_omap *clk;

	if (oh->clkdm) {
		return oh->clkdm;
	} else if (oh->_clk) {
		if (__clk_get_flags(oh->_clk) & CLK_IS_BASIC)
			return NULL;
		clk = to_clk_hw_omap(__clk_get_hw(oh->_clk));
		return  clk->clkdm;
	}
	return NULL;
}

/**
 * _add_initiator_dep: prevent @oh from smart-idling while @init_oh is active
 * @oh: struct omap_hwmod *
 *
 * Prevent the hardware module @oh from entering idle while the
 * hardare module initiator @init_oh is active.  Useful when a module
 * will be accessed by a particular initiator (e.g., if a module will
 * be accessed by the IVA, there should be a sleepdep between the IVA
 * initiator and the module).  Only applies to modules in smart-idle
 * mode.  If the clockdomain is marked as not needing autodeps, return
 * 0 without doing anything.  Otherwise, returns -EINVAL upon error or
 * passes along clkdm_add_sleepdep() value upon success.
 */
static int _add_initiator_dep(struct omap_hwmod *oh, struct omap_hwmod *init_oh)
{
	struct clockdomain *clkdm, *init_clkdm;

	clkdm = _get_clkdm(oh);
	init_clkdm = _get_clkdm(init_oh);

	if (!clkdm || !init_clkdm)
		return -EINVAL;

	if (clkdm && clkdm->flags & CLKDM_NO_AUTODEPS)
		return 0;

	return clkdm_add_sleepdep(clkdm, init_clkdm);
}

/**
 * _del_initiator_dep: allow @oh to smart-idle even if @init_oh is active
 * @oh: struct omap_hwmod *
 *
 * Allow the hardware module @oh to enter idle while the hardare
 * module initiator @init_oh is active.  Useful when a module will not
 * be accessed by a particular initiator (e.g., if a module will not
 * be accessed by the IVA, there should be no sleepdep between the IVA
 * initiator and the module).  Only applies to modules in smart-idle
 * mode.  If the clockdomain is marked as not needing autodeps, return
 * 0 without doing anything.  Returns -EINVAL upon error or passes
 * along clkdm_del_sleepdep() value upon success.
 */
static int _del_initiator_dep(struct omap_hwmod *oh, struct omap_hwmod *init_oh)
{
	struct clockdomain *clkdm, *init_clkdm;

	clkdm = _get_clkdm(oh);
	init_clkdm = _get_clkdm(init_oh);

	if (!clkdm || !init_clkdm)
		return -EINVAL;

	if (clkdm && clkdm->flags & CLKDM_NO_AUTODEPS)
		return 0;

	return clkdm_del_sleepdep(clkdm, init_clkdm);
}

static const struct of_device_id ti_clkctrl_match_table[] __initconst = {
	{ .compatible = "ti,clkctrl" },
	{ }
};

static int __init _setup_clkctrl_provider(struct device_node *np)
{
	const __be32 *addrp;
	struct clkctrl_provider *provider;
	u64 size;
	int i;

	provider = memblock_virt_alloc(sizeof(*provider), 0);
	if (!provider)
		return -ENOMEM;

	provider->node = np;

	provider->num_addrs =
		of_property_count_elems_of_size(np, "reg", sizeof(u32)) / 2;

	provider->addr =
		memblock_virt_alloc(sizeof(void *) * provider->num_addrs, 0);
	if (!provider->addr)
		return -ENOMEM;

	provider->size =
		memblock_virt_alloc(sizeof(u32) * provider->num_addrs, 0);
	if (!provider->size)
		return -ENOMEM;

	for (i = 0; i < provider->num_addrs; i++) {
		addrp = of_get_address(np, i, &size, NULL);
		provider->addr[i] = (u32)of_translate_address(np, addrp);
		provider->size[i] = size;
		pr_debug("%s: %pOF: %x...%x\n", __func__, np, provider->addr[i],
			 provider->addr[i] + provider->size[i]);
	}

	list_add(&provider->link, &clkctrl_providers);

	return 0;
}

static int __init _init_clkctrl_providers(void)
{
	struct device_node *np;
	int ret = 0;

	for_each_matching_node(np, ti_clkctrl_match_table) {
		ret = _setup_clkctrl_provider(np);
		if (ret)
			break;
	}

	return ret;
}

static u32 _omap4_xlate_clkctrl(struct omap_hwmod *oh)
{
	if (!oh->prcm.omap4.modulemode)
		return 0;

	return omap_cm_xlate_clkctrl(oh->clkdm->prcm_partition,
				     oh->clkdm->cm_inst,
				     oh->prcm.omap4.clkctrl_offs);
}

static struct clk *_lookup_clkctrl_clk(struct omap_hwmod *oh)
{
	struct clkctrl_provider *provider;
	struct clk *clk;
	u32 addr;

	if (!soc_ops.xlate_clkctrl)
		return NULL;

	addr = soc_ops.xlate_clkctrl(oh);
	if (!addr)
		return NULL;

	pr_debug("%s: %s: addr=%x\n", __func__, oh->name, addr);

	list_for_each_entry(provider, &clkctrl_providers, link) {
		int i;

		for (i = 0; i < provider->num_addrs; i++) {
			if (provider->addr[i] <= addr &&
			    provider->addr[i] + provider->size[i] > addr) {
				struct of_phandle_args clkspec;

				clkspec.np = provider->node;
				clkspec.args_count = 2;
				clkspec.args[0] = addr - provider->addr[0];
				clkspec.args[1] = 0;

				clk = of_clk_get_from_provider(&clkspec);

				pr_debug("%s: %s got %p (offset=%x, provider=%pOF)\n",
					 __func__, oh->name, clk,
					 clkspec.args[0], provider->node);

				return clk;
			}
		}
	}

	return NULL;
}

/**
 * _init_main_clk - get a struct clk * for the the hwmod's main functional clk
 * @oh: struct omap_hwmod *
 *
 * Called from _init_clocks().  Populates the @oh _clk (main
 * functional clock pointer) if a clock matching the hwmod name is found,
 * or a main_clk is present.  Returns 0 on success or -EINVAL on error.
 */
static int _init_main_clk(struct omap_hwmod *oh)
{
	int ret = 0;
	struct clk *clk = NULL;

	clk = _lookup_clkctrl_clk(oh);

	if (!IS_ERR_OR_NULL(clk)) {
		pr_debug("%s: mapped main_clk %s for %s\n", __func__,
			 __clk_get_name(clk), oh->name);
		oh->main_clk = __clk_get_name(clk);
		oh->_clk = clk;
		soc_ops.disable_direct_prcm(oh);
	} else {
		if (!oh->main_clk)
			return 0;

		oh->_clk = clk_get(NULL, oh->main_clk);
	}

	if (IS_ERR(oh->_clk)) {
		pr_warn("omap_hwmod: %s: cannot clk_get main_clk %s\n",
			oh->name, oh->main_clk);
		return -EINVAL;
	}
	/*
	 * HACK: This needs a re-visit once clk_prepare() is implemented
	 * to do something meaningful. Today its just a no-op.
	 * If clk_prepare() is used at some point to do things like
	 * voltage scaling etc, then this would have to be moved to
	 * some point where subsystems like i2c and pmic become
	 * available.
	 */
	clk_prepare(oh->_clk);

	if (!_get_clkdm(oh))
		pr_debug("omap_hwmod: %s: missing clockdomain for %s.\n",
			   oh->name, oh->main_clk);

	return ret;
}

/**
 * _init_interface_clks - get a struct clk * for the the hwmod's interface clks
 * @oh: struct omap_hwmod *
 *
 * Called from _init_clocks().  Populates the @oh OCP slave interface
 * clock pointers.  Returns 0 on success or -EINVAL on error.
 */
static int _init_interface_clks(struct omap_hwmod *oh)
{
	struct omap_hwmod_ocp_if *os;
	struct clk *c;
	int ret = 0;

	list_for_each_entry(os, &oh->slave_ports, node) {
		if (!os->clk)
			continue;

		c = clk_get(NULL, os->clk);
		if (IS_ERR(c)) {
			pr_warn("omap_hwmod: %s: cannot clk_get interface_clk %s\n",
				oh->name, os->clk);
			ret = -EINVAL;
			continue;
		}
		os->_clk = c;
		/*
		 * HACK: This needs a re-visit once clk_prepare() is implemented
		 * to do something meaningful. Today its just a no-op.
		 * If clk_prepare() is used at some point to do things like
		 * voltage scaling etc, then this would have to be moved to
		 * some point where subsystems like i2c and pmic become
		 * available.
		 */
		clk_prepare(os->_clk);
	}

	return ret;
}

/**
 * _init_opt_clk - get a struct clk * for the the hwmod's optional clocks
 * @oh: struct omap_hwmod *
 *
 * Called from _init_clocks().  Populates the @oh omap_hwmod_opt_clk
 * clock pointers.  Returns 0 on success or -EINVAL on error.
 */
static int _init_opt_clks(struct omap_hwmod *oh)
{
	struct omap_hwmod_opt_clk *oc;
	struct clk *c;
	int i;
	int ret = 0;

	for (i = oh->opt_clks_cnt, oc = oh->opt_clks; i > 0; i--, oc++) {
		c = clk_get(NULL, oc->clk);
		if (IS_ERR(c)) {
			pr_warn("omap_hwmod: %s: cannot clk_get opt_clk %s\n",
				oh->name, oc->clk);
			ret = -EINVAL;
			continue;
		}
		oc->_clk = c;
		/*
		 * HACK: This needs a re-visit once clk_prepare() is implemented
		 * to do something meaningful. Today its just a no-op.
		 * If clk_prepare() is used at some point to do things like
		 * voltage scaling etc, then this would have to be moved to
		 * some point where subsystems like i2c and pmic become
		 * available.
		 */
		clk_prepare(oc->_clk);
	}

	return ret;
}

static void _enable_optional_clocks(struct omap_hwmod *oh)
{
	struct omap_hwmod_opt_clk *oc;
	int i;

	pr_debug("omap_hwmod: %s: enabling optional clocks\n", oh->name);

	for (i = oh->opt_clks_cnt, oc = oh->opt_clks; i > 0; i--, oc++)
		if (oc->_clk) {
			pr_debug("omap_hwmod: enable %s:%s\n", oc->role,
				 __clk_get_name(oc->_clk));
			clk_enable(oc->_clk);
		}
}

static void _disable_optional_clocks(struct omap_hwmod *oh)
{
	struct omap_hwmod_opt_clk *oc;
	int i;

	pr_debug("omap_hwmod: %s: disabling optional clocks\n", oh->name);

	for (i = oh->opt_clks_cnt, oc = oh->opt_clks; i > 0; i--, oc++)
		if (oc->_clk) {
			pr_debug("omap_hwmod: disable %s:%s\n", oc->role,
				 __clk_get_name(oc->_clk));
			clk_disable(oc->_clk);
		}
}

/**
 * _enable_clocks - enable hwmod main clock and interface clocks
 * @oh: struct omap_hwmod *
 *
 * Enables all clocks necessary for register reads and writes to succeed
 * on the hwmod @oh.  Returns 0.
 */
static int _enable_clocks(struct omap_hwmod *oh)
{
	struct omap_hwmod_ocp_if *os;

	pr_debug("omap_hwmod: %s: enabling clocks\n", oh->name);

	if (oh->flags & HWMOD_OPT_CLKS_NEEDED)
		_enable_optional_clocks(oh);

	if (oh->_clk)
		clk_enable(oh->_clk);

	list_for_each_entry(os, &oh->slave_ports, node) {
		if (os->_clk && (os->flags & OCPIF_SWSUP_IDLE))
			clk_enable(os->_clk);
	}

	/* The opt clocks are controlled by the device driver. */

	return 0;
}

/**
 * _omap4_clkctrl_managed_by_clkfwk - true if clkctrl managed by clock framework
 * @oh: struct omap_hwmod *
 */
static bool _omap4_clkctrl_managed_by_clkfwk(struct omap_hwmod *oh)
{
	if (oh->prcm.omap4.flags & HWMOD_OMAP4_CLKFWK_CLKCTR_CLOCK)
		return true;

	return false;
}

/**
 * _omap4_has_clkctrl_clock - returns true if a module has clkctrl clock
 * @oh: struct omap_hwmod *
 */
static bool _omap4_has_clkctrl_clock(struct omap_hwmod *oh)
{
	if (oh->prcm.omap4.clkctrl_offs)
		return true;

	if (!oh->prcm.omap4.clkctrl_offs &&
	    oh->prcm.omap4.flags & HWMOD_OMAP4_ZERO_CLKCTRL_OFFSET)
		return true;

	return false;
}

/**
 * _disable_clocks - disable hwmod main clock and interface clocks
 * @oh: struct omap_hwmod *
 *
 * Disables the hwmod @oh main functional and interface clocks.  Returns 0.
 */
static int _disable_clocks(struct omap_hwmod *oh)
{
	struct omap_hwmod_ocp_if *os;

	pr_debug("omap_hwmod: %s: disabling clocks\n", oh->name);

	if (oh->_clk)
		clk_disable(oh->_clk);

	list_for_each_entry(os, &oh->slave_ports, node) {
		if (os->_clk && (os->flags & OCPIF_SWSUP_IDLE))
			clk_disable(os->_clk);
	}

	if (oh->flags & HWMOD_OPT_CLKS_NEEDED)
		_disable_optional_clocks(oh);

	/* The opt clocks are controlled by the device driver. */

	return 0;
}

/**
 * _omap4_enable_module - enable CLKCTRL modulemode on OMAP4
 * @oh: struct omap_hwmod *
 *
 * Enables the PRCM module mode related to the hwmod @oh.
 * No return value.
 */
static void _omap4_enable_module(struct omap_hwmod *oh)
{
	if (!oh->clkdm || !oh->prcm.omap4.modulemode ||
	    _omap4_clkctrl_managed_by_clkfwk(oh))
		return;

	pr_debug("omap_hwmod: %s: %s: %d\n",
		 oh->name, __func__, oh->prcm.omap4.modulemode);

	omap_cm_module_enable(oh->prcm.omap4.modulemode,
			      oh->clkdm->prcm_partition,
			      oh->clkdm->cm_inst, oh->prcm.omap4.clkctrl_offs);
}

/**
 * _omap4_wait_target_disable - wait for a module to be disabled on OMAP4
 * @oh: struct omap_hwmod *
 *
 * Wait for a module @oh to enter slave idle.  Returns 0 if the module
 * does not have an IDLEST bit or if the module successfully enters
 * slave idle; otherwise, pass along the return value of the
 * appropriate *_cm*_wait_module_idle() function.
 */
static int _omap4_wait_target_disable(struct omap_hwmod *oh)
{
	if (!oh)
		return -EINVAL;

	if (oh->_int_flags & _HWMOD_NO_MPU_PORT || !oh->clkdm)
		return 0;

	if (oh->flags & HWMOD_NO_IDLEST)
		return 0;

	if (_omap4_clkctrl_managed_by_clkfwk(oh))
		return 0;

	if (!_omap4_has_clkctrl_clock(oh))
		return 0;

	return omap_cm_wait_module_idle(oh->clkdm->prcm_partition,
					oh->clkdm->cm_inst,
					oh->prcm.omap4.clkctrl_offs, 0);
}

/**
 * _save_mpu_port_index - find and save the index to @oh's MPU port
 * @oh: struct omap_hwmod *
 *
 * Determines the array index of the OCP slave port that the MPU uses
 * to address the device, and saves it into the struct omap_hwmod.
 * Intended to be called during hwmod registration only. No return
 * value.
 */
static void __init _save_mpu_port_index(struct omap_hwmod *oh)
{
	struct omap_hwmod_ocp_if *os = NULL;

	if (!oh)
		return;

	oh->_int_flags |= _HWMOD_NO_MPU_PORT;

	list_for_each_entry(os, &oh->slave_ports, node) {
		if (os->user & OCP_USER_MPU) {
			oh->_mpu_port = os;
			oh->_int_flags &= ~_HWMOD_NO_MPU_PORT;
			break;
		}
	}

	return;
}

/**
 * _find_mpu_rt_port - return omap_hwmod_ocp_if accessible by the MPU
 * @oh: struct omap_hwmod *
 *
 * Given a pointer to a struct omap_hwmod record @oh, return a pointer
 * to the struct omap_hwmod_ocp_if record that is used by the MPU to
 * communicate with the IP block.  This interface need not be directly
 * connected to the MPU (and almost certainly is not), but is directly
 * connected to the IP block represented by @oh.  Returns a pointer
 * to the struct omap_hwmod_ocp_if * upon success, or returns NULL upon
 * error or if there does not appear to be a path from the MPU to this
 * IP block.
 */
static struct omap_hwmod_ocp_if *_find_mpu_rt_port(struct omap_hwmod *oh)
{
	if (!oh || oh->_int_flags & _HWMOD_NO_MPU_PORT || oh->slaves_cnt == 0)
		return NULL;

	return oh->_mpu_port;
};

/**
 * _enable_sysc - try to bring a module out of idle via OCP_SYSCONFIG
 * @oh: struct omap_hwmod *
 *
 * Ensure that the OCP_SYSCONFIG register for the IP block represented
 * by @oh is set to indicate to the PRCM that the IP block is active.
 * Usually this means placing the module into smart-idle mode and
 * smart-standby, but if there is a bug in the automatic idle handling
 * for the IP block, it may need to be placed into the force-idle or
 * no-idle variants of these modes.  No return value.
 */
static void _enable_sysc(struct omap_hwmod *oh)
{
	u8 idlemode, sf;
	u32 v;
	bool clkdm_act;
	struct clockdomain *clkdm;

	if (!oh->class->sysc)
		return;

	/*
	 * Wait until reset has completed, this is needed as the IP
	 * block is reset automatically by hardware in some cases
	 * (off-mode for example), and the drivers require the
	 * IP to be ready when they access it
	 */
	if (oh->flags & HWMOD_CONTROL_OPT_CLKS_IN_RESET)
		_enable_optional_clocks(oh);
	_wait_softreset_complete(oh);
	if (oh->flags & HWMOD_CONTROL_OPT_CLKS_IN_RESET)
		_disable_optional_clocks(oh);

	v = oh->_sysc_cache;
	sf = oh->class->sysc->sysc_flags;

	clkdm = _get_clkdm(oh);
	if (sf & SYSC_HAS_SIDLEMODE) {
		if (oh->flags & HWMOD_SWSUP_SIDLE ||
		    oh->flags & HWMOD_SWSUP_SIDLE_ACT) {
			idlemode = HWMOD_IDLEMODE_NO;
		} else {
			if (sf & SYSC_HAS_ENAWAKEUP)
				_enable_wakeup(oh, &v);
			if (oh->class->sysc->idlemodes & SIDLE_SMART_WKUP)
				idlemode = HWMOD_IDLEMODE_SMART_WKUP;
			else
				idlemode = HWMOD_IDLEMODE_SMART;
		}

		/*
		 * This is special handling for some IPs like
		 * 32k sync timer. Force them to idle!
		 */
		clkdm_act = (clkdm && clkdm->flags & CLKDM_ACTIVE_WITH_MPU);
		if (clkdm_act && !(oh->class->sysc->idlemodes &
				   (SIDLE_SMART | SIDLE_SMART_WKUP)))
			idlemode = HWMOD_IDLEMODE_FORCE;

		_set_slave_idlemode(oh, idlemode, &v);
	}

	if (sf & SYSC_HAS_MIDLEMODE) {
		if (oh->flags & HWMOD_FORCE_MSTANDBY) {
			idlemode = HWMOD_IDLEMODE_FORCE;
		} else if (oh->flags & HWMOD_SWSUP_MSTANDBY) {
			idlemode = HWMOD_IDLEMODE_NO;
		} else {
			if (sf & SYSC_HAS_ENAWAKEUP)
				_enable_wakeup(oh, &v);
			if (oh->class->sysc->idlemodes & MSTANDBY_SMART_WKUP)
				idlemode = HWMOD_IDLEMODE_SMART_WKUP;
			else
				idlemode = HWMOD_IDLEMODE_SMART;
		}
		_set_master_standbymode(oh, idlemode, &v);
	}

	/*
	 * XXX The clock framework should handle this, by
	 * calling into this code.  But this must wait until the
	 * clock structures are tagged with omap_hwmod entries
	 */
	if ((oh->flags & HWMOD_SET_DEFAULT_CLOCKACT) &&
	    (sf & SYSC_HAS_CLOCKACTIVITY))
		_set_clockactivity(oh, CLOCKACT_TEST_ICLK, &v);

	_write_sysconfig(v, oh);

	/*
	 * Set the autoidle bit only after setting the smartidle bit
	 * Setting this will not have any impact on the other modules.
	 */
	if (sf & SYSC_HAS_AUTOIDLE) {
		idlemode = (oh->flags & HWMOD_NO_OCP_AUTOIDLE) ?
			0 : 1;
		_set_module_autoidle(oh, idlemode, &v);
		_write_sysconfig(v, oh);
	}
}

/**
 * _idle_sysc - try to put a module into idle via OCP_SYSCONFIG
 * @oh: struct omap_hwmod *
 *
 * If module is marked as SWSUP_SIDLE, force the module into slave
 * idle; otherwise, configure it for smart-idle.  If module is marked
 * as SWSUP_MSUSPEND, force the module into master standby; otherwise,
 * configure it for smart-standby.  No return value.
 */
static void _idle_sysc(struct omap_hwmod *oh)
{
	u8 idlemode, sf;
	u32 v;

	if (!oh->class->sysc)
		return;

	v = oh->_sysc_cache;
	sf = oh->class->sysc->sysc_flags;

	if (sf & SYSC_HAS_SIDLEMODE) {
		if (oh->flags & HWMOD_SWSUP_SIDLE) {
			idlemode = HWMOD_IDLEMODE_FORCE;
		} else {
			if (sf & SYSC_HAS_ENAWAKEUP)
				_enable_wakeup(oh, &v);
			if (oh->class->sysc->idlemodes & SIDLE_SMART_WKUP)
				idlemode = HWMOD_IDLEMODE_SMART_WKUP;
			else
				idlemode = HWMOD_IDLEMODE_SMART;
		}
		_set_slave_idlemode(oh, idlemode, &v);
	}

	if (sf & SYSC_HAS_MIDLEMODE) {
		if ((oh->flags & HWMOD_SWSUP_MSTANDBY) ||
		    (oh->flags & HWMOD_FORCE_MSTANDBY)) {
			idlemode = HWMOD_IDLEMODE_FORCE;
		} else {
			if (sf & SYSC_HAS_ENAWAKEUP)
				_enable_wakeup(oh, &v);
			if (oh->class->sysc->idlemodes & MSTANDBY_SMART_WKUP)
				idlemode = HWMOD_IDLEMODE_SMART_WKUP;
			else
				idlemode = HWMOD_IDLEMODE_SMART;
		}
		_set_master_standbymode(oh, idlemode, &v);
	}

	/* If the cached value is the same as the new value, skip the write */
	if (oh->_sysc_cache != v)
		_write_sysconfig(v, oh);
}

/**
 * _shutdown_sysc - force a module into idle via OCP_SYSCONFIG
 * @oh: struct omap_hwmod *
 *
 * Force the module into slave idle and master suspend. No return
 * value.
 */
static void _shutdown_sysc(struct omap_hwmod *oh)
{
	u32 v;
	u8 sf;

	if (!oh->class->sysc)
		return;

	v = oh->_sysc_cache;
	sf = oh->class->sysc->sysc_flags;

	if (sf & SYSC_HAS_SIDLEMODE)
		_set_slave_idlemode(oh, HWMOD_IDLEMODE_FORCE, &v);

	if (sf & SYSC_HAS_MIDLEMODE)
		_set_master_standbymode(oh, HWMOD_IDLEMODE_FORCE, &v);

	if (sf & SYSC_HAS_AUTOIDLE)
		_set_module_autoidle(oh, 1, &v);

	_write_sysconfig(v, oh);
}

/**
 * _lookup - find an omap_hwmod by name
 * @name: find an omap_hwmod by name
 *
 * Return a pointer to an omap_hwmod by name, or NULL if not found.
 */
static struct omap_hwmod *_lookup(const char *name)
{
	struct omap_hwmod *oh, *temp_oh;

	oh = NULL;

	list_for_each_entry(temp_oh, &omap_hwmod_list, node) {
		if (!strcmp(name, temp_oh->name)) {
			oh = temp_oh;
			break;
		}
	}

	return oh;
}

/**
 * _init_clkdm - look up a clockdomain name, store pointer in omap_hwmod
 * @oh: struct omap_hwmod *
 *
 * Convert a clockdomain name stored in a struct omap_hwmod into a
 * clockdomain pointer, and save it into the struct omap_hwmod.
 * Return -EINVAL if the clkdm_name lookup failed.
 */
static int _init_clkdm(struct omap_hwmod *oh)
{
	if (!oh->clkdm_name) {
		pr_debug("omap_hwmod: %s: missing clockdomain\n", oh->name);
		return 0;
	}

	oh->clkdm = clkdm_lookup(oh->clkdm_name);
	if (!oh->clkdm) {
		pr_warn("omap_hwmod: %s: could not associate to clkdm %s\n",
			oh->name, oh->clkdm_name);
		return 0;
	}

	pr_debug("omap_hwmod: %s: associated to clkdm %s\n",
		oh->name, oh->clkdm_name);

	return 0;
}

/**
 * _init_clocks - clk_get() all clocks associated with this hwmod. Retrieve as
 * well the clockdomain.
 * @oh: struct omap_hwmod *
 * @np: device_node mapped to this hwmod
 *
 * Called by omap_hwmod_setup_*() (after omap2_clk_init()).
 * Resolves all clock names embedded in the hwmod.  Returns 0 on
 * success, or a negative error code on failure.
 */
static int _init_clocks(struct omap_hwmod *oh, struct device_node *np)
{
	int ret = 0;

	if (oh->_state != _HWMOD_STATE_REGISTERED)
		return 0;

	pr_debug("omap_hwmod: %s: looking up clocks\n", oh->name);

	if (soc_ops.init_clkdm)
		ret |= soc_ops.init_clkdm(oh);

	ret |= _init_main_clk(oh);
	ret |= _init_interface_clks(oh);
	ret |= _init_opt_clks(oh);

	if (!ret)
		oh->_state = _HWMOD_STATE_CLKS_INITED;
	else
		pr_warn("omap_hwmod: %s: cannot _init_clocks\n", oh->name);

	return ret;
}

/**
 * _lookup_hardreset - fill register bit info for this hwmod/reset line
 * @oh: struct omap_hwmod *
 * @name: name of the reset line in the context of this hwmod
 * @ohri: struct omap_hwmod_rst_info * that this function will fill in
 *
 * Return the bit position of the reset line that match the
 * input name. Return -ENOENT if not found.
 */
static int _lookup_hardreset(struct omap_hwmod *oh, const char *name,
			     struct omap_hwmod_rst_info *ohri)
{
	int i;

	for (i = 0; i < oh->rst_lines_cnt; i++) {
		const char *rst_line = oh->rst_lines[i].name;
		if (!strcmp(rst_line, name)) {
			ohri->rst_shift = oh->rst_lines[i].rst_shift;
			ohri->st_shift = oh->rst_lines[i].st_shift;
			pr_debug("omap_hwmod: %s: %s: %s: rst %d st %d\n",
				 oh->name, __func__, rst_line, ohri->rst_shift,
				 ohri->st_shift);

			return 0;
		}
	}

	return -ENOENT;
}

/**
 * _assert_hardreset - assert the HW reset line of submodules
 * contained in the hwmod module.
 * @oh: struct omap_hwmod *
 * @name: name of the reset line to lookup and assert
 *
 * Some IP like dsp, ipu or iva contain processor that require an HW
 * reset line to be assert / deassert in order to enable fully the IP.
 * Returns -EINVAL if @oh is null, -ENOSYS if we have no way of
 * asserting the hardreset line on the currently-booted SoC, or passes
 * along the return value from _lookup_hardreset() or the SoC's
 * assert_hardreset code.
 */
static int _assert_hardreset(struct omap_hwmod *oh, const char *name)
{
	struct omap_hwmod_rst_info ohri;
	int ret = -EINVAL;

	if (!oh)
		return -EINVAL;

	if (!soc_ops.assert_hardreset)
		return -ENOSYS;

	ret = _lookup_hardreset(oh, name, &ohri);
	if (ret < 0)
		return ret;

	ret = soc_ops.assert_hardreset(oh, &ohri);

	return ret;
}

/**
 * _deassert_hardreset - deassert the HW reset line of submodules contained
 * in the hwmod module.
 * @oh: struct omap_hwmod *
 * @name: name of the reset line to look up and deassert
 *
 * Some IP like dsp, ipu or iva contain processor that require an HW
 * reset line to be assert / deassert in order to enable fully the IP.
 * Returns -EINVAL if @oh is null, -ENOSYS if we have no way of
 * deasserting the hardreset line on the currently-booted SoC, or passes
 * along the return value from _lookup_hardreset() or the SoC's
 * deassert_hardreset code.
 */
static int _deassert_hardreset(struct omap_hwmod *oh, const char *name)
{
	struct omap_hwmod_rst_info ohri;
	int ret = -EINVAL;

	if (!oh)
		return -EINVAL;

	if (!soc_ops.deassert_hardreset)
		return -ENOSYS;

	ret = _lookup_hardreset(oh, name, &ohri);
	if (ret < 0)
		return ret;

	if (oh->clkdm) {
		/*
		 * A clockdomain must be in SW_SUP otherwise reset
		 * might not be completed. The clockdomain can be set
		 * in HW_AUTO only when the module become ready.
		 */
		clkdm_deny_idle(oh->clkdm);
		ret = clkdm_hwmod_enable(oh->clkdm, oh);
		if (ret) {
			WARN(1, "omap_hwmod: %s: could not enable clockdomain %s: %d\n",
			     oh->name, oh->clkdm->name, ret);
			return ret;
		}
	}

	_enable_clocks(oh);
	if (soc_ops.enable_module)
		soc_ops.enable_module(oh);

	ret = soc_ops.deassert_hardreset(oh, &ohri);

	if (soc_ops.disable_module)
		soc_ops.disable_module(oh);
	_disable_clocks(oh);

	if (ret == -EBUSY)
		pr_warn("omap_hwmod: %s: failed to hardreset\n", oh->name);

	if (oh->clkdm) {
		/*
		 * Set the clockdomain to HW_AUTO, assuming that the
		 * previous state was HW_AUTO.
		 */
		clkdm_allow_idle(oh->clkdm);

		clkdm_hwmod_disable(oh->clkdm, oh);
	}

	return ret;
}

/**
 * _read_hardreset - read the HW reset line state of submodules
 * contained in the hwmod module
 * @oh: struct omap_hwmod *
 * @name: name of the reset line to look up and read
 *
 * Return the state of the reset line.  Returns -EINVAL if @oh is
 * null, -ENOSYS if we have no way of reading the hardreset line
 * status on the currently-booted SoC, or passes along the return
 * value from _lookup_hardreset() or the SoC's is_hardreset_asserted
 * code.
 */
static int _read_hardreset(struct omap_hwmod *oh, const char *name)
{
	struct omap_hwmod_rst_info ohri;
	int ret = -EINVAL;

	if (!oh)
		return -EINVAL;

	if (!soc_ops.is_hardreset_asserted)
		return -ENOSYS;

	ret = _lookup_hardreset(oh, name, &ohri);
	if (ret < 0)
		return ret;

	return soc_ops.is_hardreset_asserted(oh, &ohri);
}

/**
 * _are_all_hardreset_lines_asserted - return true if the @oh is hard-reset
 * @oh: struct omap_hwmod *
 *
 * If all hardreset lines associated with @oh are asserted, then return true.
 * Otherwise, if part of @oh is out hardreset or if no hardreset lines
 * associated with @oh are asserted, then return false.
 * This function is used to avoid executing some parts of the IP block
 * enable/disable sequence if its hardreset line is set.
 */
static bool _are_all_hardreset_lines_asserted(struct omap_hwmod *oh)
{
	int i, rst_cnt = 0;

	if (oh->rst_lines_cnt == 0)
		return false;

	for (i = 0; i < oh->rst_lines_cnt; i++)
		if (_read_hardreset(oh, oh->rst_lines[i].name) > 0)
			rst_cnt++;

	if (oh->rst_lines_cnt == rst_cnt)
		return true;

	return false;
}

/**
 * _are_any_hardreset_lines_asserted - return true if any part of @oh is
 * hard-reset
 * @oh: struct omap_hwmod *
 *
 * If any hardreset lines associated with @oh are asserted, then
 * return true.  Otherwise, if no hardreset lines associated with @oh
 * are asserted, or if @oh has no hardreset lines, then return false.
 * This function is used to avoid executing some parts of the IP block
 * enable/disable sequence if any hardreset line is set.
 */
static bool _are_any_hardreset_lines_asserted(struct omap_hwmod *oh)
{
	int rst_cnt = 0;
	int i;

	for (i = 0; i < oh->rst_lines_cnt && rst_cnt == 0; i++)
		if (_read_hardreset(oh, oh->rst_lines[i].name) > 0)
			rst_cnt++;

	return (rst_cnt) ? true : false;
}

/**
 * _omap4_disable_module - enable CLKCTRL modulemode on OMAP4
 * @oh: struct omap_hwmod *
 *
 * Disable the PRCM module mode related to the hwmod @oh.
 * Return EINVAL if the modulemode is not supported and 0 in case of success.
 */
static int _omap4_disable_module(struct omap_hwmod *oh)
{
	int v;

	if (!oh->clkdm || !oh->prcm.omap4.modulemode ||
	    _omap4_clkctrl_managed_by_clkfwk(oh))
		return -EINVAL;

	/*
	 * Since integration code might still be doing something, only
	 * disable if all lines are under hardreset.
	 */
	if (_are_any_hardreset_lines_asserted(oh))
		return 0;

	pr_debug("omap_hwmod: %s: %s\n", oh->name, __func__);

	omap_cm_module_disable(oh->clkdm->prcm_partition, oh->clkdm->cm_inst,
			       oh->prcm.omap4.clkctrl_offs);

	v = _omap4_wait_target_disable(oh);
	if (v)
		pr_warn("omap_hwmod: %s: _wait_target_disable failed\n",
			oh->name);

	return 0;
}

/**
 * _ocp_softreset - reset an omap_hwmod via the OCP_SYSCONFIG bit
 * @oh: struct omap_hwmod *
 *
 * Resets an omap_hwmod @oh via the OCP_SYSCONFIG bit.  hwmod must be
 * enabled for this to work.  Returns -ENOENT if the hwmod cannot be
 * reset this way, -EINVAL if the hwmod is in the wrong state,
 * -ETIMEDOUT if the module did not reset in time, or 0 upon success.
 *
 * In OMAP3 a specific SYSSTATUS register is used to get the reset status.
 * Starting in OMAP4, some IPs do not have SYSSTATUS registers and instead
 * use the SYSCONFIG softreset bit to provide the status.
 *
 * Note that some IP like McBSP do have reset control but don't have
 * reset status.
 */
static int _ocp_softreset(struct omap_hwmod *oh)
{
	u32 v;
	int c = 0;
	int ret = 0;

	if (!oh->class->sysc ||
	    !(oh->class->sysc->sysc_flags & SYSC_HAS_SOFTRESET))
		return -ENOENT;

	/* clocks must be on for this operation */
	if (oh->_state != _HWMOD_STATE_ENABLED) {
		pr_warn("omap_hwmod: %s: reset can only be entered from enabled state\n",
			oh->name);
		return -EINVAL;
	}

	/* For some modules, all optionnal clocks need to be enabled as well */
	if (oh->flags & HWMOD_CONTROL_OPT_CLKS_IN_RESET)
		_enable_optional_clocks(oh);

	pr_debug("omap_hwmod: %s: resetting via OCP SOFTRESET\n", oh->name);

	v = oh->_sysc_cache;
	ret = _set_softreset(oh, &v);
	if (ret)
		goto dis_opt_clks;

	_write_sysconfig(v, oh);

	if (oh->class->sysc->srst_udelay)
		udelay(oh->class->sysc->srst_udelay);

	c = _wait_softreset_complete(oh);
	if (c == MAX_MODULE_SOFTRESET_WAIT) {
		pr_warn("omap_hwmod: %s: softreset failed (waited %d usec)\n",
			oh->name, MAX_MODULE_SOFTRESET_WAIT);
		ret = -ETIMEDOUT;
		goto dis_opt_clks;
	} else {
		pr_debug("omap_hwmod: %s: softreset in %d usec\n", oh->name, c);
	}

	ret = _clear_softreset(oh, &v);
	if (ret)
		goto dis_opt_clks;

	_write_sysconfig(v, oh);

	/*
	 * XXX add _HWMOD_STATE_WEDGED for modules that don't come back from
	 * _wait_target_ready() or _reset()
	 */

dis_opt_clks:
	if (oh->flags & HWMOD_CONTROL_OPT_CLKS_IN_RESET)
		_disable_optional_clocks(oh);

	return ret;
}

/**
 * _reset - reset an omap_hwmod
 * @oh: struct omap_hwmod *
 *
 * Resets an omap_hwmod @oh.  If the module has a custom reset
 * function pointer defined, then call it to reset the IP block, and
 * pass along its return value to the caller.  Otherwise, if the IP
 * block has an OCP_SYSCONFIG register with a SOFTRESET bitfield
 * associated with it, call a function to reset the IP block via that
 * method, and pass along the return value to the caller.  Finally, if
 * the IP block has some hardreset lines associated with it, assert
 * all of those, but do _not_ deassert them. (This is because driver
 * authors have expressed an apparent requirement to control the
 * deassertion of the hardreset lines themselves.)
 *
 * The default software reset mechanism for most OMAP IP blocks is
 * triggered via the OCP_SYSCONFIG.SOFTRESET bit.  However, some
 * hwmods cannot be reset via this method.  Some are not targets and
 * therefore have no OCP header registers to access.  Others (like the
 * IVA) have idiosyncratic reset sequences.  So for these relatively
 * rare cases, custom reset code can be supplied in the struct
 * omap_hwmod_class .reset function pointer.
 *
 * _set_dmadisable() is called to set the DMADISABLE bit so that it
 * does not prevent idling of the system. This is necessary for cases
 * where ROMCODE/BOOTLOADER uses dma and transfers control to the
 * kernel without disabling dma.
 *
 * Passes along the return value from either _ocp_softreset() or the
 * custom reset function - these must return -EINVAL if the hwmod
 * cannot be reset this way or if the hwmod is in the wrong state,
 * -ETIMEDOUT if the module did not reset in time, or 0 upon success.
 */
static int _reset(struct omap_hwmod *oh)
{
	int i, r;

	pr_debug("omap_hwmod: %s: resetting\n", oh->name);

	if (oh->class->reset) {
		r = oh->class->reset(oh);
	} else {
		if (oh->rst_lines_cnt > 0) {
			for (i = 0; i < oh->rst_lines_cnt; i++)
				_assert_hardreset(oh, oh->rst_lines[i].name);
			return 0;
		} else {
			r = _ocp_softreset(oh);
			if (r == -ENOENT)
				r = 0;
		}
	}

	_set_dmadisable(oh);

	/*
	 * OCP_SYSCONFIG bits need to be reprogrammed after a
	 * softreset.  The _enable() function should be split to avoid
	 * the rewrite of the OCP_SYSCONFIG register.
	 */
	if (oh->class->sysc) {
		_update_sysc_cache(oh);
		_enable_sysc(oh);
	}

	return r;
}

/**
 * _omap4_update_context_lost - increment hwmod context loss counter if
 * hwmod context was lost, and clear hardware context loss reg
 * @oh: hwmod to check for context loss
 *
 * If the PRCM indicates that the hwmod @oh lost context, increment
 * our in-memory context loss counter, and clear the RM_*_CONTEXT
 * bits. No return value.
 */
static void _omap4_update_context_lost(struct omap_hwmod *oh)
{
	if (oh->prcm.omap4.flags & HWMOD_OMAP4_NO_CONTEXT_LOSS_BIT)
		return;

	if (!prm_was_any_context_lost_old(oh->clkdm->pwrdm.ptr->prcm_partition,
					  oh->clkdm->pwrdm.ptr->prcm_offs,
					  oh->prcm.omap4.context_offs))
		return;

	oh->prcm.omap4.context_lost_counter++;
	prm_clear_context_loss_flags_old(oh->clkdm->pwrdm.ptr->prcm_partition,
					 oh->clkdm->pwrdm.ptr->prcm_offs,
					 oh->prcm.omap4.context_offs);
}

/**
 * _omap4_get_context_lost - get context loss counter for a hwmod
 * @oh: hwmod to get context loss counter for
 *
 * Returns the in-memory context loss counter for a hwmod.
 */
static int _omap4_get_context_lost(struct omap_hwmod *oh)
{
	return oh->prcm.omap4.context_lost_counter;
}

/**
 * _enable_preprogram - Pre-program an IP block during the _enable() process
 * @oh: struct omap_hwmod *
 *
 * Some IP blocks (such as AESS) require some additional programming
 * after enable before they can enter idle.  If a function pointer to
 * do so is present in the hwmod data, then call it and pass along the
 * return value; otherwise, return 0.
 */
static int _enable_preprogram(struct omap_hwmod *oh)
{
	if (!oh->class->enable_preprogram)
		return 0;

	return oh->class->enable_preprogram(oh);
}

/**
 * _enable - enable an omap_hwmod
 * @oh: struct omap_hwmod *
 *
 * Enables an omap_hwmod @oh such that the MPU can access the hwmod's
 * register target.  Returns -EINVAL if the hwmod is in the wrong
 * state or passes along the return value of _wait_target_ready().
 */
static int _enable(struct omap_hwmod *oh)
{
	int r;

	pr_debug("omap_hwmod: %s: enabling\n", oh->name);

	/*
	 * hwmods with HWMOD_INIT_NO_IDLE flag set are left in enabled
	 * state at init.
	 */
	if (oh->_int_flags & _HWMOD_SKIP_ENABLE) {
		oh->_int_flags &= ~_HWMOD_SKIP_ENABLE;
		return 0;
	}

	if (oh->_state != _HWMOD_STATE_INITIALIZED &&
	    oh->_state != _HWMOD_STATE_IDLE &&
	    oh->_state != _HWMOD_STATE_DISABLED) {
		WARN(1, "omap_hwmod: %s: enabled state can only be entered from initialized, idle, or disabled state\n",
			oh->name);
		return -EINVAL;
	}

	/*
	 * If an IP block contains HW reset lines and all of them are
	 * asserted, we let integration code associated with that
	 * block handle the enable.  We've received very little
	 * information on what those driver authors need, and until
	 * detailed information is provided and the driver code is
	 * posted to the public lists, this is probably the best we
	 * can do.
	 */
	if (_are_all_hardreset_lines_asserted(oh))
		return 0;

	_add_initiator_dep(oh, mpu_oh);

	if (oh->clkdm) {
		/*
		 * A clockdomain must be in SW_SUP before enabling
		 * completely the module. The clockdomain can be set
		 * in HW_AUTO only when the module become ready.
		 */
		clkdm_deny_idle(oh->clkdm);
		r = clkdm_hwmod_enable(oh->clkdm, oh);
		if (r) {
			WARN(1, "omap_hwmod: %s: could not enable clockdomain %s: %d\n",
			     oh->name, oh->clkdm->name, r);
			return r;
		}
	}

	_enable_clocks(oh);
	if (soc_ops.enable_module)
		soc_ops.enable_module(oh);
	if (oh->flags & HWMOD_BLOCK_WFI)
		cpu_idle_poll_ctrl(true);

	if (soc_ops.update_context_lost)
		soc_ops.update_context_lost(oh);

	r = (soc_ops.wait_target_ready) ? soc_ops.wait_target_ready(oh) :
		-EINVAL;
	if (oh->clkdm && !(oh->flags & HWMOD_CLKDM_NOAUTO))
		clkdm_allow_idle(oh->clkdm);

	if (!r) {
		oh->_state = _HWMOD_STATE_ENABLED;

		/* Access the sysconfig only if the target is ready */
		if (oh->class->sysc) {
			if (!(oh->_int_flags & _HWMOD_SYSCONFIG_LOADED))
				_update_sysc_cache(oh);
			_enable_sysc(oh);
		}
		r = _enable_preprogram(oh);
	} else {
		if (soc_ops.disable_module)
			soc_ops.disable_module(oh);
		_disable_clocks(oh);
		pr_err("omap_hwmod: %s: _wait_target_ready failed: %d\n",
		       oh->name, r);

		if (oh->clkdm)
			clkdm_hwmod_disable(oh->clkdm, oh);
	}

	return r;
}

/**
 * _idle - idle an omap_hwmod
 * @oh: struct omap_hwmod *
 *
 * Idles an omap_hwmod @oh.  This should be called once the hwmod has
 * no further work.  Returns -EINVAL if the hwmod is in the wrong
 * state or returns 0.
 */
static int _idle(struct omap_hwmod *oh)
{
	if (oh->flags & HWMOD_NO_IDLE) {
		oh->_int_flags |= _HWMOD_SKIP_ENABLE;
		return 0;
	}

	pr_debug("omap_hwmod: %s: idling\n", oh->name);

	if (_are_all_hardreset_lines_asserted(oh))
		return 0;

	if (oh->_state != _HWMOD_STATE_ENABLED) {
		WARN(1, "omap_hwmod: %s: idle state can only be entered from enabled state\n",
			oh->name);
		return -EINVAL;
	}

	if (oh->class->sysc)
		_idle_sysc(oh);
	_del_initiator_dep(oh, mpu_oh);

	/*
	 * If HWMOD_CLKDM_NOAUTO is set then we don't
	 * deny idle the clkdm again since idle was already denied
	 * in _enable()
	 */
	if (oh->clkdm && !(oh->flags & HWMOD_CLKDM_NOAUTO))
		clkdm_deny_idle(oh->clkdm);

	if (oh->flags & HWMOD_BLOCK_WFI)
		cpu_idle_poll_ctrl(false);
	if (soc_ops.disable_module)
		soc_ops.disable_module(oh);

	/*
	 * The module must be in idle mode before disabling any parents
	 * clocks. Otherwise, the parent clock might be disabled before
	 * the module transition is done, and thus will prevent the
	 * transition to complete properly.
	 */
	_disable_clocks(oh);
	if (oh->clkdm) {
		clkdm_allow_idle(oh->clkdm);
		clkdm_hwmod_disable(oh->clkdm, oh);
	}

	oh->_state = _HWMOD_STATE_IDLE;

	return 0;
}

/**
 * _shutdown - shutdown an omap_hwmod
 * @oh: struct omap_hwmod *
 *
 * Shut down an omap_hwmod @oh.  This should be called when the driver
 * used for the hwmod is removed or unloaded or if the driver is not
 * used by the system.  Returns -EINVAL if the hwmod is in the wrong
 * state or returns 0.
 */
static int _shutdown(struct omap_hwmod *oh)
{
	int ret, i;
	u8 prev_state;

	if (_are_all_hardreset_lines_asserted(oh))
		return 0;

	if (oh->_state != _HWMOD_STATE_IDLE &&
	    oh->_state != _HWMOD_STATE_ENABLED) {
		WARN(1, "omap_hwmod: %s: disabled state can only be entered from idle, or enabled state\n",
			oh->name);
		return -EINVAL;
	}

	pr_debug("omap_hwmod: %s: disabling\n", oh->name);

	if (oh->class->pre_shutdown) {
		prev_state = oh->_state;
		if (oh->_state == _HWMOD_STATE_IDLE)
			_enable(oh);
		ret = oh->class->pre_shutdown(oh);
		if (ret) {
			if (prev_state == _HWMOD_STATE_IDLE)
				_idle(oh);
			return ret;
		}
	}

	if (oh->class->sysc) {
		if (oh->_state == _HWMOD_STATE_IDLE)
			_enable(oh);
		_shutdown_sysc(oh);
	}

	/* clocks and deps are already disabled in idle */
	if (oh->_state == _HWMOD_STATE_ENABLED) {
		_del_initiator_dep(oh, mpu_oh);
		/* XXX what about the other system initiators here? dma, dsp */
		if (oh->flags & HWMOD_BLOCK_WFI)
			cpu_idle_poll_ctrl(false);
		if (soc_ops.disable_module)
			soc_ops.disable_module(oh);
		_disable_clocks(oh);
		if (oh->clkdm)
			clkdm_hwmod_disable(oh->clkdm, oh);
	}
	/* XXX Should this code also force-disable the optional clocks? */

	for (i = 0; i < oh->rst_lines_cnt; i++)
		_assert_hardreset(oh, oh->rst_lines[i].name);

	oh->_state = _HWMOD_STATE_DISABLED;

	return 0;
}

static int of_dev_find_hwmod(struct device_node *np,
			     struct omap_hwmod *oh)
{
	int count, i, res;
	const char *p;

	count = of_property_count_strings(np, "ti,hwmods");
	if (count < 1)
		return -ENODEV;

	for (i = 0; i < count; i++) {
		res = of_property_read_string_index(np, "ti,hwmods",
						    i, &p);
		if (res)
			continue;
		if (!strcmp(p, oh->name)) {
			pr_debug("omap_hwmod: dt %pOFn[%i] uses hwmod %s\n",
				 np, i, oh->name);
			return i;
		}
	}

	return -ENODEV;
}

/**
 * of_dev_hwmod_lookup - look up needed hwmod from dt blob
 * @np: struct device_node *
 * @oh: struct omap_hwmod *
 * @index: index of the entry found
 * @found: struct device_node * found or NULL
 *
 * Parse the dt blob and find out needed hwmod. Recursive function is
 * implemented to take care hierarchical dt blob parsing.
 * Return: Returns 0 on success, -ENODEV when not found.
 */
static int of_dev_hwmod_lookup(struct device_node *np,
			       struct omap_hwmod *oh,
			       int *index,
			       struct device_node **found)
{
	struct device_node *np0 = NULL;
	int res;

	res = of_dev_find_hwmod(np, oh);
	if (res >= 0) {
		*found = np;
		*index = res;
		return 0;
	}

	for_each_child_of_node(np, np0) {
		struct device_node *fc;
		int i;

		res = of_dev_hwmod_lookup(np0, oh, &i, &fc);
		if (res == 0) {
			*found = fc;
			*index = i;
			return 0;
		}
	}

	*found = NULL;
	*index = 0;

	return -ENODEV;
}

/**
 * omap_hwmod_fix_mpu_rt_idx - fix up mpu_rt_idx register offsets
 *
 * @oh: struct omap_hwmod *
 * @np: struct device_node *
 *
 * Fix up module register offsets for modules with mpu_rt_idx.
 * Only needed for cpsw with interconnect target module defined
 * in device tree while still using legacy hwmod platform data
 * for rev, sysc and syss registers.
 *
 * Can be removed when all cpsw hwmod platform data has been
 * dropped.
 */
static void omap_hwmod_fix_mpu_rt_idx(struct omap_hwmod *oh,
				      struct device_node *np,
				      struct resource *res)
{
	struct device_node *child = NULL;
	int error;

	child = of_get_next_child(np, child);
	if (!child)
		return;

	error = of_address_to_resource(child, oh->mpu_rt_idx, res);
	if (error)
		pr_err("%s: error mapping mpu_rt_idx: %i\n",
		       __func__, error);
}

/**
 * omap_hwmod_parse_module_range - map module IO range from device tree
 * @oh: struct omap_hwmod *
 * @np: struct device_node *
 *
 * Parse the device tree range an interconnect target module provides
 * for it's child device IP blocks. This way we can support the old
 * "ti,hwmods" property with just dts data without a need for platform
 * data for IO resources. And we don't need all the child IP device
 * nodes available in the dts.
 */
int omap_hwmod_parse_module_range(struct omap_hwmod *oh,
				  struct device_node *np,
				  struct resource *res)
{
	struct property *prop;
	const __be32 *ranges;
	const char *name;
	u32 nr_addr, nr_size;
	u64 base, size;
	int len, error;

	if (!res)
		return -EINVAL;

	ranges = of_get_property(np, "ranges", &len);
	if (!ranges)
		return -ENOENT;

	len /= sizeof(*ranges);

	if (len < 3)
		return -EINVAL;

	of_property_for_each_string(np, "compatible", prop, name)
		if (!strncmp("ti,sysc-", name, 8))
			break;

	if (!name)
		return -ENOENT;

	error = of_property_read_u32(np, "#address-cells", &nr_addr);
	if (error)
		return -ENOENT;

	error = of_property_read_u32(np, "#size-cells", &nr_size);
	if (error)
		return -ENOENT;

	if (nr_addr != 1 || nr_size != 1) {
		pr_err("%s: invalid range for %s->%pOFn\n", __func__,
		       oh->name, np);
		return -EINVAL;
	}

	ranges++;
	base = of_translate_address(np, ranges++);
	size = be32_to_cpup(ranges);

<<<<<<< HEAD
	pr_debug("omap_hwmod: %s %s at 0x%llx size 0x%llx\n",
		 oh ? oh->name : "", np->name, base, size);
=======
	pr_debug("omap_hwmod: %s %pOFn at 0x%llx size 0x%llx\n",
		 oh->name, np, base, size);
>>>>>>> 6e771379

	if (oh && oh->mpu_rt_idx) {
		omap_hwmod_fix_mpu_rt_idx(oh, np, res);

		return 0;
	}

	res->start = base;
	res->end = base + size - 1;
	res->flags = IORESOURCE_MEM;

	return 0;
}

/**
 * _init_mpu_rt_base - populate the virtual address for a hwmod
 * @oh: struct omap_hwmod * to locate the virtual address
 * @data: (unused, caller should pass NULL)
 * @index: index of the reg entry iospace in device tree
 * @np: struct device_node * of the IP block's device node in the DT data
 *
 * Cache the virtual address used by the MPU to access this IP block's
 * registers.  This address is needed early so the OCP registers that
 * are part of the device's address space can be ioremapped properly.
 *
 * If SYSC access is not needed, the registers will not be remapped
 * and non-availability of MPU access is not treated as an error.
 *
 * Returns 0 on success, -EINVAL if an invalid hwmod is passed, and
 * -ENXIO on absent or invalid register target address space.
 */
static int __init _init_mpu_rt_base(struct omap_hwmod *oh, void *data,
				    int index, struct device_node *np)
{
	void __iomem *va_start = NULL;
	struct resource res;
	int error;

	if (!oh)
		return -EINVAL;

	_save_mpu_port_index(oh);

	/* if we don't need sysc access we don't need to ioremap */
	if (!oh->class->sysc)
		return 0;

	/* we can't continue without MPU PORT if we need sysc access */
	if (oh->_int_flags & _HWMOD_NO_MPU_PORT)
		return -ENXIO;

	if (!np) {
		pr_err("omap_hwmod: %s: no dt node\n", oh->name);
		return -ENXIO;
	}

	/* Do we have a dts range for the interconnect target module? */
	error = omap_hwmod_parse_module_range(oh, np, &res);
	if (!error)
		va_start = ioremap(res.start, resource_size(&res));

	/* No ranges, rely on device reg entry */
	if (!va_start)
		va_start = of_iomap(np, index + oh->mpu_rt_idx);
	if (!va_start) {
		pr_err("omap_hwmod: %s: Missing dt reg%i for %pOF\n",
		       oh->name, index, np);
		return -ENXIO;
	}

	pr_debug("omap_hwmod: %s: MPU register target at va %p\n",
		 oh->name, va_start);

	oh->_mpu_rt_va = va_start;
	return 0;
}

/**
 * _init - initialize internal data for the hwmod @oh
 * @oh: struct omap_hwmod *
 * @n: (unused)
 *
 * Look up the clocks and the address space used by the MPU to access
 * registers belonging to the hwmod @oh.  @oh must already be
 * registered at this point.  This is the first of two phases for
 * hwmod initialization.  Code called here does not touch any hardware
 * registers, it simply prepares internal data structures.  Returns 0
 * upon success or if the hwmod isn't registered or if the hwmod's
 * address space is not defined, or -EINVAL upon failure.
 */
static int __init _init(struct omap_hwmod *oh, void *data)
{
	int r, index;
	struct device_node *np = NULL;
	struct device_node *bus;

	if (oh->_state != _HWMOD_STATE_REGISTERED)
		return 0;

	bus = of_find_node_by_name(NULL, "ocp");
	if (!bus)
		return -ENODEV;

	r = of_dev_hwmod_lookup(bus, oh, &index, &np);
	if (r)
		pr_debug("omap_hwmod: %s missing dt data\n", oh->name);
	else if (np && index)
		pr_warn("omap_hwmod: %s using broken dt data from %pOFn\n",
			oh->name, np);

	r = _init_mpu_rt_base(oh, NULL, index, np);
	if (r < 0) {
		WARN(1, "omap_hwmod: %s: doesn't have mpu register target base\n",
		     oh->name);
		return 0;
	}

	r = _init_clocks(oh, np);
	if (r < 0) {
		WARN(1, "omap_hwmod: %s: couldn't init clocks\n", oh->name);
		return -EINVAL;
	}

	if (np) {
		if (of_find_property(np, "ti,no-reset-on-init", NULL))
			oh->flags |= HWMOD_INIT_NO_RESET;
		if (of_find_property(np, "ti,no-idle-on-init", NULL))
			oh->flags |= HWMOD_INIT_NO_IDLE;
		if (of_find_property(np, "ti,no-idle", NULL))
			oh->flags |= HWMOD_NO_IDLE;
	}

	oh->_state = _HWMOD_STATE_INITIALIZED;

	return 0;
}

/**
 * _setup_iclk_autoidle - configure an IP block's interface clocks
 * @oh: struct omap_hwmod *
 *
 * Set up the module's interface clocks.  XXX This function is still mostly
 * a stub; implementing this properly requires iclk autoidle usecounting in
 * the clock code.   No return value.
 */
static void __init _setup_iclk_autoidle(struct omap_hwmod *oh)
{
	struct omap_hwmod_ocp_if *os;

	if (oh->_state != _HWMOD_STATE_INITIALIZED)
		return;

	list_for_each_entry(os, &oh->slave_ports, node) {
		if (!os->_clk)
			continue;

		if (os->flags & OCPIF_SWSUP_IDLE) {
			/* XXX omap_iclk_deny_idle(c); */
		} else {
			/* XXX omap_iclk_allow_idle(c); */
			clk_enable(os->_clk);
		}
	}

	return;
}

/**
 * _setup_reset - reset an IP block during the setup process
 * @oh: struct omap_hwmod *
 *
 * Reset the IP block corresponding to the hwmod @oh during the setup
 * process.  The IP block is first enabled so it can be successfully
 * reset.  Returns 0 upon success or a negative error code upon
 * failure.
 */
static int __init _setup_reset(struct omap_hwmod *oh)
{
	int r;

	if (oh->_state != _HWMOD_STATE_INITIALIZED)
		return -EINVAL;

	if (oh->flags & HWMOD_EXT_OPT_MAIN_CLK)
		return -EPERM;

	if (oh->rst_lines_cnt == 0) {
		r = _enable(oh);
		if (r) {
			pr_warn("omap_hwmod: %s: cannot be enabled for reset (%d)\n",
				oh->name, oh->_state);
			return -EINVAL;
		}
	}

	if (!(oh->flags & HWMOD_INIT_NO_RESET))
		r = _reset(oh);

	return r;
}

/**
 * _setup_postsetup - transition to the appropriate state after _setup
 * @oh: struct omap_hwmod *
 *
 * Place an IP block represented by @oh into a "post-setup" state --
 * either IDLE, ENABLED, or DISABLED.  ("post-setup" simply means that
 * this function is called at the end of _setup().)  The postsetup
 * state for an IP block can be changed by calling
 * omap_hwmod_enter_postsetup_state() early in the boot process,
 * before one of the omap_hwmod_setup*() functions are called for the
 * IP block.
 *
 * The IP block stays in this state until a PM runtime-based driver is
 * loaded for that IP block.  A post-setup state of IDLE is
 * appropriate for almost all IP blocks with runtime PM-enabled
 * drivers, since those drivers are able to enable the IP block.  A
 * post-setup state of ENABLED is appropriate for kernels with PM
 * runtime disabled.  The DISABLED state is appropriate for unusual IP
 * blocks such as the MPU WDTIMER on kernels without WDTIMER drivers
 * included, since the WDTIMER starts running on reset and will reset
 * the MPU if left active.
 *
 * This post-setup mechanism is deprecated.  Once all of the OMAP
 * drivers have been converted to use PM runtime, and all of the IP
 * block data and interconnect data is available to the hwmod code, it
 * should be possible to replace this mechanism with a "lazy reset"
 * arrangement.  In a "lazy reset" setup, each IP block is enabled
 * when the driver first probes, then all remaining IP blocks without
 * drivers are either shut down or enabled after the drivers have
 * loaded.  However, this cannot take place until the above
 * preconditions have been met, since otherwise the late reset code
 * has no way of knowing which IP blocks are in use by drivers, and
 * which ones are unused.
 *
 * No return value.
 */
static void __init _setup_postsetup(struct omap_hwmod *oh)
{
	u8 postsetup_state;

	if (oh->rst_lines_cnt > 0)
		return;

	postsetup_state = oh->_postsetup_state;
	if (postsetup_state == _HWMOD_STATE_UNKNOWN)
		postsetup_state = _HWMOD_STATE_ENABLED;

	/*
	 * XXX HWMOD_INIT_NO_IDLE does not belong in hwmod data -
	 * it should be set by the core code as a runtime flag during startup
	 */
	if ((oh->flags & (HWMOD_INIT_NO_IDLE | HWMOD_NO_IDLE)) &&
	    (postsetup_state == _HWMOD_STATE_IDLE)) {
		oh->_int_flags |= _HWMOD_SKIP_ENABLE;
		postsetup_state = _HWMOD_STATE_ENABLED;
	}

	if (postsetup_state == _HWMOD_STATE_IDLE)
		_idle(oh);
	else if (postsetup_state == _HWMOD_STATE_DISABLED)
		_shutdown(oh);
	else if (postsetup_state != _HWMOD_STATE_ENABLED)
		WARN(1, "hwmod: %s: unknown postsetup state %d! defaulting to enabled\n",
		     oh->name, postsetup_state);

	return;
}

/**
 * _setup - prepare IP block hardware for use
 * @oh: struct omap_hwmod *
 * @n: (unused, pass NULL)
 *
 * Configure the IP block represented by @oh.  This may include
 * enabling the IP block, resetting it, and placing it into a
 * post-setup state, depending on the type of IP block and applicable
 * flags.  IP blocks are reset to prevent any previous configuration
 * by the bootloader or previous operating system from interfering
 * with power management or other parts of the system.  The reset can
 * be avoided; see omap_hwmod_no_setup_reset().  This is the second of
 * two phases for hwmod initialization.  Code called here generally
 * affects the IP block hardware, or system integration hardware
 * associated with the IP block.  Returns 0.
 */
static int _setup(struct omap_hwmod *oh, void *data)
{
	if (oh->_state != _HWMOD_STATE_INITIALIZED)
		return 0;

	if (oh->parent_hwmod) {
		int r;

		r = _enable(oh->parent_hwmod);
		WARN(r, "hwmod: %s: setup: failed to enable parent hwmod %s\n",
		     oh->name, oh->parent_hwmod->name);
	}

	_setup_iclk_autoidle(oh);

	if (!_setup_reset(oh))
		_setup_postsetup(oh);

	if (oh->parent_hwmod) {
		u8 postsetup_state;

		postsetup_state = oh->parent_hwmod->_postsetup_state;

		if (postsetup_state == _HWMOD_STATE_IDLE)
			_idle(oh->parent_hwmod);
		else if (postsetup_state == _HWMOD_STATE_DISABLED)
			_shutdown(oh->parent_hwmod);
		else if (postsetup_state != _HWMOD_STATE_ENABLED)
			WARN(1, "hwmod: %s: unknown postsetup state %d! defaulting to enabled\n",
			     oh->parent_hwmod->name, postsetup_state);
	}

	return 0;
}

/**
 * _register - register a struct omap_hwmod
 * @oh: struct omap_hwmod *
 *
 * Registers the omap_hwmod @oh.  Returns -EEXIST if an omap_hwmod
 * already has been registered by the same name; -EINVAL if the
 * omap_hwmod is in the wrong state, if @oh is NULL, if the
 * omap_hwmod's class field is NULL; if the omap_hwmod is missing a
 * name, or if the omap_hwmod's class is missing a name; or 0 upon
 * success.
 *
 * XXX The data should be copied into bootmem, so the original data
 * should be marked __initdata and freed after init.  This would allow
 * unneeded omap_hwmods to be freed on multi-OMAP configurations.  Note
 * that the copy process would be relatively complex due to the large number
 * of substructures.
 */
static int __init _register(struct omap_hwmod *oh)
{
	if (!oh || !oh->name || !oh->class || !oh->class->name ||
	    (oh->_state != _HWMOD_STATE_UNKNOWN))
		return -EINVAL;

	pr_debug("omap_hwmod: %s: registering\n", oh->name);

	if (_lookup(oh->name))
		return -EEXIST;

	list_add_tail(&oh->node, &omap_hwmod_list);

	INIT_LIST_HEAD(&oh->slave_ports);
	spin_lock_init(&oh->_lock);
	lockdep_set_class(&oh->_lock, &oh->hwmod_key);

	oh->_state = _HWMOD_STATE_REGISTERED;

	/*
	 * XXX Rather than doing a strcmp(), this should test a flag
	 * set in the hwmod data, inserted by the autogenerator code.
	 */
	if (!strcmp(oh->name, MPU_INITIATOR_NAME))
		mpu_oh = oh;

	return 0;
}

/**
 * _add_link - add an interconnect between two IP blocks
 * @oi: pointer to a struct omap_hwmod_ocp_if record
 *
 * Add struct omap_hwmod_link records connecting the slave IP block
 * specified in @oi->slave to @oi.  This code is assumed to run before
 * preemption or SMP has been enabled, thus avoiding the need for
 * locking in this code.  Changes to this assumption will require
 * additional locking.  Returns 0.
 */
static int __init _add_link(struct omap_hwmod_ocp_if *oi)
{
	pr_debug("omap_hwmod: %s -> %s: adding link\n", oi->master->name,
		 oi->slave->name);

	list_add(&oi->node, &oi->slave->slave_ports);
	oi->slave->slaves_cnt++;

	return 0;
}

/**
 * _register_link - register a struct omap_hwmod_ocp_if
 * @oi: struct omap_hwmod_ocp_if *
 *
 * Registers the omap_hwmod_ocp_if record @oi.  Returns -EEXIST if it
 * has already been registered; -EINVAL if @oi is NULL or if the
 * record pointed to by @oi is missing required fields; or 0 upon
 * success.
 *
 * XXX The data should be copied into bootmem, so the original data
 * should be marked __initdata and freed after init.  This would allow
 * unneeded omap_hwmods to be freed on multi-OMAP configurations.
 */
static int __init _register_link(struct omap_hwmod_ocp_if *oi)
{
	if (!oi || !oi->master || !oi->slave || !oi->user)
		return -EINVAL;

	if (oi->_int_flags & _OCPIF_INT_FLAGS_REGISTERED)
		return -EEXIST;

	pr_debug("omap_hwmod: registering link from %s to %s\n",
		 oi->master->name, oi->slave->name);

	/*
	 * Register the connected hwmods, if they haven't been
	 * registered already
	 */
	if (oi->master->_state != _HWMOD_STATE_REGISTERED)
		_register(oi->master);

	if (oi->slave->_state != _HWMOD_STATE_REGISTERED)
		_register(oi->slave);

	_add_link(oi);

	oi->_int_flags |= _OCPIF_INT_FLAGS_REGISTERED;

	return 0;
}

/* Static functions intended only for use in soc_ops field function pointers */

/**
 * _omap2xxx_3xxx_wait_target_ready - wait for a module to leave slave idle
 * @oh: struct omap_hwmod *
 *
 * Wait for a module @oh to leave slave idle.  Returns 0 if the module
 * does not have an IDLEST bit or if the module successfully leaves
 * slave idle; otherwise, pass along the return value of the
 * appropriate *_cm*_wait_module_ready() function.
 */
static int _omap2xxx_3xxx_wait_target_ready(struct omap_hwmod *oh)
{
	if (!oh)
		return -EINVAL;

	if (oh->flags & HWMOD_NO_IDLEST)
		return 0;

	if (!_find_mpu_rt_port(oh))
		return 0;

	/* XXX check module SIDLEMODE, hardreset status, enabled clocks */

	return omap_cm_wait_module_ready(0, oh->prcm.omap2.module_offs,
					 oh->prcm.omap2.idlest_reg_id,
					 oh->prcm.omap2.idlest_idle_bit);
}

/**
 * _omap4_wait_target_ready - wait for a module to leave slave idle
 * @oh: struct omap_hwmod *
 *
 * Wait for a module @oh to leave slave idle.  Returns 0 if the module
 * does not have an IDLEST bit or if the module successfully leaves
 * slave idle; otherwise, pass along the return value of the
 * appropriate *_cm*_wait_module_ready() function.
 */
static int _omap4_wait_target_ready(struct omap_hwmod *oh)
{
	if (!oh)
		return -EINVAL;

	if (oh->flags & HWMOD_NO_IDLEST || !oh->clkdm)
		return 0;

	if (!_find_mpu_rt_port(oh))
		return 0;

	if (_omap4_clkctrl_managed_by_clkfwk(oh))
		return 0;

	if (!_omap4_has_clkctrl_clock(oh))
		return 0;

	/* XXX check module SIDLEMODE, hardreset status */

	return omap_cm_wait_module_ready(oh->clkdm->prcm_partition,
					 oh->clkdm->cm_inst,
					 oh->prcm.omap4.clkctrl_offs, 0);
}

/**
 * _omap2_assert_hardreset - call OMAP2 PRM hardreset fn with hwmod args
 * @oh: struct omap_hwmod * to assert hardreset
 * @ohri: hardreset line data
 *
 * Call omap2_prm_assert_hardreset() with parameters extracted from
 * the hwmod @oh and the hardreset line data @ohri.  Only intended for
 * use as an soc_ops function pointer.  Passes along the return value
 * from omap2_prm_assert_hardreset().  XXX This function is scheduled
 * for removal when the PRM code is moved into drivers/.
 */
static int _omap2_assert_hardreset(struct omap_hwmod *oh,
				   struct omap_hwmod_rst_info *ohri)
{
	return omap_prm_assert_hardreset(ohri->rst_shift, 0,
					 oh->prcm.omap2.module_offs, 0);
}

/**
 * _omap2_deassert_hardreset - call OMAP2 PRM hardreset fn with hwmod args
 * @oh: struct omap_hwmod * to deassert hardreset
 * @ohri: hardreset line data
 *
 * Call omap2_prm_deassert_hardreset() with parameters extracted from
 * the hwmod @oh and the hardreset line data @ohri.  Only intended for
 * use as an soc_ops function pointer.  Passes along the return value
 * from omap2_prm_deassert_hardreset().  XXX This function is
 * scheduled for removal when the PRM code is moved into drivers/.
 */
static int _omap2_deassert_hardreset(struct omap_hwmod *oh,
				     struct omap_hwmod_rst_info *ohri)
{
	return omap_prm_deassert_hardreset(ohri->rst_shift, ohri->st_shift, 0,
					   oh->prcm.omap2.module_offs, 0, 0);
}

/**
 * _omap2_is_hardreset_asserted - call OMAP2 PRM hardreset fn with hwmod args
 * @oh: struct omap_hwmod * to test hardreset
 * @ohri: hardreset line data
 *
 * Call omap2_prm_is_hardreset_asserted() with parameters extracted
 * from the hwmod @oh and the hardreset line data @ohri.  Only
 * intended for use as an soc_ops function pointer.  Passes along the
 * return value from omap2_prm_is_hardreset_asserted().  XXX This
 * function is scheduled for removal when the PRM code is moved into
 * drivers/.
 */
static int _omap2_is_hardreset_asserted(struct omap_hwmod *oh,
					struct omap_hwmod_rst_info *ohri)
{
	return omap_prm_is_hardreset_asserted(ohri->st_shift, 0,
					      oh->prcm.omap2.module_offs, 0);
}

/**
 * _omap4_assert_hardreset - call OMAP4 PRM hardreset fn with hwmod args
 * @oh: struct omap_hwmod * to assert hardreset
 * @ohri: hardreset line data
 *
 * Call omap4_prminst_assert_hardreset() with parameters extracted
 * from the hwmod @oh and the hardreset line data @ohri.  Only
 * intended for use as an soc_ops function pointer.  Passes along the
 * return value from omap4_prminst_assert_hardreset().  XXX This
 * function is scheduled for removal when the PRM code is moved into
 * drivers/.
 */
static int _omap4_assert_hardreset(struct omap_hwmod *oh,
				   struct omap_hwmod_rst_info *ohri)
{
	if (!oh->clkdm)
		return -EINVAL;

	return omap_prm_assert_hardreset(ohri->rst_shift,
					 oh->clkdm->pwrdm.ptr->prcm_partition,
					 oh->clkdm->pwrdm.ptr->prcm_offs,
					 oh->prcm.omap4.rstctrl_offs);
}

/**
 * _omap4_deassert_hardreset - call OMAP4 PRM hardreset fn with hwmod args
 * @oh: struct omap_hwmod * to deassert hardreset
 * @ohri: hardreset line data
 *
 * Call omap4_prminst_deassert_hardreset() with parameters extracted
 * from the hwmod @oh and the hardreset line data @ohri.  Only
 * intended for use as an soc_ops function pointer.  Passes along the
 * return value from omap4_prminst_deassert_hardreset().  XXX This
 * function is scheduled for removal when the PRM code is moved into
 * drivers/.
 */
static int _omap4_deassert_hardreset(struct omap_hwmod *oh,
				     struct omap_hwmod_rst_info *ohri)
{
	if (!oh->clkdm)
		return -EINVAL;

	if (ohri->st_shift)
		pr_err("omap_hwmod: %s: %s: hwmod data error: OMAP4 does not support st_shift\n",
		       oh->name, ohri->name);
	return omap_prm_deassert_hardreset(ohri->rst_shift, ohri->rst_shift,
					   oh->clkdm->pwrdm.ptr->prcm_partition,
					   oh->clkdm->pwrdm.ptr->prcm_offs,
					   oh->prcm.omap4.rstctrl_offs,
					   oh->prcm.omap4.rstctrl_offs +
					   OMAP4_RST_CTRL_ST_OFFSET);
}

/**
 * _omap4_is_hardreset_asserted - call OMAP4 PRM hardreset fn with hwmod args
 * @oh: struct omap_hwmod * to test hardreset
 * @ohri: hardreset line data
 *
 * Call omap4_prminst_is_hardreset_asserted() with parameters
 * extracted from the hwmod @oh and the hardreset line data @ohri.
 * Only intended for use as an soc_ops function pointer.  Passes along
 * the return value from omap4_prminst_is_hardreset_asserted().  XXX
 * This function is scheduled for removal when the PRM code is moved
 * into drivers/.
 */
static int _omap4_is_hardreset_asserted(struct omap_hwmod *oh,
					struct omap_hwmod_rst_info *ohri)
{
	if (!oh->clkdm)
		return -EINVAL;

	return omap_prm_is_hardreset_asserted(ohri->rst_shift,
					      oh->clkdm->pwrdm.ptr->
					      prcm_partition,
					      oh->clkdm->pwrdm.ptr->prcm_offs,
					      oh->prcm.omap4.rstctrl_offs);
}

/**
 * _omap4_disable_direct_prcm - disable direct PRCM control for hwmod
 * @oh: struct omap_hwmod * to disable control for
 *
 * Disables direct PRCM clkctrl done by hwmod core. Instead, the hwmod
 * will be using its main_clk to enable/disable the module. Returns
 * 0 if successful.
 */
static int _omap4_disable_direct_prcm(struct omap_hwmod *oh)
{
	if (!oh)
		return -EINVAL;

	oh->prcm.omap4.flags |= HWMOD_OMAP4_CLKFWK_CLKCTR_CLOCK;

	return 0;
}

/**
 * _am33xx_deassert_hardreset - call AM33XX PRM hardreset fn with hwmod args
 * @oh: struct omap_hwmod * to deassert hardreset
 * @ohri: hardreset line data
 *
 * Call am33xx_prminst_deassert_hardreset() with parameters extracted
 * from the hwmod @oh and the hardreset line data @ohri.  Only
 * intended for use as an soc_ops function pointer.  Passes along the
 * return value from am33xx_prminst_deassert_hardreset().  XXX This
 * function is scheduled for removal when the PRM code is moved into
 * drivers/.
 */
static int _am33xx_deassert_hardreset(struct omap_hwmod *oh,
				     struct omap_hwmod_rst_info *ohri)
{
	return omap_prm_deassert_hardreset(ohri->rst_shift, ohri->st_shift,
					   oh->clkdm->pwrdm.ptr->prcm_partition,
					   oh->clkdm->pwrdm.ptr->prcm_offs,
					   oh->prcm.omap4.rstctrl_offs,
					   oh->prcm.omap4.rstst_offs);
}

/* Public functions */

u32 omap_hwmod_read(struct omap_hwmod *oh, u16 reg_offs)
{
	if (oh->flags & HWMOD_16BIT_REG)
		return readw_relaxed(oh->_mpu_rt_va + reg_offs);
	else
		return readl_relaxed(oh->_mpu_rt_va + reg_offs);
}

void omap_hwmod_write(u32 v, struct omap_hwmod *oh, u16 reg_offs)
{
	if (oh->flags & HWMOD_16BIT_REG)
		writew_relaxed(v, oh->_mpu_rt_va + reg_offs);
	else
		writel_relaxed(v, oh->_mpu_rt_va + reg_offs);
}

/**
 * omap_hwmod_softreset - reset a module via SYSCONFIG.SOFTRESET bit
 * @oh: struct omap_hwmod *
 *
 * This is a public function exposed to drivers. Some drivers may need to do
 * some settings before and after resetting the device.  Those drivers after
 * doing the necessary settings could use this function to start a reset by
 * setting the SYSCONFIG.SOFTRESET bit.
 */
int omap_hwmod_softreset(struct omap_hwmod *oh)
{
	u32 v;
	int ret;

	if (!oh || !(oh->_sysc_cache))
		return -EINVAL;

	v = oh->_sysc_cache;
	ret = _set_softreset(oh, &v);
	if (ret)
		goto error;
	_write_sysconfig(v, oh);

	ret = _clear_softreset(oh, &v);
	if (ret)
		goto error;
	_write_sysconfig(v, oh);

error:
	return ret;
}

/**
 * omap_hwmod_lookup - look up a registered omap_hwmod by name
 * @name: name of the omap_hwmod to look up
 *
 * Given a @name of an omap_hwmod, return a pointer to the registered
 * struct omap_hwmod *, or NULL upon error.
 */
struct omap_hwmod *omap_hwmod_lookup(const char *name)
{
	struct omap_hwmod *oh;

	if (!name)
		return NULL;

	oh = _lookup(name);

	return oh;
}

/**
 * omap_hwmod_for_each - call function for each registered omap_hwmod
 * @fn: pointer to a callback function
 * @data: void * data to pass to callback function
 *
 * Call @fn for each registered omap_hwmod, passing @data to each
 * function.  @fn must return 0 for success or any other value for
 * failure.  If @fn returns non-zero, the iteration across omap_hwmods
 * will stop and the non-zero return value will be passed to the
 * caller of omap_hwmod_for_each().  @fn is called with
 * omap_hwmod_for_each() held.
 */
int omap_hwmod_for_each(int (*fn)(struct omap_hwmod *oh, void *data),
			void *data)
{
	struct omap_hwmod *temp_oh;
	int ret = 0;

	if (!fn)
		return -EINVAL;

	list_for_each_entry(temp_oh, &omap_hwmod_list, node) {
		ret = (*fn)(temp_oh, data);
		if (ret)
			break;
	}

	return ret;
}

/**
 * omap_hwmod_register_links - register an array of hwmod links
 * @ois: pointer to an array of omap_hwmod_ocp_if to register
 *
 * Intended to be called early in boot before the clock framework is
 * initialized.  If @ois is not null, will register all omap_hwmods
 * listed in @ois that are valid for this chip.  Returns -EINVAL if
 * omap_hwmod_init() hasn't been called before calling this function,
 * -ENOMEM if the link memory area can't be allocated, or 0 upon
 * success.
 */
int __init omap_hwmod_register_links(struct omap_hwmod_ocp_if **ois)
{
	int r, i;

	if (!inited)
		return -EINVAL;

	if (!ois)
		return 0;

	if (ois[0] == NULL) /* Empty list */
		return 0;

	i = 0;
	do {
		r = _register_link(ois[i]);
		WARN(r && r != -EEXIST,
		     "omap_hwmod: _register_link(%s -> %s) returned %d\n",
		     ois[i]->master->name, ois[i]->slave->name, r);
	} while (ois[++i]);

	return 0;
}

/**
 * _ensure_mpu_hwmod_is_setup - ensure the MPU SS hwmod is init'ed and set up
 * @oh: pointer to the hwmod currently being set up (usually not the MPU)
 *
 * If the hwmod data corresponding to the MPU subsystem IP block
 * hasn't been initialized and set up yet, do so now.  This must be
 * done first since sleep dependencies may be added from other hwmods
 * to the MPU.  Intended to be called only by omap_hwmod_setup*().  No
 * return value.
 */
static void __init _ensure_mpu_hwmod_is_setup(struct omap_hwmod *oh)
{
	if (!mpu_oh || mpu_oh->_state == _HWMOD_STATE_UNKNOWN)
		pr_err("omap_hwmod: %s: MPU initiator hwmod %s not yet registered\n",
		       __func__, MPU_INITIATOR_NAME);
	else if (mpu_oh->_state == _HWMOD_STATE_REGISTERED && oh != mpu_oh)
		omap_hwmod_setup_one(MPU_INITIATOR_NAME);
}

/**
 * omap_hwmod_setup_one - set up a single hwmod
 * @oh_name: const char * name of the already-registered hwmod to set up
 *
 * Initialize and set up a single hwmod.  Intended to be used for a
 * small number of early devices, such as the timer IP blocks used for
 * the scheduler clock.  Must be called after omap2_clk_init().
 * Resolves the struct clk names to struct clk pointers for each
 * registered omap_hwmod.  Also calls _setup() on each hwmod.  Returns
 * -EINVAL upon error or 0 upon success.
 */
int __init omap_hwmod_setup_one(const char *oh_name)
{
	struct omap_hwmod *oh;

	pr_debug("omap_hwmod: %s: %s\n", oh_name, __func__);

	oh = _lookup(oh_name);
	if (!oh) {
		WARN(1, "omap_hwmod: %s: hwmod not yet registered\n", oh_name);
		return -EINVAL;
	}

	_ensure_mpu_hwmod_is_setup(oh);

	_init(oh, NULL);
	_setup(oh, NULL);

	return 0;
}

static void omap_hwmod_check_one(struct device *dev,
				 const char *name, s8 v1, u8 v2)
{
	if (v1 < 0)
		return;

	if (v1 != v2)
		dev_warn(dev, "%s %d != %d\n", name, v1, v2);
}

/**
 * omap_hwmod_check_sysc - check sysc against platform sysc
 * @dev: struct device
 * @data: module data
 * @sysc_fields: new sysc configuration
 */
static int omap_hwmod_check_sysc(struct device *dev,
				 const struct ti_sysc_module_data *data,
				 struct sysc_regbits *sysc_fields)
{
	const struct sysc_regbits *regbits = data->cap->regbits;

	omap_hwmod_check_one(dev, "dmadisable_shift",
			     regbits->dmadisable_shift,
			     sysc_fields->dmadisable_shift);
	omap_hwmod_check_one(dev, "midle_shift",
			     regbits->midle_shift,
			     sysc_fields->midle_shift);
	omap_hwmod_check_one(dev, "sidle_shift",
			     regbits->sidle_shift,
			     sysc_fields->sidle_shift);
	omap_hwmod_check_one(dev, "clkact_shift",
			     regbits->clkact_shift,
			     sysc_fields->clkact_shift);
	omap_hwmod_check_one(dev, "enwkup_shift",
			     regbits->enwkup_shift,
			     sysc_fields->enwkup_shift);
	omap_hwmod_check_one(dev, "srst_shift",
			     regbits->srst_shift,
			     sysc_fields->srst_shift);
	omap_hwmod_check_one(dev, "autoidle_shift",
			     regbits->autoidle_shift,
			     sysc_fields->autoidle_shift);

	return 0;
}

/**
 * omap_hwmod_init_regbits - init sysconfig specific register bits
 * @dev: struct device
 * @data: module data
 * @sysc_fields: new sysc configuration
 */
static int omap_hwmod_init_regbits(struct device *dev,
				   const struct ti_sysc_module_data *data,
				   struct sysc_regbits **sysc_fields)
{
	*sysc_fields = NULL;

	switch (data->cap->type) {
	case TI_SYSC_OMAP2:
	case TI_SYSC_OMAP2_TIMER:
		*sysc_fields = &omap_hwmod_sysc_type1;
		break;
	case TI_SYSC_OMAP3_SHAM:
		*sysc_fields = &omap3_sham_sysc_fields;
		break;
	case TI_SYSC_OMAP3_AES:
		*sysc_fields = &omap3xxx_aes_sysc_fields;
		break;
	case TI_SYSC_OMAP4:
	case TI_SYSC_OMAP4_TIMER:
		*sysc_fields = &omap_hwmod_sysc_type2;
		break;
	case TI_SYSC_OMAP4_SIMPLE:
		*sysc_fields = &omap_hwmod_sysc_type3;
		break;
	case TI_SYSC_OMAP34XX_SR:
		*sysc_fields = &omap34xx_sr_sysc_fields;
		break;
	case TI_SYSC_OMAP36XX_SR:
		*sysc_fields = &omap36xx_sr_sysc_fields;
		break;
	case TI_SYSC_OMAP4_SR:
		*sysc_fields = &omap36xx_sr_sysc_fields;
		break;
	case TI_SYSC_OMAP4_MCASP:
		*sysc_fields = &omap_hwmod_sysc_type_mcasp;
		break;
	case TI_SYSC_OMAP4_USB_HOST_FS:
		*sysc_fields = &omap_hwmod_sysc_type_usb_host_fs;
		break;
	default:
		return -EINVAL;
	}

	return omap_hwmod_check_sysc(dev, data, *sysc_fields);
}

/**
 * omap_hwmod_init_reg_offs - initialize sysconfig register offsets
 * @dev: struct device
 * @data: module data
 * @rev_offs: revision register offset
 * @sysc_offs: sysc register offset
 * @syss_offs: syss register offset
 */
int omap_hwmod_init_reg_offs(struct device *dev,
			     const struct ti_sysc_module_data *data,
			     s32 *rev_offs, s32 *sysc_offs, s32 *syss_offs)
{
	*rev_offs = -ENODEV;
	*sysc_offs = 0;
	*syss_offs = 0;

	if (data->offsets[SYSC_REVISION] >= 0)
		*rev_offs = data->offsets[SYSC_REVISION];

	if (data->offsets[SYSC_SYSCONFIG] >= 0)
		*sysc_offs = data->offsets[SYSC_SYSCONFIG];

	if (data->offsets[SYSC_SYSSTATUS] >= 0)
		*syss_offs = data->offsets[SYSC_SYSSTATUS];

	return 0;
}

/**
 * omap_hwmod_init_sysc_flags - initialize sysconfig features
 * @dev: struct device
 * @data: module data
 * @sysc_flags: module configuration
 */
int omap_hwmod_init_sysc_flags(struct device *dev,
			       const struct ti_sysc_module_data *data,
			       u32 *sysc_flags)
{
	*sysc_flags = 0;

	switch (data->cap->type) {
	case TI_SYSC_OMAP2:
	case TI_SYSC_OMAP2_TIMER:
		/* See SYSC_OMAP2_* in include/dt-bindings/bus/ti-sysc.h */
		if (data->cfg->sysc_val & SYSC_OMAP2_CLOCKACTIVITY)
			*sysc_flags |= SYSC_HAS_CLOCKACTIVITY;
		if (data->cfg->sysc_val & SYSC_OMAP2_EMUFREE)
			*sysc_flags |= SYSC_HAS_EMUFREE;
		if (data->cfg->sysc_val & SYSC_OMAP2_ENAWAKEUP)
			*sysc_flags |= SYSC_HAS_ENAWAKEUP;
		if (data->cfg->sysc_val & SYSC_OMAP2_SOFTRESET)
			*sysc_flags |= SYSC_HAS_SOFTRESET;
		if (data->cfg->sysc_val & SYSC_OMAP2_AUTOIDLE)
			*sysc_flags |= SYSC_HAS_AUTOIDLE;
		break;
	case TI_SYSC_OMAP4:
	case TI_SYSC_OMAP4_TIMER:
		/* See SYSC_OMAP4_* in include/dt-bindings/bus/ti-sysc.h */
		if (data->cfg->sysc_val & SYSC_OMAP4_DMADISABLE)
			*sysc_flags |= SYSC_HAS_DMADISABLE;
		if (data->cfg->sysc_val & SYSC_OMAP4_FREEEMU)
			*sysc_flags |= SYSC_HAS_EMUFREE;
		if (data->cfg->sysc_val & SYSC_OMAP4_SOFTRESET)
			*sysc_flags |= SYSC_HAS_SOFTRESET;
		break;
	case TI_SYSC_OMAP34XX_SR:
	case TI_SYSC_OMAP36XX_SR:
		/* See SYSC_OMAP3_SR_* in include/dt-bindings/bus/ti-sysc.h */
		if (data->cfg->sysc_val & SYSC_OMAP3_SR_ENAWAKEUP)
			*sysc_flags |= SYSC_HAS_ENAWAKEUP;
		break;
	default:
		if (data->cap->regbits->emufree_shift >= 0)
			*sysc_flags |= SYSC_HAS_EMUFREE;
		if (data->cap->regbits->enwkup_shift >= 0)
			*sysc_flags |= SYSC_HAS_ENAWAKEUP;
		if (data->cap->regbits->srst_shift >= 0)
			*sysc_flags |= SYSC_HAS_SOFTRESET;
		if (data->cap->regbits->autoidle_shift >= 0)
			*sysc_flags |= SYSC_HAS_AUTOIDLE;
		break;
	}

	if (data->cap->regbits->midle_shift >= 0 &&
	    data->cfg->midlemodes)
		*sysc_flags |= SYSC_HAS_MIDLEMODE;

	if (data->cap->regbits->sidle_shift >= 0 &&
	    data->cfg->sidlemodes)
		*sysc_flags |= SYSC_HAS_SIDLEMODE;

	if (data->cfg->quirks & SYSC_QUIRK_UNCACHED)
		*sysc_flags |= SYSC_NO_CACHE;
	if (data->cfg->quirks & SYSC_QUIRK_RESET_STATUS)
		*sysc_flags |= SYSC_HAS_RESET_STATUS;

	if (data->cfg->syss_mask & 1)
		*sysc_flags |= SYSS_HAS_RESET_STATUS;

	return 0;
}

/**
 * omap_hwmod_init_idlemodes - initialize module idle modes
 * @dev: struct device
 * @data: module data
 * @idlemodes: module supported idle modes
 */
int omap_hwmod_init_idlemodes(struct device *dev,
			      const struct ti_sysc_module_data *data,
			      u32 *idlemodes)
{
	*idlemodes = 0;

	if (data->cfg->midlemodes & BIT(SYSC_IDLE_FORCE))
		*idlemodes |= MSTANDBY_FORCE;
	if (data->cfg->midlemodes & BIT(SYSC_IDLE_NO))
		*idlemodes |= MSTANDBY_NO;
	if (data->cfg->midlemodes & BIT(SYSC_IDLE_SMART))
		*idlemodes |= MSTANDBY_SMART;
	if (data->cfg->midlemodes & BIT(SYSC_IDLE_SMART_WKUP))
		*idlemodes |= MSTANDBY_SMART_WKUP;

	if (data->cfg->sidlemodes & BIT(SYSC_IDLE_FORCE))
		*idlemodes |= SIDLE_FORCE;
	if (data->cfg->sidlemodes & BIT(SYSC_IDLE_NO))
		*idlemodes |= SIDLE_NO;
	if (data->cfg->sidlemodes & BIT(SYSC_IDLE_SMART))
		*idlemodes |= SIDLE_SMART;
	if (data->cfg->sidlemodes & BIT(SYSC_IDLE_SMART_WKUP))
		*idlemodes |= SIDLE_SMART_WKUP;

	return 0;
}

/**
 * omap_hwmod_check_module - check new module against platform data
 * @dev: struct device
 * @oh: module
 * @data: new module data
 * @sysc_fields: sysc register bits
 * @rev_offs: revision register offset
 * @sysc_offs: sysconfig register offset
 * @syss_offs: sysstatus register offset
 * @sysc_flags: sysc specific flags
 * @idlemodes: sysc supported idlemodes
 */
static int omap_hwmod_check_module(struct device *dev,
				   struct omap_hwmod *oh,
				   const struct ti_sysc_module_data *data,
				   struct sysc_regbits *sysc_fields,
				   s32 rev_offs, s32 sysc_offs,
				   s32 syss_offs, u32 sysc_flags,
				   u32 idlemodes)
{
	if (!oh->class->sysc)
		return -ENODEV;

	if (sysc_fields != oh->class->sysc->sysc_fields)
		dev_warn(dev, "sysc_fields %p != %p\n", sysc_fields,
			 oh->class->sysc->sysc_fields);

	if (rev_offs != oh->class->sysc->rev_offs)
		dev_warn(dev, "rev_offs %08x != %08x\n", rev_offs,
			 oh->class->sysc->rev_offs);
	if (sysc_offs != oh->class->sysc->sysc_offs)
		dev_warn(dev, "sysc_offs %08x != %08x\n", sysc_offs,
			 oh->class->sysc->sysc_offs);
	if (syss_offs != oh->class->sysc->syss_offs)
		dev_warn(dev, "syss_offs %08x != %08x\n", syss_offs,
			 oh->class->sysc->syss_offs);

	if (sysc_flags != oh->class->sysc->sysc_flags)
		dev_warn(dev, "sysc_flags %08x != %08x\n", sysc_flags,
			 oh->class->sysc->sysc_flags);

	if (idlemodes != oh->class->sysc->idlemodes)
		dev_warn(dev, "idlemodes %08x != %08x\n", idlemodes,
			 oh->class->sysc->idlemodes);

	if (data->cfg->srst_udelay != oh->class->sysc->srst_udelay)
		dev_warn(dev, "srst_udelay %i != %i\n",
			 data->cfg->srst_udelay,
			 oh->class->sysc->srst_udelay);

	return 0;
}

/**
 * omap_hwmod_allocate_module - allocate new module
 * @dev: struct device
 * @oh: module
 * @sysc_fields: sysc register bits
 * @rev_offs: revision register offset
 * @sysc_offs: sysconfig register offset
 * @syss_offs: sysstatus register offset
 * @sysc_flags: sysc specific flags
 * @idlemodes: sysc supported idlemodes
 *
 * Note that the allocations here cannot use devm as ti-sysc can rebind.
 */
int omap_hwmod_allocate_module(struct device *dev, struct omap_hwmod *oh,
			       const struct ti_sysc_module_data *data,
			       struct sysc_regbits *sysc_fields,
			       s32 rev_offs, s32 sysc_offs, s32 syss_offs,
			       u32 sysc_flags, u32 idlemodes)
{
	struct omap_hwmod_class_sysconfig *sysc;
	struct omap_hwmod_class *class;
	void __iomem *regs = NULL;
	unsigned long flags;

	sysc = kzalloc(sizeof(*sysc), GFP_KERNEL);
	if (!sysc)
		return -ENOMEM;

	sysc->sysc_fields = sysc_fields;
	sysc->rev_offs = rev_offs;
	sysc->sysc_offs = sysc_offs;
	sysc->syss_offs = syss_offs;
	sysc->sysc_flags = sysc_flags;
	sysc->idlemodes = idlemodes;
	sysc->srst_udelay = data->cfg->srst_udelay;

	if (!oh->_mpu_rt_va) {
		regs = ioremap(data->module_pa,
			       data->module_size);
		if (!regs)
			return -ENOMEM;
	}

	/*
	 * We need new oh->class as the other devices in the same class
	 * may not yet have ioremapped their registers.
	 */
	class = kmemdup(oh->class, sizeof(*oh->class), GFP_KERNEL);
	if (!class)
		return -ENOMEM;

	class->sysc = sysc;

	spin_lock_irqsave(&oh->_lock, flags);
	if (regs)
		oh->_mpu_rt_va = regs;
	oh->class = class;
	oh->_state = _HWMOD_STATE_INITIALIZED;
	_setup(oh, NULL);
	spin_unlock_irqrestore(&oh->_lock, flags);

	return 0;
}

/**
 * omap_hwmod_init_module - initialize new module
 * @dev: struct device
 * @data: module data
 * @cookie: cookie for the caller to use for later calls
 */
int omap_hwmod_init_module(struct device *dev,
			   const struct ti_sysc_module_data *data,
			   struct ti_sysc_cookie *cookie)
{
	struct omap_hwmod *oh;
	struct sysc_regbits *sysc_fields;
	s32 rev_offs, sysc_offs, syss_offs;
	u32 sysc_flags, idlemodes;
	int error;

	if (!dev || !data)
		return -EINVAL;

	oh = _lookup(data->name);
	if (!oh)
		return -ENODEV;

	cookie->data = oh;

	error = omap_hwmod_init_regbits(dev, data, &sysc_fields);
	if (error)
		return error;

	error = omap_hwmod_init_reg_offs(dev, data, &rev_offs,
					 &sysc_offs, &syss_offs);
	if (error)
		return error;

	error = omap_hwmod_init_sysc_flags(dev, data, &sysc_flags);
	if (error)
		return error;

	error = omap_hwmod_init_idlemodes(dev, data, &idlemodes);
	if (error)
		return error;

	if (data->cfg->quirks & SYSC_QUIRK_NO_IDLE_ON_INIT)
		oh->flags |= HWMOD_INIT_NO_IDLE;
	if (data->cfg->quirks & SYSC_QUIRK_NO_RESET_ON_INIT)
		oh->flags |= HWMOD_INIT_NO_RESET;

	error = omap_hwmod_check_module(dev, oh, data, sysc_fields,
					rev_offs, sysc_offs, syss_offs,
					sysc_flags, idlemodes);
	if (!error)
		return error;

	return omap_hwmod_allocate_module(dev, oh, data, sysc_fields,
					  rev_offs, sysc_offs, syss_offs,
					  sysc_flags, idlemodes);
}

/**
 * omap_hwmod_setup_earlycon_flags - set up flags for early console
 *
 * Enable DEBUG_OMAPUART_FLAGS for uart hwmod that is being used as
 * early concole so that hwmod core doesn't reset and keep it in idle
 * that specific uart.
 */
#ifdef CONFIG_SERIAL_EARLYCON
static void __init omap_hwmod_setup_earlycon_flags(void)
{
	struct device_node *np;
	struct omap_hwmod *oh;
	const char *uart;

	np = of_find_node_by_path("/chosen");
	if (np) {
		uart = of_get_property(np, "stdout-path", NULL);
		if (uart) {
			np = of_find_node_by_path(uart);
			if (np) {
				uart = of_get_property(np, "ti,hwmods", NULL);
				oh = omap_hwmod_lookup(uart);
				if (!oh) {
					uart = of_get_property(np->parent,
							       "ti,hwmods",
							       NULL);
					oh = omap_hwmod_lookup(uart);
				}
				if (oh)
					oh->flags |= DEBUG_OMAPUART_FLAGS;
			}
		}
	}
}
#endif

/**
 * omap_hwmod_setup_all - set up all registered IP blocks
 *
 * Initialize and set up all IP blocks registered with the hwmod code.
 * Must be called after omap2_clk_init().  Resolves the struct clk
 * names to struct clk pointers for each registered omap_hwmod.  Also
 * calls _setup() on each hwmod.  Returns 0 upon success.
 */
static int __init omap_hwmod_setup_all(void)
{
	_ensure_mpu_hwmod_is_setup(NULL);

	omap_hwmod_for_each(_init, NULL);
#ifdef CONFIG_SERIAL_EARLYCON
	omap_hwmod_setup_earlycon_flags();
#endif
	omap_hwmod_for_each(_setup, NULL);

	return 0;
}
omap_postcore_initcall(omap_hwmod_setup_all);

/**
 * omap_hwmod_enable - enable an omap_hwmod
 * @oh: struct omap_hwmod *
 *
 * Enable an omap_hwmod @oh.  Intended to be called by omap_device_enable().
 * Returns -EINVAL on error or passes along the return value from _enable().
 */
int omap_hwmod_enable(struct omap_hwmod *oh)
{
	int r;
	unsigned long flags;

	if (!oh)
		return -EINVAL;

	spin_lock_irqsave(&oh->_lock, flags);
	r = _enable(oh);
	spin_unlock_irqrestore(&oh->_lock, flags);

	return r;
}

/**
 * omap_hwmod_idle - idle an omap_hwmod
 * @oh: struct omap_hwmod *
 *
 * Idle an omap_hwmod @oh.  Intended to be called by omap_device_idle().
 * Returns -EINVAL on error or passes along the return value from _idle().
 */
int omap_hwmod_idle(struct omap_hwmod *oh)
{
	int r;
	unsigned long flags;

	if (!oh)
		return -EINVAL;

	spin_lock_irqsave(&oh->_lock, flags);
	r = _idle(oh);
	spin_unlock_irqrestore(&oh->_lock, flags);

	return r;
}

/**
 * omap_hwmod_shutdown - shutdown an omap_hwmod
 * @oh: struct omap_hwmod *
 *
 * Shutdown an omap_hwmod @oh.  Intended to be called by
 * omap_device_shutdown().  Returns -EINVAL on error or passes along
 * the return value from _shutdown().
 */
int omap_hwmod_shutdown(struct omap_hwmod *oh)
{
	int r;
	unsigned long flags;

	if (!oh)
		return -EINVAL;

	spin_lock_irqsave(&oh->_lock, flags);
	r = _shutdown(oh);
	spin_unlock_irqrestore(&oh->_lock, flags);

	return r;
}

/*
 * IP block data retrieval functions
 */

/**
 * omap_hwmod_get_pwrdm - return pointer to this module's main powerdomain
 * @oh: struct omap_hwmod *
 *
 * Return the powerdomain pointer associated with the OMAP module
 * @oh's main clock.  If @oh does not have a main clk, return the
 * powerdomain associated with the interface clock associated with the
 * module's MPU port. (XXX Perhaps this should use the SDMA port
 * instead?)  Returns NULL on error, or a struct powerdomain * on
 * success.
 */
struct powerdomain *omap_hwmod_get_pwrdm(struct omap_hwmod *oh)
{
	struct clk *c;
	struct omap_hwmod_ocp_if *oi;
	struct clockdomain *clkdm;
	struct clk_hw_omap *clk;

	if (!oh)
		return NULL;

	if (oh->clkdm)
		return oh->clkdm->pwrdm.ptr;

	if (oh->_clk) {
		c = oh->_clk;
	} else {
		oi = _find_mpu_rt_port(oh);
		if (!oi)
			return NULL;
		c = oi->_clk;
	}

	clk = to_clk_hw_omap(__clk_get_hw(c));
	clkdm = clk->clkdm;
	if (!clkdm)
		return NULL;

	return clkdm->pwrdm.ptr;
}

/**
 * omap_hwmod_get_mpu_rt_va - return the module's base address (for the MPU)
 * @oh: struct omap_hwmod *
 *
 * Returns the virtual address corresponding to the beginning of the
 * module's register target, in the address range that is intended to
 * be used by the MPU.  Returns the virtual address upon success or NULL
 * upon error.
 */
void __iomem *omap_hwmod_get_mpu_rt_va(struct omap_hwmod *oh)
{
	if (!oh)
		return NULL;

	if (oh->_int_flags & _HWMOD_NO_MPU_PORT)
		return NULL;

	if (oh->_state == _HWMOD_STATE_UNKNOWN)
		return NULL;

	return oh->_mpu_rt_va;
}

/*
 * XXX what about functions for drivers to save/restore ocp_sysconfig
 * for context save/restore operations?
 */

/**
 * omap_hwmod_enable_wakeup - allow device to wake up the system
 * @oh: struct omap_hwmod *
 *
 * Sets the module OCP socket ENAWAKEUP bit to allow the module to
 * send wakeups to the PRCM, and enable I/O ring wakeup events for
 * this IP block if it has dynamic mux entries.  Eventually this
 * should set PRCM wakeup registers to cause the PRCM to receive
 * wakeup events from the module.  Does not set any wakeup routing
 * registers beyond this point - if the module is to wake up any other
 * module or subsystem, that must be set separately.  Called by
 * omap_device code.  Returns -EINVAL on error or 0 upon success.
 */
int omap_hwmod_enable_wakeup(struct omap_hwmod *oh)
{
	unsigned long flags;
	u32 v;

	spin_lock_irqsave(&oh->_lock, flags);

	if (oh->class->sysc &&
	    (oh->class->sysc->sysc_flags & SYSC_HAS_ENAWAKEUP)) {
		v = oh->_sysc_cache;
		_enable_wakeup(oh, &v);
		_write_sysconfig(v, oh);
	}

	spin_unlock_irqrestore(&oh->_lock, flags);

	return 0;
}

/**
 * omap_hwmod_disable_wakeup - prevent device from waking the system
 * @oh: struct omap_hwmod *
 *
 * Clears the module OCP socket ENAWAKEUP bit to prevent the module
 * from sending wakeups to the PRCM, and disable I/O ring wakeup
 * events for this IP block if it has dynamic mux entries.  Eventually
 * this should clear PRCM wakeup registers to cause the PRCM to ignore
 * wakeup events from the module.  Does not set any wakeup routing
 * registers beyond this point - if the module is to wake up any other
 * module or subsystem, that must be set separately.  Called by
 * omap_device code.  Returns -EINVAL on error or 0 upon success.
 */
int omap_hwmod_disable_wakeup(struct omap_hwmod *oh)
{
	unsigned long flags;
	u32 v;

	spin_lock_irqsave(&oh->_lock, flags);

	if (oh->class->sysc &&
	    (oh->class->sysc->sysc_flags & SYSC_HAS_ENAWAKEUP)) {
		v = oh->_sysc_cache;
		_disable_wakeup(oh, &v);
		_write_sysconfig(v, oh);
	}

	spin_unlock_irqrestore(&oh->_lock, flags);

	return 0;
}

/**
 * omap_hwmod_assert_hardreset - assert the HW reset line of submodules
 * contained in the hwmod module.
 * @oh: struct omap_hwmod *
 * @name: name of the reset line to lookup and assert
 *
 * Some IP like dsp, ipu or iva contain processor that require
 * an HW reset line to be assert / deassert in order to enable fully
 * the IP.  Returns -EINVAL if @oh is null or if the operation is not
 * yet supported on this OMAP; otherwise, passes along the return value
 * from _assert_hardreset().
 */
int omap_hwmod_assert_hardreset(struct omap_hwmod *oh, const char *name)
{
	int ret;
	unsigned long flags;

	if (!oh)
		return -EINVAL;

	spin_lock_irqsave(&oh->_lock, flags);
	ret = _assert_hardreset(oh, name);
	spin_unlock_irqrestore(&oh->_lock, flags);

	return ret;
}

/**
 * omap_hwmod_deassert_hardreset - deassert the HW reset line of submodules
 * contained in the hwmod module.
 * @oh: struct omap_hwmod *
 * @name: name of the reset line to look up and deassert
 *
 * Some IP like dsp, ipu or iva contain processor that require
 * an HW reset line to be assert / deassert in order to enable fully
 * the IP.  Returns -EINVAL if @oh is null or if the operation is not
 * yet supported on this OMAP; otherwise, passes along the return value
 * from _deassert_hardreset().
 */
int omap_hwmod_deassert_hardreset(struct omap_hwmod *oh, const char *name)
{
	int ret;
	unsigned long flags;

	if (!oh)
		return -EINVAL;

	spin_lock_irqsave(&oh->_lock, flags);
	ret = _deassert_hardreset(oh, name);
	spin_unlock_irqrestore(&oh->_lock, flags);

	return ret;
}

/**
 * omap_hwmod_for_each_by_class - call @fn for each hwmod of class @classname
 * @classname: struct omap_hwmod_class name to search for
 * @fn: callback function pointer to call for each hwmod in class @classname
 * @user: arbitrary context data to pass to the callback function
 *
 * For each omap_hwmod of class @classname, call @fn.
 * If the callback function returns something other than
 * zero, the iterator is terminated, and the callback function's return
 * value is passed back to the caller.  Returns 0 upon success, -EINVAL
 * if @classname or @fn are NULL, or passes back the error code from @fn.
 */
int omap_hwmod_for_each_by_class(const char *classname,
				 int (*fn)(struct omap_hwmod *oh,
					   void *user),
				 void *user)
{
	struct omap_hwmod *temp_oh;
	int ret = 0;

	if (!classname || !fn)
		return -EINVAL;

	pr_debug("omap_hwmod: %s: looking for modules of class %s\n",
		 __func__, classname);

	list_for_each_entry(temp_oh, &omap_hwmod_list, node) {
		if (!strcmp(temp_oh->class->name, classname)) {
			pr_debug("omap_hwmod: %s: %s: calling callback fn\n",
				 __func__, temp_oh->name);
			ret = (*fn)(temp_oh, user);
			if (ret)
				break;
		}
	}

	if (ret)
		pr_debug("omap_hwmod: %s: iterator terminated early: %d\n",
			 __func__, ret);

	return ret;
}

/**
 * omap_hwmod_set_postsetup_state - set the post-_setup() state for this hwmod
 * @oh: struct omap_hwmod *
 * @state: state that _setup() should leave the hwmod in
 *
 * Sets the hwmod state that @oh will enter at the end of _setup()
 * (called by omap_hwmod_setup_*()).  See also the documentation
 * for _setup_postsetup(), above.  Returns 0 upon success or
 * -EINVAL if there is a problem with the arguments or if the hwmod is
 * in the wrong state.
 */
int omap_hwmod_set_postsetup_state(struct omap_hwmod *oh, u8 state)
{
	int ret;
	unsigned long flags;

	if (!oh)
		return -EINVAL;

	if (state != _HWMOD_STATE_DISABLED &&
	    state != _HWMOD_STATE_ENABLED &&
	    state != _HWMOD_STATE_IDLE)
		return -EINVAL;

	spin_lock_irqsave(&oh->_lock, flags);

	if (oh->_state != _HWMOD_STATE_REGISTERED) {
		ret = -EINVAL;
		goto ohsps_unlock;
	}

	oh->_postsetup_state = state;
	ret = 0;

ohsps_unlock:
	spin_unlock_irqrestore(&oh->_lock, flags);

	return ret;
}

/**
 * omap_hwmod_get_context_loss_count - get lost context count
 * @oh: struct omap_hwmod *
 *
 * Returns the context loss count of associated @oh
 * upon success, or zero if no context loss data is available.
 *
 * On OMAP4, this queries the per-hwmod context loss register,
 * assuming one exists.  If not, or on OMAP2/3, this queries the
 * enclosing powerdomain context loss count.
 */
int omap_hwmod_get_context_loss_count(struct omap_hwmod *oh)
{
	struct powerdomain *pwrdm;
	int ret = 0;

	if (soc_ops.get_context_lost)
		return soc_ops.get_context_lost(oh);

	pwrdm = omap_hwmod_get_pwrdm(oh);
	if (pwrdm)
		ret = pwrdm_get_context_loss_count(pwrdm);

	return ret;
}

/**
 * omap_hwmod_init - initialize the hwmod code
 *
 * Sets up some function pointers needed by the hwmod code to operate on the
 * currently-booted SoC.  Intended to be called once during kernel init
 * before any hwmods are registered.  No return value.
 */
void __init omap_hwmod_init(void)
{
	if (cpu_is_omap24xx()) {
		soc_ops.wait_target_ready = _omap2xxx_3xxx_wait_target_ready;
		soc_ops.assert_hardreset = _omap2_assert_hardreset;
		soc_ops.deassert_hardreset = _omap2_deassert_hardreset;
		soc_ops.is_hardreset_asserted = _omap2_is_hardreset_asserted;
	} else if (cpu_is_omap34xx()) {
		soc_ops.wait_target_ready = _omap2xxx_3xxx_wait_target_ready;
		soc_ops.assert_hardreset = _omap2_assert_hardreset;
		soc_ops.deassert_hardreset = _omap2_deassert_hardreset;
		soc_ops.is_hardreset_asserted = _omap2_is_hardreset_asserted;
		soc_ops.init_clkdm = _init_clkdm;
	} else if (cpu_is_omap44xx() || soc_is_omap54xx() || soc_is_dra7xx()) {
		soc_ops.enable_module = _omap4_enable_module;
		soc_ops.disable_module = _omap4_disable_module;
		soc_ops.wait_target_ready = _omap4_wait_target_ready;
		soc_ops.assert_hardreset = _omap4_assert_hardreset;
		soc_ops.deassert_hardreset = _omap4_deassert_hardreset;
		soc_ops.is_hardreset_asserted = _omap4_is_hardreset_asserted;
		soc_ops.init_clkdm = _init_clkdm;
		soc_ops.update_context_lost = _omap4_update_context_lost;
		soc_ops.get_context_lost = _omap4_get_context_lost;
		soc_ops.disable_direct_prcm = _omap4_disable_direct_prcm;
		soc_ops.xlate_clkctrl = _omap4_xlate_clkctrl;
	} else if (cpu_is_ti814x() || cpu_is_ti816x() || soc_is_am33xx() ||
		   soc_is_am43xx()) {
		soc_ops.enable_module = _omap4_enable_module;
		soc_ops.disable_module = _omap4_disable_module;
		soc_ops.wait_target_ready = _omap4_wait_target_ready;
		soc_ops.assert_hardreset = _omap4_assert_hardreset;
		soc_ops.deassert_hardreset = _am33xx_deassert_hardreset;
		soc_ops.is_hardreset_asserted = _omap4_is_hardreset_asserted;
		soc_ops.init_clkdm = _init_clkdm;
		soc_ops.disable_direct_prcm = _omap4_disable_direct_prcm;
		soc_ops.xlate_clkctrl = _omap4_xlate_clkctrl;
	} else {
		WARN(1, "omap_hwmod: unknown SoC type\n");
	}

	_init_clkctrl_providers();

	inited = true;
}

/**
 * omap_hwmod_get_main_clk - get pointer to main clock name
 * @oh: struct omap_hwmod *
 *
 * Returns the main clock name assocated with @oh upon success,
 * or NULL if @oh is NULL.
 */
const char *omap_hwmod_get_main_clk(struct omap_hwmod *oh)
{
	if (!oh)
		return NULL;

	return oh->main_clk;
}<|MERGE_RESOLUTION|>--- conflicted
+++ resolved
@@ -2264,13 +2264,8 @@
 	base = of_translate_address(np, ranges++);
 	size = be32_to_cpup(ranges);
 
-<<<<<<< HEAD
-	pr_debug("omap_hwmod: %s %s at 0x%llx size 0x%llx\n",
-		 oh ? oh->name : "", np->name, base, size);
-=======
 	pr_debug("omap_hwmod: %s %pOFn at 0x%llx size 0x%llx\n",
 		 oh->name, np, base, size);
->>>>>>> 6e771379
 
 	if (oh && oh->mpu_rt_idx) {
 		omap_hwmod_fix_mpu_rt_idx(oh, np, res);
