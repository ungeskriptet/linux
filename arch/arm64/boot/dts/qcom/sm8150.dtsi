--- conflicted
+++ resolved
@@ -56,11 +56,7 @@
 			qcom,freq-domain = <&cpufreq_hw 0>;
 			operating-points-v2 = <&cpu0_opp_table>;
 			interconnects = <&gem_noc MASTER_AMPSS_M0 0 &mc_virt SLAVE_EBI_CH0 0>,
-<<<<<<< HEAD
-					<&osm_l3 MASTER_OSM_L3_APPS 0 &osm_l3 SLAVE_OSM_L3 0>;
-=======
 					<&osm_l3 MASTER_OSM_L3_APPS &osm_l3 SLAVE_OSM_L3>;
->>>>>>> 982bd683
 			power-domains = <&CPU_PD0>;
 			power-domain-names = "psci";
 			#cooling-cells = <2>;
@@ -89,11 +85,7 @@
 			qcom,freq-domain = <&cpufreq_hw 0>;
 			operating-points-v2 = <&cpu0_opp_table>;
 			interconnects = <&gem_noc MASTER_AMPSS_M0 0 &mc_virt SLAVE_EBI_CH0 0>,
-<<<<<<< HEAD
-					<&osm_l3 MASTER_OSM_L3_APPS 0 &osm_l3 SLAVE_OSM_L3 0>;
-=======
 					<&osm_l3 MASTER_OSM_L3_APPS &osm_l3 SLAVE_OSM_L3>;
->>>>>>> 982bd683
 			power-domains = <&CPU_PD1>;
 			power-domain-names = "psci";
 			#cooling-cells = <2>;
@@ -117,11 +109,7 @@
 			qcom,freq-domain = <&cpufreq_hw 0>;
 			operating-points-v2 = <&cpu0_opp_table>;
 			interconnects = <&gem_noc MASTER_AMPSS_M0 0 &mc_virt SLAVE_EBI_CH0 0>,
-<<<<<<< HEAD
-					<&osm_l3 MASTER_OSM_L3_APPS 0 &osm_l3 SLAVE_OSM_L3 0>;
-=======
 					<&osm_l3 MASTER_OSM_L3_APPS &osm_l3 SLAVE_OSM_L3>;
->>>>>>> 982bd683
 			power-domains = <&CPU_PD2>;
 			power-domain-names = "psci";
 			#cooling-cells = <2>;
@@ -145,11 +133,7 @@
 			qcom,freq-domain = <&cpufreq_hw 0>;
 			operating-points-v2 = <&cpu0_opp_table>;
 			interconnects = <&gem_noc MASTER_AMPSS_M0 0 &mc_virt SLAVE_EBI_CH0 0>,
-<<<<<<< HEAD
-					<&osm_l3 MASTER_OSM_L3_APPS 0 &osm_l3 SLAVE_OSM_L3 0>;
-=======
 					<&osm_l3 MASTER_OSM_L3_APPS &osm_l3 SLAVE_OSM_L3>;
->>>>>>> 982bd683
 			power-domains = <&CPU_PD3>;
 			power-domain-names = "psci";
 			#cooling-cells = <2>;
@@ -173,11 +157,7 @@
 			qcom,freq-domain = <&cpufreq_hw 1>;
 			operating-points-v2 = <&cpu4_opp_table>;
 			interconnects = <&gem_noc MASTER_AMPSS_M0 0 &mc_virt SLAVE_EBI_CH0 0>,
-<<<<<<< HEAD
-					<&osm_l3 MASTER_OSM_L3_APPS 0 &osm_l3 SLAVE_OSM_L3 0>;
-=======
 					<&osm_l3 MASTER_OSM_L3_APPS &osm_l3 SLAVE_OSM_L3>;
->>>>>>> 982bd683
 			power-domains = <&CPU_PD4>;
 			power-domain-names = "psci";
 			#cooling-cells = <2>;
@@ -201,11 +181,7 @@
 			qcom,freq-domain = <&cpufreq_hw 1>;
 			operating-points-v2 = <&cpu4_opp_table>;
 			interconnects = <&gem_noc MASTER_AMPSS_M0 0 &mc_virt SLAVE_EBI_CH0 0>,
-<<<<<<< HEAD
-					<&osm_l3 MASTER_OSM_L3_APPS 0 &osm_l3 SLAVE_OSM_L3 0>;
-=======
 					<&osm_l3 MASTER_OSM_L3_APPS &osm_l3 SLAVE_OSM_L3>;
->>>>>>> 982bd683
 			power-domains = <&CPU_PD5>;
 			power-domain-names = "psci";
 			#cooling-cells = <2>;
@@ -229,11 +205,7 @@
 			qcom,freq-domain = <&cpufreq_hw 1>;
 			operating-points-v2 = <&cpu4_opp_table>;
 			interconnects = <&gem_noc MASTER_AMPSS_M0 0 &mc_virt SLAVE_EBI_CH0 0>,
-<<<<<<< HEAD
-					<&osm_l3 MASTER_OSM_L3_APPS 0 &osm_l3 SLAVE_OSM_L3 0>;
-=======
 					<&osm_l3 MASTER_OSM_L3_APPS &osm_l3 SLAVE_OSM_L3>;
->>>>>>> 982bd683
 			power-domains = <&CPU_PD6>;
 			power-domain-names = "psci";
 			#cooling-cells = <2>;
@@ -257,11 +229,7 @@
 			qcom,freq-domain = <&cpufreq_hw 2>;
 			operating-points-v2 = <&cpu7_opp_table>;
 			interconnects = <&gem_noc MASTER_AMPSS_M0 0 &mc_virt SLAVE_EBI_CH0 0>,
-<<<<<<< HEAD
-					<&osm_l3 MASTER_OSM_L3_APPS 0 &osm_l3 SLAVE_OSM_L3 0>;
-=======
 					<&osm_l3 MASTER_OSM_L3_APPS &osm_l3 SLAVE_OSM_L3>;
->>>>>>> 982bd683
 			power-domains = <&CPU_PD7>;
 			power-domain-names = "psci";
 			#cooling-cells = <2>;
@@ -4374,7 +4342,7 @@
 			clocks = <&rpmhcc RPMH_CXO_CLK>, <&gcc GPLL0>;
 			clock-names = "xo", "alternate";
 
-			#interconnect-cells = <2>;
+			#interconnect-cells = <1>;
 		};
 
 		cpufreq_hw: cpufreq@18323000 {
