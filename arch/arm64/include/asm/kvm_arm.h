/* SPDX-License-Identifier: GPL-2.0-only */
/*
 * Copyright (C) 2012,2013 - ARM Ltd
 * Author: Marc Zyngier <marc.zyngier@arm.com>
 */

#ifndef __ARM64_KVM_ARM_H__
#define __ARM64_KVM_ARM_H__

#include <asm/esr.h>
#include <asm/memory.h>
#include <asm/types.h>

/* Hyp Configuration Register (HCR) bits */

#define HCR_TID5	(UL(1) << 58)
#define HCR_DCT		(UL(1) << 57)
#define HCR_ATA_SHIFT	56
#define HCR_ATA		(UL(1) << HCR_ATA_SHIFT)
#define HCR_AMVOFFEN	(UL(1) << 51)
#define HCR_FIEN	(UL(1) << 47)
#define HCR_FWB		(UL(1) << 46)
#define HCR_API		(UL(1) << 41)
#define HCR_APK		(UL(1) << 40)
#define HCR_TEA		(UL(1) << 37)
#define HCR_TERR	(UL(1) << 36)
#define HCR_TLOR	(UL(1) << 35)
#define HCR_E2H		(UL(1) << 34)
#define HCR_ID		(UL(1) << 33)
#define HCR_CD		(UL(1) << 32)
#define HCR_RW_SHIFT	31
#define HCR_RW		(UL(1) << HCR_RW_SHIFT)
#define HCR_TRVM	(UL(1) << 30)
#define HCR_HCD		(UL(1) << 29)
#define HCR_TDZ		(UL(1) << 28)
#define HCR_TGE		(UL(1) << 27)
#define HCR_TVM		(UL(1) << 26)
#define HCR_TTLB	(UL(1) << 25)
#define HCR_TPU		(UL(1) << 24)
#define HCR_TPC		(UL(1) << 23) /* HCR_TPCP if FEAT_DPB */
#define HCR_TSW		(UL(1) << 22)
#define HCR_TACR	(UL(1) << 21)
#define HCR_TIDCP	(UL(1) << 20)
#define HCR_TSC		(UL(1) << 19)
#define HCR_TID3	(UL(1) << 18)
#define HCR_TID2	(UL(1) << 17)
#define HCR_TID1	(UL(1) << 16)
#define HCR_TID0	(UL(1) << 15)
#define HCR_TWE		(UL(1) << 14)
#define HCR_TWI		(UL(1) << 13)
#define HCR_DC		(UL(1) << 12)
#define HCR_BSU		(3 << 10)
#define HCR_BSU_IS	(UL(1) << 10)
#define HCR_FB		(UL(1) << 9)
#define HCR_VSE		(UL(1) << 8)
#define HCR_VI		(UL(1) << 7)
#define HCR_VF		(UL(1) << 6)
#define HCR_AMO		(UL(1) << 5)
#define HCR_IMO		(UL(1) << 4)
#define HCR_FMO		(UL(1) << 3)
#define HCR_PTW		(UL(1) << 2)
#define HCR_SWIO	(UL(1) << 1)
#define HCR_VM		(UL(1) << 0)
#define HCR_RES0	((UL(1) << 48) | (UL(1) << 39))

/*
 * The bits we set in HCR:
 * TLOR:	Trap LORegion register accesses
 * RW:		64bit by default, can be overridden for 32bit VMs
 * TACR:	Trap ACTLR
 * TSC:		Trap SMC
 * TSW:		Trap cache operations by set/way
 * TWE:		Trap WFE
 * TWI:		Trap WFI
 * TIDCP:	Trap L2CTLR/L2ECTLR
 * BSU_IS:	Upgrade barriers to the inner shareable domain
 * FB:		Force broadcast of all maintenance operations
 * AMO:		Override CPSR.A and enable signaling with VA
 * IMO:		Override CPSR.I and enable signaling with VI
 * FMO:		Override CPSR.F and enable signaling with VF
 * SWIO:	Turn set/way invalidates into set/way clean+invalidate
 * PTW:		Take a stage2 fault if a stage1 walk steps in device memory
 */
#define HCR_GUEST_FLAGS (HCR_TSC | HCR_TSW | HCR_TWE | HCR_TWI | HCR_VM | \
			 HCR_BSU_IS | HCR_FB | HCR_TACR | \
			 HCR_AMO | HCR_SWIO | HCR_TIDCP | HCR_RW | HCR_TLOR | \
			 HCR_FMO | HCR_IMO | HCR_PTW )
#define HCR_VIRT_EXCP_MASK (HCR_VSE | HCR_VI | HCR_VF)
#define HCR_HOST_NVHE_FLAGS (HCR_RW | HCR_API | HCR_APK | HCR_ATA)
#define HCR_HOST_NVHE_PROTECTED_FLAGS (HCR_HOST_NVHE_FLAGS | HCR_TSC)
#define HCR_HOST_VHE_FLAGS (HCR_RW | HCR_TGE | HCR_E2H)

/* TCR_EL2 Registers bits */
#define TCR_EL2_RES1		((1U << 31) | (1 << 23))
#define TCR_EL2_TBI		(1 << 20)
#define TCR_EL2_PS_SHIFT	16
#define TCR_EL2_PS_MASK		(7 << TCR_EL2_PS_SHIFT)
#define TCR_EL2_PS_40B		(2 << TCR_EL2_PS_SHIFT)
#define TCR_EL2_TG0_MASK	TCR_TG0_MASK
#define TCR_EL2_SH0_MASK	TCR_SH0_MASK
#define TCR_EL2_ORGN0_MASK	TCR_ORGN0_MASK
#define TCR_EL2_IRGN0_MASK	TCR_IRGN0_MASK
#define TCR_EL2_T0SZ_MASK	0x3f
#define TCR_EL2_MASK	(TCR_EL2_TG0_MASK | TCR_EL2_SH0_MASK | \
			 TCR_EL2_ORGN0_MASK | TCR_EL2_IRGN0_MASK | TCR_EL2_T0SZ_MASK)

/* VTCR_EL2 Registers bits */
#define VTCR_EL2_RES1		(1U << 31)
#define VTCR_EL2_HD		(1 << 22)
#define VTCR_EL2_HA		(1 << 21)
#define VTCR_EL2_PS_SHIFT	TCR_EL2_PS_SHIFT
#define VTCR_EL2_PS_MASK	TCR_EL2_PS_MASK
#define VTCR_EL2_TG0_MASK	TCR_TG0_MASK
#define VTCR_EL2_TG0_4K		TCR_TG0_4K
#define VTCR_EL2_TG0_16K	TCR_TG0_16K
#define VTCR_EL2_TG0_64K	TCR_TG0_64K
#define VTCR_EL2_SH0_MASK	TCR_SH0_MASK
#define VTCR_EL2_SH0_INNER	TCR_SH0_INNER
#define VTCR_EL2_ORGN0_MASK	TCR_ORGN0_MASK
#define VTCR_EL2_ORGN0_WBWA	TCR_ORGN0_WBWA
#define VTCR_EL2_IRGN0_MASK	TCR_IRGN0_MASK
#define VTCR_EL2_IRGN0_WBWA	TCR_IRGN0_WBWA
#define VTCR_EL2_SL0_SHIFT	6
#define VTCR_EL2_SL0_MASK	(3 << VTCR_EL2_SL0_SHIFT)
#define VTCR_EL2_T0SZ_MASK	0x3f
#define VTCR_EL2_VS_SHIFT	19
#define VTCR_EL2_VS_8BIT	(0 << VTCR_EL2_VS_SHIFT)
#define VTCR_EL2_VS_16BIT	(1 << VTCR_EL2_VS_SHIFT)

#define VTCR_EL2_T0SZ(x)	TCR_T0SZ(x)

/*
 * We configure the Stage-2 page tables to always restrict the IPA space to be
 * 40 bits wide (T0SZ = 24).  Systems with a PARange smaller than 40 bits are
 * not known to exist and will break with this configuration.
 *
 * The VTCR_EL2 is configured per VM and is initialised in kvm_arm_setup_stage2().
 *
 * Note that when using 4K pages, we concatenate two first level page tables
 * together. With 16K pages, we concatenate 16 first level page tables.
 *
 */

#define VTCR_EL2_COMMON_BITS	(VTCR_EL2_SH0_INNER | VTCR_EL2_ORGN0_WBWA | \
				 VTCR_EL2_IRGN0_WBWA | VTCR_EL2_RES1)

/*
 * VTCR_EL2:SL0 indicates the entry level for Stage2 translation.
 * Interestingly, it depends on the page size.
 * See D.10.2.121, VTCR_EL2, in ARM DDI 0487C.a
 *
 *	-----------------------------------------
 *	| Entry level		|  4K  | 16K/64K |
 *	------------------------------------------
 *	| Level: 0		|  2   |   -     |
 *	------------------------------------------
 *	| Level: 1		|  1   |   2     |
 *	------------------------------------------
 *	| Level: 2		|  0   |   1     |
 *	------------------------------------------
 *	| Level: 3		|  -   |   0     |
 *	------------------------------------------
 *
 * The table roughly translates to :
 *
 *	SL0(PAGE_SIZE, Entry_level) = TGRAN_SL0_BASE - Entry_Level
 *
 * Where TGRAN_SL0_BASE is a magic number depending on the page size:
 * 	TGRAN_SL0_BASE(4K) = 2
 *	TGRAN_SL0_BASE(16K) = 3
 *	TGRAN_SL0_BASE(64K) = 3
 * provided we take care of ruling out the unsupported cases and
 * Entry_Level = 4 - Number_of_levels.
 *
 */
#ifdef CONFIG_ARM64_64K_PAGES

#define VTCR_EL2_TGRAN			VTCR_EL2_TG0_64K
#define VTCR_EL2_TGRAN_SL0_BASE		3UL

#elif defined(CONFIG_ARM64_16K_PAGES)

#define VTCR_EL2_TGRAN			VTCR_EL2_TG0_16K
#define VTCR_EL2_TGRAN_SL0_BASE		3UL

#else	/* 4K */

#define VTCR_EL2_TGRAN			VTCR_EL2_TG0_4K
#define VTCR_EL2_TGRAN_SL0_BASE		2UL

#endif

#define VTCR_EL2_LVLS_TO_SL0(levels)	\
	((VTCR_EL2_TGRAN_SL0_BASE - (4 - (levels))) << VTCR_EL2_SL0_SHIFT)
#define VTCR_EL2_SL0_TO_LVLS(sl0)	\
	((sl0) + 4 - VTCR_EL2_TGRAN_SL0_BASE)
#define VTCR_EL2_LVLS(vtcr)		\
	VTCR_EL2_SL0_TO_LVLS(((vtcr) & VTCR_EL2_SL0_MASK) >> VTCR_EL2_SL0_SHIFT)

#define VTCR_EL2_FLAGS			(VTCR_EL2_COMMON_BITS | VTCR_EL2_TGRAN)
#define VTCR_EL2_IPA(vtcr)		(64 - ((vtcr) & VTCR_EL2_T0SZ_MASK))

/*
 * ARM VMSAv8-64 defines an algorithm for finding the translation table
 * descriptors in section D4.2.8 in ARM DDI 0487C.a.
 *
 * The algorithm defines the expectations on the translation table
 * addresses for each level, based on PAGE_SIZE, entry level
 * and the translation table size (T0SZ). The variable "x" in the
 * algorithm determines the alignment of a table base address at a given
 * level and thus determines the alignment of VTTBR:BADDR for stage2
 * page table entry level.
 * Since the number of bits resolved at the entry level could vary
 * depending on the T0SZ, the value of "x" is defined based on a
 * Magic constant for a given PAGE_SIZE and Entry Level. The
 * intermediate levels must be always aligned to the PAGE_SIZE (i.e,
 * x = PAGE_SHIFT).
 *
 * The value of "x" for entry level is calculated as :
 *    x = Magic_N - T0SZ
 *
 * where Magic_N is an integer depending on the page size and the entry
 * level of the page table as below:
 *
 *	--------------------------------------------
 *	| Entry level		|  4K    16K   64K |
 *	--------------------------------------------
 *	| Level: 0 (4 levels)	| 28   |  -  |  -  |
 *	--------------------------------------------
 *	| Level: 1 (3 levels)	| 37   | 31  | 25  |
 *	--------------------------------------------
 *	| Level: 2 (2 levels)	| 46   | 42  | 38  |
 *	--------------------------------------------
 *	| Level: 3 (1 level)	| -    | 53  | 51  |
 *	--------------------------------------------
 *
 * We have a magic formula for the Magic_N below:
 *
 *  Magic_N(PAGE_SIZE, Level) = 64 - ((PAGE_SHIFT - 3) * Number_of_levels)
 *
 * where Number_of_levels = (4 - Level). We are only interested in the
 * value for Entry_Level for the stage2 page table.
 *
 * So, given that T0SZ = (64 - IPA_SHIFT), we can compute 'x' as follows:
 *
 *	x = (64 - ((PAGE_SHIFT - 3) * Number_of_levels)) - (64 - IPA_SHIFT)
 *	  = IPA_SHIFT - ((PAGE_SHIFT - 3) * Number of levels)
 *
 * Here is one way to explain the Magic Formula:
 *
 *  x = log2(Size_of_Entry_Level_Table)
 *
 * Since, we can resolve (PAGE_SHIFT - 3) bits at each level, and another
 * PAGE_SHIFT bits in the PTE, we have :
 *
 *  Bits_Entry_level = IPA_SHIFT - ((PAGE_SHIFT - 3) * (n - 1) + PAGE_SHIFT)
 *		     = IPA_SHIFT - (PAGE_SHIFT - 3) * n - 3
 *  where n = number of levels, and since each pointer is 8bytes, we have:
 *
 *  x = Bits_Entry_Level + 3
 *    = IPA_SHIFT - (PAGE_SHIFT - 3) * n
 *
 * The only constraint here is that, we have to find the number of page table
 * levels for a given IPA size (which we do, see stage2_pt_levels())
 */
#define ARM64_VTTBR_X(ipa, levels)	((ipa) - ((levels) * (PAGE_SHIFT - 3)))

#define VTTBR_CNP_BIT     (UL(1))
#define VTTBR_VMID_SHIFT  (UL(48))
#define VTTBR_VMID_MASK(size) (_AT(u64, (1 << size) - 1) << VTTBR_VMID_SHIFT)

/* Hyp System Trap Register */
#define HSTR_EL2_T(x)	(1 << x)

/* Hyp Coprocessor Trap Register Shifts */
#define CPTR_EL2_TFP_SHIFT 10

/* Hyp Coprocessor Trap Register */
#define CPTR_EL2_TCPAC	(1U << 31)
#define CPTR_EL2_TAM	(1 << 30)
#define CPTR_EL2_TTA	(1 << 20)
#define CPTR_EL2_TFP	(1 << CPTR_EL2_TFP_SHIFT)
#define CPTR_EL2_TZ	(1 << 8)
#define CPTR_NVHE_EL2_RES1	0x000032ff /* known RES1 bits in CPTR_EL2 (nVHE) */
#define CPTR_EL2_DEFAULT	CPTR_NVHE_EL2_RES1
#define CPTR_NVHE_EL2_RES0	(GENMASK(63, 32) |	\
				 GENMASK(29, 21) |	\
				 GENMASK(19, 14) |	\
				 BIT(11))

/* Hyp Debug Configuration Register bits */
#define MDCR_EL2_E2TB_MASK	(UL(0x3))
#define MDCR_EL2_E2TB_SHIFT	(UL(24))
#define MDCR_EL2_HPMFZS		(UL(1) << 36)
#define MDCR_EL2_HPMFZO		(UL(1) << 29)
#define MDCR_EL2_MTPME		(UL(1) << 28)
#define MDCR_EL2_TDCC		(UL(1) << 27)
<<<<<<< HEAD
=======
#define MDCR_EL2_HLP		(UL(1) << 26)
>>>>>>> df0cc57e
#define MDCR_EL2_HCCD		(UL(1) << 23)
#define MDCR_EL2_TTRF		(UL(1) << 19)
#define MDCR_EL2_HPMD		(UL(1) << 17)
#define MDCR_EL2_TPMS		(UL(1) << 14)
#define MDCR_EL2_E2PB_MASK	(UL(0x3))
#define MDCR_EL2_E2PB_SHIFT	(UL(12))
#define MDCR_EL2_TDRA		(UL(1) << 11)
#define MDCR_EL2_TDOSA		(UL(1) << 10)
#define MDCR_EL2_TDA		(UL(1) << 9)
#define MDCR_EL2_TDE		(UL(1) << 8)
#define MDCR_EL2_HPME		(UL(1) << 7)
#define MDCR_EL2_TPM		(UL(1) << 6)
#define MDCR_EL2_TPMCR		(UL(1) << 5)
#define MDCR_EL2_HPMN_MASK	(UL(0x1F))
#define MDCR_EL2_RES0		(GENMASK(63, 37) |	\
				 GENMASK(35, 30) |	\
				 GENMASK(25, 24) |	\
				 GENMASK(22, 20) |	\
				 BIT(18) |		\
				 GENMASK(16, 15))

/* For compatibility with fault code shared with 32-bit */
#define FSC_FAULT	ESR_ELx_FSC_FAULT
#define FSC_ACCESS	ESR_ELx_FSC_ACCESS
#define FSC_PERM	ESR_ELx_FSC_PERM
#define FSC_SEA		ESR_ELx_FSC_EXTABT
#define FSC_SEA_TTW0	(0x14)
#define FSC_SEA_TTW1	(0x15)
#define FSC_SEA_TTW2	(0x16)
#define FSC_SEA_TTW3	(0x17)
#define FSC_SECC	(0x18)
#define FSC_SECC_TTW0	(0x1c)
#define FSC_SECC_TTW1	(0x1d)
#define FSC_SECC_TTW2	(0x1e)
#define FSC_SECC_TTW3	(0x1f)

/* Hyp Prefetch Fault Address Register (HPFAR/HDFAR) */
#define HPFAR_MASK	(~UL(0xf))
/*
 * We have
 *	PAR	[PA_Shift - 1	: 12] = PA	[PA_Shift - 1 : 12]
 *	HPFAR	[PA_Shift - 9	: 4]  = FIPA	[PA_Shift - 1 : 12]
 */
#define PAR_TO_HPFAR(par)		\
	(((par) & GENMASK_ULL(PHYS_MASK_SHIFT - 1, 12)) >> 8)

#define ECN(x) { ESR_ELx_EC_##x, #x }

#define kvm_arm_exception_class \
	ECN(UNKNOWN), ECN(WFx), ECN(CP15_32), ECN(CP15_64), ECN(CP14_MR), \
	ECN(CP14_LS), ECN(FP_ASIMD), ECN(CP10_ID), ECN(PAC), ECN(CP14_64), \
	ECN(SVC64), ECN(HVC64), ECN(SMC64), ECN(SYS64), ECN(SVE), \
	ECN(IMP_DEF), ECN(IABT_LOW), ECN(IABT_CUR), \
	ECN(PC_ALIGN), ECN(DABT_LOW), ECN(DABT_CUR), \
	ECN(SP_ALIGN), ECN(FP_EXC32), ECN(FP_EXC64), ECN(SERROR), \
	ECN(BREAKPT_LOW), ECN(BREAKPT_CUR), ECN(SOFTSTP_LOW), \
	ECN(SOFTSTP_CUR), ECN(WATCHPT_LOW), ECN(WATCHPT_CUR), \
	ECN(BKPT32), ECN(VECTOR32), ECN(BRK64)

#define CPACR_EL1_FPEN		(3 << 20)
#define CPACR_EL1_TTA		(1 << 28)
#define CPACR_EL1_DEFAULT	(CPACR_EL1_FPEN | CPACR_EL1_ZEN_EL1EN)

#endif /* __ARM64_KVM_ARM_H__ */<|MERGE_RESOLUTION|>--- conflicted
+++ resolved
@@ -295,10 +295,7 @@
 #define MDCR_EL2_HPMFZO		(UL(1) << 29)
 #define MDCR_EL2_MTPME		(UL(1) << 28)
 #define MDCR_EL2_TDCC		(UL(1) << 27)
-<<<<<<< HEAD
-=======
 #define MDCR_EL2_HLP		(UL(1) << 26)
->>>>>>> df0cc57e
 #define MDCR_EL2_HCCD		(UL(1) << 23)
 #define MDCR_EL2_TTRF		(UL(1) << 19)
 #define MDCR_EL2_HPMD		(UL(1) << 17)
