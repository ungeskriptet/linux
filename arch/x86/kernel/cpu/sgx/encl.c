// SPDX-License-Identifier: GPL-2.0
/*  Copyright(c) 2016-20 Intel Corporation. */

#include <linux/lockdep.h>
#include <linux/mm.h>
#include <linux/mman.h>
#include <linux/shmem_fs.h>
#include <linux/suspend.h>
#include <linux/sched/mm.h>
#include <asm/sgx.h>
#include "encl.h"
#include "encls.h"
#include "sgx.h"

static int sgx_encl_lookup_backing(struct sgx_encl *encl, unsigned long page_index,
			    struct sgx_backing *backing);

#define PCMDS_PER_PAGE (PAGE_SIZE / sizeof(struct sgx_pcmd))
/*
 * 32 PCMD entries share a PCMD page. PCMD_FIRST_MASK is used to
 * determine the page index associated with the first PCMD entry
 * within a PCMD page.
 */
#define PCMD_FIRST_MASK GENMASK(4, 0)

/**
 * reclaimer_writing_to_pcmd() - Query if any enclave page associated with
 *                               a PCMD page is in process of being reclaimed.
 * @encl:        Enclave to which PCMD page belongs
 * @start_addr:  Address of enclave page using first entry within the PCMD page
 *
 * When an enclave page is reclaimed some Paging Crypto MetaData (PCMD) is
 * stored. The PCMD data of a reclaimed enclave page contains enough
 * information for the processor to verify the page at the time
 * it is loaded back into the Enclave Page Cache (EPC).
 *
 * The backing storage to which enclave pages are reclaimed is laid out as
 * follows:
 * Encrypted enclave pages:SECS page:PCMD pages
 *
 * Each PCMD page contains the PCMD metadata of
 * PAGE_SIZE/sizeof(struct sgx_pcmd) enclave pages.
 *
 * A PCMD page can only be truncated if it is (a) empty, and (b) not in the
 * process of getting data (and thus soon being non-empty). (b) is tested with
 * a check if an enclave page sharing the PCMD page is in the process of being
 * reclaimed.
 *
 * The reclaimer sets the SGX_ENCL_PAGE_BEING_RECLAIMED flag when it
 * intends to reclaim that enclave page - it means that the PCMD page
 * associated with that enclave page is about to get some data and thus
 * even if the PCMD page is empty, it should not be truncated.
 *
 * Context: Enclave mutex (&sgx_encl->lock) must be held.
 * Return: 1 if the reclaimer is about to write to the PCMD page
 *         0 if the reclaimer has no intention to write to the PCMD page
 */
static int reclaimer_writing_to_pcmd(struct sgx_encl *encl,
				     unsigned long start_addr)
{
	int reclaimed = 0;
	int i;

	/*
	 * PCMD_FIRST_MASK is based on number of PCMD entries within
	 * PCMD page being 32.
	 */
	BUILD_BUG_ON(PCMDS_PER_PAGE != 32);

	for (i = 0; i < PCMDS_PER_PAGE; i++) {
		struct sgx_encl_page *entry;
		unsigned long addr;

		addr = start_addr + i * PAGE_SIZE;

		/*
		 * Stop when reaching the SECS page - it does not
		 * have a page_array entry and its reclaim is
		 * started and completed with enclave mutex held so
		 * it does not use the SGX_ENCL_PAGE_BEING_RECLAIMED
		 * flag.
		 */
		if (addr == encl->base + encl->size)
			break;

		entry = xa_load(&encl->page_array, PFN_DOWN(addr));
		if (!entry)
			continue;

		/*
		 * VA page slot ID uses same bit as the flag so it is important
		 * to ensure that the page is not already in backing store.
		 */
		if (entry->epc_page &&
		    (entry->desc & SGX_ENCL_PAGE_BEING_RECLAIMED)) {
			reclaimed = 1;
			break;
		}
	}

	return reclaimed;
}

/*
 * Calculate byte offset of a PCMD struct associated with an enclave page. PCMD's
 * follow right after the EPC data in the backing storage. In addition to the
 * visible enclave pages, there's one extra page slot for SECS, before PCMD
 * structs.
 */
static inline pgoff_t sgx_encl_get_backing_page_pcmd_offset(struct sgx_encl *encl,
							    unsigned long page_index)
{
	pgoff_t epc_end_off = encl->size + sizeof(struct sgx_secs);

	return epc_end_off + page_index * sizeof(struct sgx_pcmd);
}

/*
 * Free a page from the backing storage in the given page index.
 */
static inline void sgx_encl_truncate_backing_page(struct sgx_encl *encl, unsigned long page_index)
{
	struct inode *inode = file_inode(encl->backing);

	shmem_truncate_range(inode, PFN_PHYS(page_index), PFN_PHYS(page_index) + PAGE_SIZE - 1);
}

/*
 * ELDU: Load an EPC page as unblocked. For more info, see "OS Management of EPC
 * Pages" in the SDM.
 */
static int __sgx_encl_eldu(struct sgx_encl_page *encl_page,
			   struct sgx_epc_page *epc_page,
			   struct sgx_epc_page *secs_page)
{
	unsigned long va_offset = encl_page->desc & SGX_ENCL_PAGE_VA_OFFSET_MASK;
	struct sgx_encl *encl = encl_page->encl;
	pgoff_t page_index, page_pcmd_off;
	unsigned long pcmd_first_page;
	struct sgx_pageinfo pginfo;
	struct sgx_backing b;
	bool pcmd_page_empty;
	u8 *pcmd_page;
	int ret;

	if (secs_page)
		page_index = PFN_DOWN(encl_page->desc - encl_page->encl->base);
	else
		page_index = PFN_DOWN(encl->size);

	/*
	 * Address of enclave page using the first entry within the PCMD page.
	 */
	pcmd_first_page = PFN_PHYS(page_index & ~PCMD_FIRST_MASK) + encl->base;

	page_pcmd_off = sgx_encl_get_backing_page_pcmd_offset(encl, page_index);

	ret = sgx_encl_lookup_backing(encl, page_index, &b);
	if (ret)
		return ret;

	pginfo.addr = encl_page->desc & PAGE_MASK;
	pginfo.contents = (unsigned long)kmap_atomic(b.contents);
	pcmd_page = kmap_atomic(b.pcmd);
	pginfo.metadata = (unsigned long)pcmd_page + b.pcmd_offset;

	if (secs_page)
		pginfo.secs = (u64)sgx_get_epc_virt_addr(secs_page);
	else
		pginfo.secs = 0;

	ret = __eldu(&pginfo, sgx_get_epc_virt_addr(epc_page),
		     sgx_get_epc_virt_addr(encl_page->va_page->epc_page) + va_offset);
	if (ret) {
		if (encls_failed(ret))
			ENCLS_WARN(ret, "ELDU");

		ret = -EFAULT;
	}

	memset(pcmd_page + b.pcmd_offset, 0, sizeof(struct sgx_pcmd));
	set_page_dirty(b.pcmd);

	/*
	 * The area for the PCMD in the page was zeroed above.  Check if the
	 * whole page is now empty meaning that all PCMD's have been zeroed:
	 */
	pcmd_page_empty = !memchr_inv(pcmd_page, 0, PAGE_SIZE);

	kunmap_atomic(pcmd_page);
	kunmap_atomic((void *)(unsigned long)pginfo.contents);

	get_page(b.pcmd);
	sgx_encl_put_backing(&b);

	sgx_encl_truncate_backing_page(encl, page_index);

	if (pcmd_page_empty && !reclaimer_writing_to_pcmd(encl, pcmd_first_page)) {
		sgx_encl_truncate_backing_page(encl, PFN_DOWN(page_pcmd_off));
		pcmd_page = kmap_atomic(b.pcmd);
		if (memchr_inv(pcmd_page, 0, PAGE_SIZE))
			pr_warn("PCMD page not empty after truncate.\n");
		kunmap_atomic(pcmd_page);
	}

	put_page(b.pcmd);

	return ret;
}

static struct sgx_epc_page *sgx_encl_eldu(struct sgx_encl_page *encl_page,
					  struct sgx_epc_page *secs_page)
{

	unsigned long va_offset = encl_page->desc & SGX_ENCL_PAGE_VA_OFFSET_MASK;
	struct sgx_encl *encl = encl_page->encl;
	struct sgx_epc_page *epc_page;
	int ret;

	epc_page = sgx_alloc_epc_page(encl_page, false);
	if (IS_ERR(epc_page))
		return epc_page;

	ret = __sgx_encl_eldu(encl_page, epc_page, secs_page);
	if (ret) {
		sgx_encl_free_epc_page(epc_page);
		return ERR_PTR(ret);
	}

	sgx_free_va_slot(encl_page->va_page, va_offset);
	list_move(&encl_page->va_page->list, &encl->va_pages);
	encl_page->desc &= ~SGX_ENCL_PAGE_VA_OFFSET_MASK;
	encl_page->epc_page = epc_page;

	return epc_page;
}

static struct sgx_encl_page *__sgx_encl_load_page(struct sgx_encl *encl,
						  struct sgx_encl_page *entry)
{
	struct sgx_epc_page *epc_page;

	/* Entry successfully located. */
	if (entry->epc_page) {
		if (entry->desc & SGX_ENCL_PAGE_BEING_RECLAIMED)
			return ERR_PTR(-EBUSY);

		return entry;
	}

	if (!(encl->secs.epc_page)) {
		epc_page = sgx_encl_eldu(&encl->secs, NULL);
		if (IS_ERR(epc_page))
			return ERR_CAST(epc_page);
	}

	epc_page = sgx_encl_eldu(entry, encl->secs.epc_page);
	if (IS_ERR(epc_page))
		return ERR_CAST(epc_page);

	encl->secs_child_cnt++;
	sgx_mark_page_reclaimable(entry->epc_page);

	return entry;
}

static struct sgx_encl_page *sgx_encl_load_page_in_vma(struct sgx_encl *encl,
						       unsigned long addr,
						       unsigned long vm_flags)
{
	unsigned long vm_prot_bits = vm_flags & (VM_READ | VM_WRITE | VM_EXEC);
	struct sgx_encl_page *entry;

	entry = xa_load(&encl->page_array, PFN_DOWN(addr));
	if (!entry)
		return ERR_PTR(-EFAULT);

	/*
	 * Verify that the page has equal or higher build time
	 * permissions than the VMA permissions (i.e. the subset of {VM_READ,
	 * VM_WRITE, VM_EXECUTE} in vma->vm_flags).
	 */
	if ((entry->vm_max_prot_bits & vm_prot_bits) != vm_prot_bits)
		return ERR_PTR(-EFAULT);

	return __sgx_encl_load_page(encl, entry);
}

struct sgx_encl_page *sgx_encl_load_page(struct sgx_encl *encl,
					 unsigned long addr)
{
	struct sgx_encl_page *entry;

	entry = xa_load(&encl->page_array, PFN_DOWN(addr));
	if (!entry)
		return ERR_PTR(-EFAULT);

	return __sgx_encl_load_page(encl, entry);
}

/**
 * sgx_encl_eaug_page() - Dynamically add page to initialized enclave
 * @vma:	VMA obtained from fault info from where page is accessed
 * @encl:	enclave accessing the page
 * @addr:	address that triggered the page fault
 *
 * When an initialized enclave accesses a page with no backing EPC page
 * on a SGX2 system then the EPC can be added dynamically via the SGX2
 * ENCLS[EAUG] instruction.
 *
 * Returns: Appropriate vm_fault_t: VM_FAULT_NOPAGE when PTE was installed
 * successfully, VM_FAULT_SIGBUS or VM_FAULT_OOM as error otherwise.
 */
static vm_fault_t sgx_encl_eaug_page(struct vm_area_struct *vma,
				     struct sgx_encl *encl, unsigned long addr)
{
	vm_fault_t vmret = VM_FAULT_SIGBUS;
	struct sgx_pageinfo pginfo = {0};
	struct sgx_encl_page *encl_page;
	struct sgx_epc_page *epc_page;
	struct sgx_va_page *va_page;
	unsigned long phys_addr;
	u64 secinfo_flags;
	int ret;

	if (!test_bit(SGX_ENCL_INITIALIZED, &encl->flags))
		return VM_FAULT_SIGBUS;

	/*
	 * Ignore internal permission checking for dynamically added pages.
	 * They matter only for data added during the pre-initialization
	 * phase. The enclave decides the permissions by the means of
	 * EACCEPT, EACCEPTCOPY and EMODPE.
	 */
	secinfo_flags = SGX_SECINFO_R | SGX_SECINFO_W | SGX_SECINFO_X;
	encl_page = sgx_encl_page_alloc(encl, addr - encl->base, secinfo_flags);
	if (IS_ERR(encl_page))
		return VM_FAULT_OOM;

	mutex_lock(&encl->lock);

	epc_page = sgx_alloc_epc_page(encl_page, false);
	if (IS_ERR(epc_page)) {
		if (PTR_ERR(epc_page) == -EBUSY)
			vmret =  VM_FAULT_NOPAGE;
		goto err_out_unlock;
	}

	va_page = sgx_encl_grow(encl, false);
	if (IS_ERR(va_page)) {
		if (PTR_ERR(va_page) == -EBUSY)
			vmret = VM_FAULT_NOPAGE;
		goto err_out_epc;
	}

	if (va_page)
		list_add(&va_page->list, &encl->va_pages);

	ret = xa_insert(&encl->page_array, PFN_DOWN(encl_page->desc),
			encl_page, GFP_KERNEL);
	/*
	 * If ret == -EBUSY then page was created in another flow while
	 * running without encl->lock
	 */
	if (ret)
		goto err_out_shrink;

	pginfo.secs = (unsigned long)sgx_get_epc_virt_addr(encl->secs.epc_page);
	pginfo.addr = encl_page->desc & PAGE_MASK;
	pginfo.metadata = 0;

	ret = __eaug(&pginfo, sgx_get_epc_virt_addr(epc_page));
	if (ret)
		goto err_out;

	encl_page->encl = encl;
	encl_page->epc_page = epc_page;
	encl_page->type = SGX_PAGE_TYPE_REG;
	encl->secs_child_cnt++;

	sgx_mark_page_reclaimable(encl_page->epc_page);

	phys_addr = sgx_get_epc_phys_addr(epc_page);
	/*
	 * Do not undo everything when creating PTE entry fails - next #PF
	 * would find page ready for a PTE.
	 */
	vmret = vmf_insert_pfn(vma, addr, PFN_DOWN(phys_addr));
	if (vmret != VM_FAULT_NOPAGE) {
		mutex_unlock(&encl->lock);
		return VM_FAULT_SIGBUS;
	}
	mutex_unlock(&encl->lock);
	return VM_FAULT_NOPAGE;

err_out:
	xa_erase(&encl->page_array, PFN_DOWN(encl_page->desc));

err_out_shrink:
	sgx_encl_shrink(encl, va_page);
err_out_epc:
	sgx_encl_free_epc_page(epc_page);
err_out_unlock:
	mutex_unlock(&encl->lock);
	kfree(encl_page);

	return vmret;
}

static vm_fault_t sgx_vma_fault(struct vm_fault *vmf)
{
	unsigned long addr = (unsigned long)vmf->address;
	struct vm_area_struct *vma = vmf->vma;
	struct sgx_encl_page *entry;
	unsigned long phys_addr;
	struct sgx_encl *encl;
	vm_fault_t ret;

	encl = vma->vm_private_data;

	/*
	 * It's very unlikely but possible that allocating memory for the
	 * mm_list entry of a forked process failed in sgx_vma_open(). When
	 * this happens, vm_private_data is set to NULL.
	 */
	if (unlikely(!encl))
		return VM_FAULT_SIGBUS;

	/*
	 * The page_array keeps track of all enclave pages, whether they
	 * are swapped out or not. If there is no entry for this page and
	 * the system supports SGX2 then it is possible to dynamically add
	 * a new enclave page. This is only possible for an initialized
	 * enclave that will be checked for right away.
	 */
	if (cpu_feature_enabled(X86_FEATURE_SGX2) &&
	    (!xa_load(&encl->page_array, PFN_DOWN(addr))))
		return sgx_encl_eaug_page(vma, encl, addr);

	mutex_lock(&encl->lock);

	entry = sgx_encl_load_page_in_vma(encl, addr, vma->vm_flags);
	if (IS_ERR(entry)) {
		mutex_unlock(&encl->lock);

		if (PTR_ERR(entry) == -EBUSY)
			return VM_FAULT_NOPAGE;

		return VM_FAULT_SIGBUS;
	}

	phys_addr = sgx_get_epc_phys_addr(entry->epc_page);

	ret = vmf_insert_pfn(vma, addr, PFN_DOWN(phys_addr));
	if (ret != VM_FAULT_NOPAGE) {
		mutex_unlock(&encl->lock);

		return VM_FAULT_SIGBUS;
	}

	sgx_encl_test_and_clear_young(vma->vm_mm, entry);
	mutex_unlock(&encl->lock);

	return VM_FAULT_NOPAGE;
}

static void sgx_vma_open(struct vm_area_struct *vma)
{
	struct sgx_encl *encl = vma->vm_private_data;

	/*
	 * It's possible but unlikely that vm_private_data is NULL. This can
	 * happen in a grandchild of a process, when sgx_encl_mm_add() had
	 * failed to allocate memory in this callback.
	 */
	if (unlikely(!encl))
		return;

	if (sgx_encl_mm_add(encl, vma->vm_mm))
		vma->vm_private_data = NULL;
}


/**
 * sgx_encl_may_map() - Check if a requested VMA mapping is allowed
 * @encl:		an enclave pointer
 * @start:		lower bound of the address range, inclusive
 * @end:		upper bound of the address range, exclusive
 * @vm_flags:		VMA flags
 *
 * Iterate through the enclave pages contained within [@start, @end) to verify
 * that the permissions requested by a subset of {VM_READ, VM_WRITE, VM_EXEC}
 * do not contain any permissions that are not contained in the build time
 * permissions of any of the enclave pages within the given address range.
 *
 * An enclave creator must declare the strongest permissions that will be
 * needed for each enclave page. This ensures that mappings have the identical
 * or weaker permissions than the earlier declared permissions.
 *
 * Return: 0 on success, -EACCES otherwise
 */
int sgx_encl_may_map(struct sgx_encl *encl, unsigned long start,
		     unsigned long end, unsigned long vm_flags)
{
	unsigned long vm_prot_bits = vm_flags & (VM_READ | VM_WRITE | VM_EXEC);
	struct sgx_encl_page *page;
	unsigned long count = 0;
	int ret = 0;

	XA_STATE(xas, &encl->page_array, PFN_DOWN(start));

	/* Disallow mapping outside enclave's address range. */
	if (test_bit(SGX_ENCL_INITIALIZED, &encl->flags) &&
	    (start < encl->base || end > encl->base + encl->size))
		return -EACCES;

	/*
	 * Disallow READ_IMPLIES_EXEC tasks as their VMA permissions might
	 * conflict with the enclave page permissions.
	 */
	if (current->personality & READ_IMPLIES_EXEC)
		return -EACCES;

	mutex_lock(&encl->lock);
	xas_lock(&xas);
	xas_for_each(&xas, page, PFN_DOWN(end - 1)) {
		if (~page->vm_max_prot_bits & vm_prot_bits) {
			ret = -EACCES;
			break;
		}

		/* Reschedule on every XA_CHECK_SCHED iteration. */
		if (!(++count % XA_CHECK_SCHED)) {
			xas_pause(&xas);
			xas_unlock(&xas);
			mutex_unlock(&encl->lock);

			cond_resched();

			mutex_lock(&encl->lock);
			xas_lock(&xas);
		}
	}
	xas_unlock(&xas);
	mutex_unlock(&encl->lock);

	return ret;
}

static int sgx_vma_mprotect(struct vm_area_struct *vma, unsigned long start,
			    unsigned long end, unsigned long newflags)
{
	return sgx_encl_may_map(vma->vm_private_data, start, end, newflags);
}

static int sgx_encl_debug_read(struct sgx_encl *encl, struct sgx_encl_page *page,
			       unsigned long addr, void *data)
{
	unsigned long offset = addr & ~PAGE_MASK;
	int ret;


	ret = __edbgrd(sgx_get_epc_virt_addr(page->epc_page) + offset, data);
	if (ret)
		return -EIO;

	return 0;
}

static int sgx_encl_debug_write(struct sgx_encl *encl, struct sgx_encl_page *page,
				unsigned long addr, void *data)
{
	unsigned long offset = addr & ~PAGE_MASK;
	int ret;

	ret = __edbgwr(sgx_get_epc_virt_addr(page->epc_page) + offset, data);
	if (ret)
		return -EIO;

	return 0;
}

/*
 * Load an enclave page to EPC if required, and take encl->lock.
 */
static struct sgx_encl_page *sgx_encl_reserve_page(struct sgx_encl *encl,
						   unsigned long addr,
						   unsigned long vm_flags)
{
	struct sgx_encl_page *entry;

	for ( ; ; ) {
		mutex_lock(&encl->lock);

		entry = sgx_encl_load_page_in_vma(encl, addr, vm_flags);
		if (PTR_ERR(entry) != -EBUSY)
			break;

		mutex_unlock(&encl->lock);
	}

	if (IS_ERR(entry))
		mutex_unlock(&encl->lock);

	return entry;
}

static int sgx_vma_access(struct vm_area_struct *vma, unsigned long addr,
			  void *buf, int len, int write)
{
	struct sgx_encl *encl = vma->vm_private_data;
	struct sgx_encl_page *entry = NULL;
	char data[sizeof(unsigned long)];
	unsigned long align;
	int offset;
	int cnt;
	int ret = 0;
	int i;

	/*
	 * If process was forked, VMA is still there but vm_private_data is set
	 * to NULL.
	 */
	if (!encl)
		return -EFAULT;

	if (!test_bit(SGX_ENCL_DEBUG, &encl->flags))
		return -EFAULT;

	for (i = 0; i < len; i += cnt) {
		entry = sgx_encl_reserve_page(encl, (addr + i) & PAGE_MASK,
					      vma->vm_flags);
		if (IS_ERR(entry)) {
			ret = PTR_ERR(entry);
			break;
		}

		align = ALIGN_DOWN(addr + i, sizeof(unsigned long));
		offset = (addr + i) & (sizeof(unsigned long) - 1);
		cnt = sizeof(unsigned long) - offset;
		cnt = min(cnt, len - i);

		ret = sgx_encl_debug_read(encl, entry, align, data);
		if (ret)
			goto out;

		if (write) {
			memcpy(data + offset, buf + i, cnt);
			ret = sgx_encl_debug_write(encl, entry, align, data);
			if (ret)
				goto out;
		} else {
			memcpy(buf + i, data + offset, cnt);
		}

out:
		mutex_unlock(&encl->lock);

		if (ret)
			break;
	}

	return ret < 0 ? ret : i;
}

const struct vm_operations_struct sgx_vm_ops = {
	.fault = sgx_vma_fault,
	.mprotect = sgx_vma_mprotect,
	.open = sgx_vma_open,
	.access = sgx_vma_access,
};

/**
 * sgx_encl_release - Destroy an enclave instance
 * @ref:	address of a kref inside &sgx_encl
 *
 * Used together with kref_put(). Frees all the resources associated with the
 * enclave and the instance itself.
 */
void sgx_encl_release(struct kref *ref)
{
	struct sgx_encl *encl = container_of(ref, struct sgx_encl, refcount);
	struct sgx_va_page *va_page;
	struct sgx_encl_page *entry;
	unsigned long index;

	xa_for_each(&encl->page_array, index, entry) {
		if (entry->epc_page) {
			/*
			 * The page and its radix tree entry cannot be freed
			 * if the page is being held by the reclaimer.
			 */
			if (sgx_unmark_page_reclaimable(entry->epc_page))
				continue;

			sgx_encl_free_epc_page(entry->epc_page);
			encl->secs_child_cnt--;
			entry->epc_page = NULL;
		}

		kfree(entry);
		/* Invoke scheduler to prevent soft lockups. */
		cond_resched();
	}

	xa_destroy(&encl->page_array);

	if (!encl->secs_child_cnt && encl->secs.epc_page) {
		sgx_encl_free_epc_page(encl->secs.epc_page);
		encl->secs.epc_page = NULL;
	}

	while (!list_empty(&encl->va_pages)) {
		va_page = list_first_entry(&encl->va_pages, struct sgx_va_page,
					   list);
		list_del(&va_page->list);
		sgx_encl_free_epc_page(va_page->epc_page);
		kfree(va_page);
	}

	if (encl->backing)
		fput(encl->backing);

	cleanup_srcu_struct(&encl->srcu);

	WARN_ON_ONCE(!list_empty(&encl->mm_list));

	/* Detect EPC page leak's. */
	WARN_ON_ONCE(encl->secs_child_cnt);
	WARN_ON_ONCE(encl->secs.epc_page);

	kfree(encl);
}

/*
 * 'mm' is exiting and no longer needs mmu notifications.
 */
static void sgx_mmu_notifier_release(struct mmu_notifier *mn,
				     struct mm_struct *mm)
{
	struct sgx_encl_mm *encl_mm = container_of(mn, struct sgx_encl_mm, mmu_notifier);
	struct sgx_encl_mm *tmp = NULL;

	/*
	 * The enclave itself can remove encl_mm.  Note, objects can't be moved
	 * off an RCU protected list, but deletion is ok.
	 */
	spin_lock(&encl_mm->encl->mm_lock);
	list_for_each_entry(tmp, &encl_mm->encl->mm_list, list) {
		if (tmp == encl_mm) {
			list_del_rcu(&encl_mm->list);
			break;
		}
	}
	spin_unlock(&encl_mm->encl->mm_lock);

	if (tmp == encl_mm) {
		synchronize_srcu(&encl_mm->encl->srcu);
		mmu_notifier_put(mn);
	}
}

static void sgx_mmu_notifier_free(struct mmu_notifier *mn)
{
	struct sgx_encl_mm *encl_mm = container_of(mn, struct sgx_encl_mm, mmu_notifier);

	/* 'encl_mm' is going away, put encl_mm->encl reference: */
	kref_put(&encl_mm->encl->refcount, sgx_encl_release);

	kfree(encl_mm);
}

static const struct mmu_notifier_ops sgx_mmu_notifier_ops = {
	.release		= sgx_mmu_notifier_release,
	.free_notifier		= sgx_mmu_notifier_free,
};

static struct sgx_encl_mm *sgx_encl_find_mm(struct sgx_encl *encl,
					    struct mm_struct *mm)
{
	struct sgx_encl_mm *encl_mm = NULL;
	struct sgx_encl_mm *tmp;
	int idx;

	idx = srcu_read_lock(&encl->srcu);

	list_for_each_entry_rcu(tmp, &encl->mm_list, list) {
		if (tmp->mm == mm) {
			encl_mm = tmp;
			break;
		}
	}

	srcu_read_unlock(&encl->srcu, idx);

	return encl_mm;
}

int sgx_encl_mm_add(struct sgx_encl *encl, struct mm_struct *mm)
{
	struct sgx_encl_mm *encl_mm;
	int ret;

	/*
	 * Even though a single enclave may be mapped into an mm more than once,
	 * each 'mm' only appears once on encl->mm_list. This is guaranteed by
	 * holding the mm's mmap lock for write before an mm can be added or
	 * remove to an encl->mm_list.
	 */
	mmap_assert_write_locked(mm);

	/*
	 * It's possible that an entry already exists in the mm_list, because it
	 * is removed only on VFS release or process exit.
	 */
	if (sgx_encl_find_mm(encl, mm))
		return 0;

	encl_mm = kzalloc(sizeof(*encl_mm), GFP_KERNEL);
	if (!encl_mm)
		return -ENOMEM;

	/* Grab a refcount for the encl_mm->encl reference: */
	kref_get(&encl->refcount);
	encl_mm->encl = encl;
	encl_mm->mm = mm;
	encl_mm->mmu_notifier.ops = &sgx_mmu_notifier_ops;

	ret = __mmu_notifier_register(&encl_mm->mmu_notifier, mm);
	if (ret) {
		kfree(encl_mm);
		return ret;
	}

	spin_lock(&encl->mm_lock);
	list_add_rcu(&encl_mm->list, &encl->mm_list);
	/* Pairs with smp_rmb() in sgx_zap_enclave_ptes(). */
	smp_wmb();
	encl->mm_list_version++;
	spin_unlock(&encl->mm_lock);

	return 0;
}

/**
 * sgx_encl_cpumask() - Query which CPUs might be accessing the enclave
 * @encl: the enclave
 *
 * Some SGX functions require that no cached linear-to-physical address
 * mappings are present before they can succeed. For example, ENCLS[EWB]
 * copies a page from the enclave page cache to regular main memory but
 * it fails if it cannot ensure that there are no cached
 * linear-to-physical address mappings referring to the page.
 *
 * SGX hardware flushes all cached linear-to-physical mappings on a CPU
 * when an enclave is exited via ENCLU[EEXIT] or an Asynchronous Enclave
 * Exit (AEX). Exiting an enclave will thus ensure cached linear-to-physical
 * address mappings are cleared but coordination with the tracking done within
 * the SGX hardware is needed to support the SGX functions that depend on this
 * cache clearing.
 *
 * When the ENCLS[ETRACK] function is issued on an enclave the hardware
 * tracks threads operating inside the enclave at that time. The SGX
 * hardware tracking require that all the identified threads must have
 * exited the enclave in order to flush the mappings before a function such
 * as ENCLS[EWB] will be permitted
 *
 * The following flow is used to support SGX functions that require that
 * no cached linear-to-physical address mappings are present:
 * 1) Execute ENCLS[ETRACK] to initiate hardware tracking.
 * 2) Use this function (sgx_encl_cpumask()) to query which CPUs might be
 *    accessing the enclave.
 * 3) Send IPI to identified CPUs, kicking them out of the enclave and
 *    thus flushing all locally cached linear-to-physical address mappings.
 * 4) Execute SGX function.
 *
 * Context: It is required to call this function after ENCLS[ETRACK].
 *          This will ensure that if any new mm appears (racing with
 *          sgx_encl_mm_add()) then the new mm will enter into the
 *          enclave with fresh linear-to-physical address mappings.
 *
 *          It is required that all IPIs are completed before a new
 *          ENCLS[ETRACK] is issued so be sure to protect steps 1 to 3
 *          of the above flow with the enclave's mutex.
 *
 * Return: cpumask of CPUs that might be accessing @encl
 */
const cpumask_t *sgx_encl_cpumask(struct sgx_encl *encl)
{
	cpumask_t *cpumask = &encl->cpumask;
	struct sgx_encl_mm *encl_mm;
	int idx;

	cpumask_clear(cpumask);

	idx = srcu_read_lock(&encl->srcu);

	list_for_each_entry_rcu(encl_mm, &encl->mm_list, list) {
		if (!mmget_not_zero(encl_mm->mm))
			continue;

		cpumask_or(cpumask, cpumask, mm_cpumask(encl_mm->mm));

		mmput_async(encl_mm->mm);
	}

	srcu_read_unlock(&encl->srcu, idx);

	return cpumask;
}

static struct page *sgx_encl_get_backing_page(struct sgx_encl *encl,
					      pgoff_t index)
{
	struct address_space *mapping = encl->backing->f_mapping;
	gfp_t gfpmask = mapping_gfp_mask(mapping);

	return shmem_read_mapping_page_gfp(mapping, index, gfpmask);
}

/**
 * __sgx_encl_get_backing() - Pin the backing storage
 * @encl:	an enclave pointer
 * @page_index:	enclave page index
 * @backing:	data for accessing backing storage for the page
 *
 * Pin the backing storage pages for storing the encrypted contents and Paging
 * Crypto MetaData (PCMD) of an enclave page.
 *
 * Return:
 *   0 on success,
 *   -errno otherwise.
 */
<<<<<<< HEAD
static int sgx_encl_get_backing(struct sgx_encl *encl, unsigned long page_index,
=======
static int __sgx_encl_get_backing(struct sgx_encl *encl, unsigned long page_index,
>>>>>>> 7365df19
			 struct sgx_backing *backing)
{
	pgoff_t page_pcmd_off = sgx_encl_get_backing_page_pcmd_offset(encl, page_index);
	struct page *contents;
	struct page *pcmd;

	contents = sgx_encl_get_backing_page(encl, page_index);
	if (IS_ERR(contents))
		return PTR_ERR(contents);

	pcmd = sgx_encl_get_backing_page(encl, PFN_DOWN(page_pcmd_off));
	if (IS_ERR(pcmd)) {
		put_page(contents);
		return PTR_ERR(pcmd);
	}

	backing->contents = contents;
	backing->pcmd = pcmd;
	backing->pcmd_offset = page_pcmd_off & (PAGE_SIZE - 1);

	return 0;
}

/*
 * When called from ksgxd, returns the mem_cgroup of a struct mm stored
 * in the enclave's mm_list. When not called from ksgxd, just returns
 * the mem_cgroup of the current task.
 */
static struct mem_cgroup *sgx_encl_get_mem_cgroup(struct sgx_encl *encl)
{
	struct mem_cgroup *memcg = NULL;
	struct sgx_encl_mm *encl_mm;
	int idx;

	/*
	 * If called from normal task context, return the mem_cgroup
	 * of the current task's mm. The remainder of the handling is for
	 * ksgxd.
	 */
	if (!current_is_ksgxd())
		return get_mem_cgroup_from_mm(current->mm);

	/*
	 * Search the enclave's mm_list to find an mm associated with
	 * this enclave to charge the allocation to.
	 */
	idx = srcu_read_lock(&encl->srcu);

	list_for_each_entry_rcu(encl_mm, &encl->mm_list, list) {
		if (!mmget_not_zero(encl_mm->mm))
			continue;

		memcg = get_mem_cgroup_from_mm(encl_mm->mm);

		mmput_async(encl_mm->mm);

		break;
	}

	srcu_read_unlock(&encl->srcu, idx);

	/*
	 * In the rare case that there isn't an mm associated with
	 * the enclave, set memcg to the current active mem_cgroup.
	 * This will be the root mem_cgroup if there is no active
	 * mem_cgroup.
	 */
	if (!memcg)
		return get_mem_cgroup_from_mm(NULL);

	return memcg;
}

/**
<<<<<<< HEAD
 * sgx_encl_alloc_backing() - allocate a new backing storage page
=======
 * sgx_encl_alloc_backing() - create a new backing storage page
>>>>>>> 7365df19
 * @encl:	an enclave pointer
 * @page_index:	enclave page index
 * @backing:	data for accessing backing storage for the page
 *
 * When called from ksgxd, sets the active memcg from one of the
 * mms in the enclave's mm_list prior to any backing page allocation,
 * in order to ensure that shmem page allocations are charged to the
<<<<<<< HEAD
 * enclave.
=======
 * enclave.  Create a backing page for loading data back into an EPC page with
 * ELDU.  This function takes a reference on a new backing page which
 * must be dropped with a corresponding call to sgx_encl_put_backing().
>>>>>>> 7365df19
 *
 * Return:
 *   0 on success,
 *   -errno otherwise.
 */
int sgx_encl_alloc_backing(struct sgx_encl *encl, unsigned long page_index,
			   struct sgx_backing *backing)
{
	struct mem_cgroup *encl_memcg = sgx_encl_get_mem_cgroup(encl);
	struct mem_cgroup *memcg = set_active_memcg(encl_memcg);
	int ret;

<<<<<<< HEAD
	ret = sgx_encl_get_backing(encl, page_index, backing);
=======
	ret = __sgx_encl_get_backing(encl, page_index, backing);
>>>>>>> 7365df19

	set_active_memcg(memcg);
	mem_cgroup_put(encl_memcg);

	return ret;
}

/**
 * sgx_encl_lookup_backing() - retrieve an existing backing storage page
 * @encl:	an enclave pointer
 * @page_index:	enclave page index
 * @backing:	data for accessing backing storage for the page
 *
 * Retrieve a backing page for loading data back into an EPC page with ELDU.
 * It is the caller's responsibility to ensure that it is appropriate to use
 * sgx_encl_lookup_backing() rather than sgx_encl_alloc_backing(). If lookup is
 * not used correctly, this will cause an allocation which is not accounted for.
<<<<<<< HEAD
=======
 * This function takes a reference on an existing backing page which must be
 * dropped with a corresponding call to sgx_encl_put_backing().
>>>>>>> 7365df19
 *
 * Return:
 *   0 on success,
 *   -errno otherwise.
 */
<<<<<<< HEAD
int sgx_encl_lookup_backing(struct sgx_encl *encl, unsigned long page_index,
			   struct sgx_backing *backing)
{
	return sgx_encl_get_backing(encl, page_index, backing);
=======
static int sgx_encl_lookup_backing(struct sgx_encl *encl, unsigned long page_index,
			   struct sgx_backing *backing)
{
	return __sgx_encl_get_backing(encl, page_index, backing);
>>>>>>> 7365df19
}

/**
 * sgx_encl_put_backing() - Unpin the backing storage
 * @backing:	data for accessing backing storage for the page
 */
void sgx_encl_put_backing(struct sgx_backing *backing)
{
	put_page(backing->pcmd);
	put_page(backing->contents);
}

static int sgx_encl_test_and_clear_young_cb(pte_t *ptep, unsigned long addr,
					    void *data)
{
	pte_t pte;
	int ret;

	ret = pte_young(*ptep);
	if (ret) {
		pte = pte_mkold(*ptep);
		set_pte_at((struct mm_struct *)data, addr, ptep, pte);
	}

	return ret;
}

/**
 * sgx_encl_test_and_clear_young() - Test and reset the accessed bit
 * @mm:		mm_struct that is checked
 * @page:	enclave page to be tested for recent access
 *
 * Checks the Access (A) bit from the PTE corresponding to the enclave page and
 * clears it.
 *
 * Return: 1 if the page has been recently accessed and 0 if not.
 */
int sgx_encl_test_and_clear_young(struct mm_struct *mm,
				  struct sgx_encl_page *page)
{
	unsigned long addr = page->desc & PAGE_MASK;
	struct sgx_encl *encl = page->encl;
	struct vm_area_struct *vma;
	int ret;

	ret = sgx_encl_find(mm, addr, &vma);
	if (ret)
		return 0;

	if (encl != vma->vm_private_data)
		return 0;

	ret = apply_to_page_range(vma->vm_mm, addr, PAGE_SIZE,
				  sgx_encl_test_and_clear_young_cb, vma->vm_mm);
	if (ret < 0)
		return 0;

	return ret;
}

struct sgx_encl_page *sgx_encl_page_alloc(struct sgx_encl *encl,
					  unsigned long offset,
					  u64 secinfo_flags)
{
	struct sgx_encl_page *encl_page;
	unsigned long prot;

	encl_page = kzalloc(sizeof(*encl_page), GFP_KERNEL);
	if (!encl_page)
		return ERR_PTR(-ENOMEM);

	encl_page->desc = encl->base + offset;
	encl_page->encl = encl;

	prot = _calc_vm_trans(secinfo_flags, SGX_SECINFO_R, PROT_READ)  |
	       _calc_vm_trans(secinfo_flags, SGX_SECINFO_W, PROT_WRITE) |
	       _calc_vm_trans(secinfo_flags, SGX_SECINFO_X, PROT_EXEC);

	/*
	 * TCS pages must always RW set for CPU access while the SECINFO
	 * permissions are *always* zero - the CPU ignores the user provided
	 * values and silently overwrites them with zero permissions.
	 */
	if ((secinfo_flags & SGX_SECINFO_PAGE_TYPE_MASK) == SGX_SECINFO_TCS)
		prot |= PROT_READ | PROT_WRITE;

	/* Calculate maximum of the VM flags for the page. */
	encl_page->vm_max_prot_bits = calc_vm_prot_bits(prot, 0);

	return encl_page;
}

/**
 * sgx_zap_enclave_ptes() - remove PTEs mapping the address from enclave
 * @encl: the enclave
 * @addr: page aligned pointer to single page for which PTEs will be removed
 *
 * Multiple VMAs may have an enclave page mapped. Remove the PTE mapping
 * @addr from each VMA. Ensure that page fault handler is ready to handle
 * new mappings of @addr before calling this function.
 */
void sgx_zap_enclave_ptes(struct sgx_encl *encl, unsigned long addr)
{
	unsigned long mm_list_version;
	struct sgx_encl_mm *encl_mm;
	struct vm_area_struct *vma;
	int idx, ret;

	do {
		mm_list_version = encl->mm_list_version;

		/* Pairs with smp_wmb() in sgx_encl_mm_add(). */
		smp_rmb();

		idx = srcu_read_lock(&encl->srcu);

		list_for_each_entry_rcu(encl_mm, &encl->mm_list, list) {
			if (!mmget_not_zero(encl_mm->mm))
				continue;

			mmap_read_lock(encl_mm->mm);

			ret = sgx_encl_find(encl_mm->mm, addr, &vma);
			if (!ret && encl == vma->vm_private_data)
				zap_vma_ptes(vma, addr, PAGE_SIZE);

			mmap_read_unlock(encl_mm->mm);

			mmput_async(encl_mm->mm);
		}

		srcu_read_unlock(&encl->srcu, idx);
	} while (unlikely(encl->mm_list_version != mm_list_version));
}

/**
 * sgx_alloc_va_page() - Allocate a Version Array (VA) page
 * @reclaim: Reclaim EPC pages directly if none available. Enclave
 *           mutex should not be held if this is set.
 *
 * Allocate a free EPC page and convert it to a Version Array (VA) page.
 *
 * Return:
 *   a VA page,
 *   -errno otherwise
 */
struct sgx_epc_page *sgx_alloc_va_page(bool reclaim)
{
	struct sgx_epc_page *epc_page;
	int ret;

	epc_page = sgx_alloc_epc_page(NULL, reclaim);
	if (IS_ERR(epc_page))
		return ERR_CAST(epc_page);

	ret = __epa(sgx_get_epc_virt_addr(epc_page));
	if (ret) {
		WARN_ONCE(1, "EPA returned %d (0x%x)", ret, ret);
		sgx_encl_free_epc_page(epc_page);
		return ERR_PTR(-EFAULT);
	}

	return epc_page;
}

/**
 * sgx_alloc_va_slot - allocate a VA slot
 * @va_page:	a &struct sgx_va_page instance
 *
 * Allocates a slot from a &struct sgx_va_page instance.
 *
 * Return: offset of the slot inside the VA page
 */
unsigned int sgx_alloc_va_slot(struct sgx_va_page *va_page)
{
	int slot = find_first_zero_bit(va_page->slots, SGX_VA_SLOT_COUNT);

	if (slot < SGX_VA_SLOT_COUNT)
		set_bit(slot, va_page->slots);

	return slot << 3;
}

/**
 * sgx_free_va_slot - free a VA slot
 * @va_page:	a &struct sgx_va_page instance
 * @offset:	offset of the slot inside the VA page
 *
 * Frees a slot from a &struct sgx_va_page instance.
 */
void sgx_free_va_slot(struct sgx_va_page *va_page, unsigned int offset)
{
	clear_bit(offset >> 3, va_page->slots);
}

/**
 * sgx_va_page_full - is the VA page full?
 * @va_page:	a &struct sgx_va_page instance
 *
 * Return: true if all slots have been taken
 */
bool sgx_va_page_full(struct sgx_va_page *va_page)
{
	int slot = find_first_zero_bit(va_page->slots, SGX_VA_SLOT_COUNT);

	return slot == SGX_VA_SLOT_COUNT;
}

/**
 * sgx_encl_free_epc_page - free an EPC page assigned to an enclave
 * @page:	EPC page to be freed
 *
 * Free an EPC page assigned to an enclave. It does EREMOVE for the page, and
 * only upon success, it puts the page back to free page list.  Otherwise, it
 * gives a WARNING to indicate page is leaked.
 */
void sgx_encl_free_epc_page(struct sgx_epc_page *page)
{
	int ret;

	WARN_ON_ONCE(page->flags & SGX_EPC_PAGE_RECLAIMER_TRACKED);

	ret = __eremove(sgx_get_epc_virt_addr(page));
	if (WARN_ONCE(ret, EREMOVE_ERROR_MESSAGE, ret, ret))
		return;

	sgx_free_epc_page(page);
}<|MERGE_RESOLUTION|>--- conflicted
+++ resolved
@@ -931,11 +931,7 @@
  *   0 on success,
  *   -errno otherwise.
  */
-<<<<<<< HEAD
-static int sgx_encl_get_backing(struct sgx_encl *encl, unsigned long page_index,
-=======
 static int __sgx_encl_get_backing(struct sgx_encl *encl, unsigned long page_index,
->>>>>>> 7365df19
 			 struct sgx_backing *backing)
 {
 	pgoff_t page_pcmd_off = sgx_encl_get_backing_page_pcmd_offset(encl, page_index);
@@ -1010,11 +1006,7 @@
 }
 
 /**
-<<<<<<< HEAD
- * sgx_encl_alloc_backing() - allocate a new backing storage page
-=======
  * sgx_encl_alloc_backing() - create a new backing storage page
->>>>>>> 7365df19
  * @encl:	an enclave pointer
  * @page_index:	enclave page index
  * @backing:	data for accessing backing storage for the page
@@ -1022,13 +1014,9 @@
  * When called from ksgxd, sets the active memcg from one of the
  * mms in the enclave's mm_list prior to any backing page allocation,
  * in order to ensure that shmem page allocations are charged to the
-<<<<<<< HEAD
- * enclave.
-=======
  * enclave.  Create a backing page for loading data back into an EPC page with
  * ELDU.  This function takes a reference on a new backing page which
  * must be dropped with a corresponding call to sgx_encl_put_backing().
->>>>>>> 7365df19
  *
  * Return:
  *   0 on success,
@@ -1041,11 +1029,7 @@
 	struct mem_cgroup *memcg = set_active_memcg(encl_memcg);
 	int ret;
 
-<<<<<<< HEAD
-	ret = sgx_encl_get_backing(encl, page_index, backing);
-=======
 	ret = __sgx_encl_get_backing(encl, page_index, backing);
->>>>>>> 7365df19
 
 	set_active_memcg(memcg);
 	mem_cgroup_put(encl_memcg);
@@ -1063,27 +1047,17 @@
  * It is the caller's responsibility to ensure that it is appropriate to use
  * sgx_encl_lookup_backing() rather than sgx_encl_alloc_backing(). If lookup is
  * not used correctly, this will cause an allocation which is not accounted for.
-<<<<<<< HEAD
-=======
  * This function takes a reference on an existing backing page which must be
  * dropped with a corresponding call to sgx_encl_put_backing().
->>>>>>> 7365df19
  *
  * Return:
  *   0 on success,
  *   -errno otherwise.
  */
-<<<<<<< HEAD
-int sgx_encl_lookup_backing(struct sgx_encl *encl, unsigned long page_index,
-			   struct sgx_backing *backing)
-{
-	return sgx_encl_get_backing(encl, page_index, backing);
-=======
 static int sgx_encl_lookup_backing(struct sgx_encl *encl, unsigned long page_index,
 			   struct sgx_backing *backing)
 {
 	return __sgx_encl_get_backing(encl, page_index, backing);
->>>>>>> 7365df19
 }
 
 /**
