# SPDX-License-Identifier: GPL-2.0 WITH Linux-syscall-note
#
# system call numbers and entry vectors for mips
#
# The format is:
# <number> <abi> <name> <entry point> <compat entry point>
#
# The <abi> is always "o32" for this file.
#
0	o32	syscall				sys_syscall			sys32_syscall
1	o32	exit				sys_exit
2	o32	fork				__sys_fork
3	o32	read				sys_read
4	o32	write				sys_write
5	o32	open				sys_open			compat_sys_open
6	o32	close				sys_close
7	o32	waitpid				sys_waitpid
8	o32	creat				sys_creat
9	o32	link				sys_link
10	o32	unlink				sys_unlink
11	o32	execve				sys_execve			compat_sys_execve
12	o32	chdir				sys_chdir
13	o32	time				sys_time32
14	o32	mknod				sys_mknod
15	o32	chmod				sys_chmod
16	o32	lchown				sys_lchown
17	o32	break				sys_ni_syscall
# 18 was sys_stat
18	o32	unused18			sys_ni_syscall
19	o32	lseek				sys_lseek
20	o32	getpid				sys_getpid
21	o32	mount				sys_mount
22	o32	umount				sys_oldumount
23	o32	setuid				sys_setuid
24	o32	getuid				sys_getuid
25	o32	stime				sys_stime32
26	o32	ptrace				sys_ptrace			compat_sys_ptrace
27	o32	alarm				sys_alarm
# 28 was sys_fstat
28	o32	unused28			sys_ni_syscall
29	o32	pause				sys_pause
30	o32	utime				sys_utime32
31	o32	stty				sys_ni_syscall
32	o32	gtty				sys_ni_syscall
33	o32	access				sys_access
34	o32	nice				sys_nice
35	o32	ftime				sys_ni_syscall
36	o32	sync				sys_sync
37	o32	kill				sys_kill
38	o32	rename				sys_rename
39	o32	mkdir				sys_mkdir
40	o32	rmdir				sys_rmdir
41	o32	dup				sys_dup
42	o32	pipe				sysm_pipe
43	o32	times				sys_times			compat_sys_times
44	o32	prof				sys_ni_syscall
45	o32	brk				sys_brk
46	o32	setgid				sys_setgid
47	o32	getgid				sys_getgid
48	o32	signal				sys_ni_syscall
49	o32	geteuid				sys_geteuid
50	o32	getegid				sys_getegid
51	o32	acct				sys_acct
52	o32	umount2				sys_umount
53	o32	lock				sys_ni_syscall
54	o32	ioctl				sys_ioctl			compat_sys_ioctl
55	o32	fcntl				sys_fcntl			compat_sys_fcntl
56	o32	mpx				sys_ni_syscall
57	o32	setpgid				sys_setpgid
58	o32	ulimit				sys_ni_syscall
59	o32	unused59			sys_olduname
60	o32	umask				sys_umask
61	o32	chroot				sys_chroot
62	o32	ustat				sys_ustat			compat_sys_ustat
63	o32	dup2				sys_dup2
64	o32	getppid				sys_getppid
65	o32	getpgrp				sys_getpgrp
66	o32	setsid				sys_setsid
67	o32	sigaction			sys_sigaction			sys_32_sigaction
68	o32	sgetmask			sys_sgetmask
69	o32	ssetmask			sys_ssetmask
70	o32	setreuid			sys_setreuid
71	o32	setregid			sys_setregid
72	o32	sigsuspend			sys_sigsuspend			sys32_sigsuspend
73	o32	sigpending			sys_sigpending			compat_sys_sigpending
74	o32	sethostname			sys_sethostname
75	o32	setrlimit			sys_setrlimit			compat_sys_setrlimit
76	o32	getrlimit			sys_getrlimit			compat_sys_getrlimit
77	o32	getrusage			sys_getrusage			compat_sys_getrusage
78	o32	gettimeofday			sys_gettimeofday		compat_sys_gettimeofday
79	o32	settimeofday			sys_settimeofday		compat_sys_settimeofday
80	o32	getgroups			sys_getgroups
81	o32	setgroups			sys_setgroups
# 82 was old_select
82	o32	reserved82			sys_ni_syscall
83	o32	symlink				sys_symlink
# 84 was sys_lstat
84	o32	unused84			sys_ni_syscall
85	o32	readlink			sys_readlink
86	o32	uselib				sys_uselib
87	o32	swapon				sys_swapon
88	o32	reboot				sys_reboot
89	o32	readdir				sys_old_readdir			compat_sys_old_readdir
90	o32	mmap				sys_mips_mmap
91	o32	munmap				sys_munmap
92	o32	truncate			sys_truncate			compat_sys_truncate
93	o32	ftruncate			sys_ftruncate			compat_sys_ftruncate
94	o32	fchmod				sys_fchmod
95	o32	fchown				sys_fchown
96	o32	getpriority			sys_getpriority
97	o32	setpriority			sys_setpriority
98	o32	profil				sys_ni_syscall
99	o32	statfs				sys_statfs			compat_sys_statfs
100	o32	fstatfs				sys_fstatfs			compat_sys_fstatfs
101	o32	ioperm				sys_ni_syscall
102	o32	socketcall			sys_socketcall			compat_sys_socketcall
103	o32	syslog				sys_syslog
104	o32	setitimer			sys_setitimer			compat_sys_setitimer
105	o32	getitimer			sys_getitimer			compat_sys_getitimer
106	o32	stat				sys_newstat			compat_sys_newstat
107	o32	lstat				sys_newlstat			compat_sys_newlstat
108	o32	fstat				sys_newfstat			compat_sys_newfstat
109	o32	unused109			sys_uname
110	o32	iopl				sys_ni_syscall
111	o32	vhangup				sys_vhangup
112	o32	idle				sys_ni_syscall
113	o32	vm86				sys_ni_syscall
114	o32	wait4				sys_wait4			compat_sys_wait4
115	o32	swapoff				sys_swapoff
116	o32	sysinfo				sys_sysinfo			compat_sys_sysinfo
117	o32	ipc				sys_ipc				compat_sys_ipc
118	o32	fsync				sys_fsync
119	o32	sigreturn			sys_sigreturn			sys32_sigreturn
120	o32	clone				__sys_clone
121	o32	setdomainname			sys_setdomainname
122	o32	uname				sys_newuname
123	o32	modify_ldt			sys_ni_syscall
124	o32	adjtimex			sys_adjtimex_time32
125	o32	mprotect			sys_mprotect
126	o32	sigprocmask			sys_sigprocmask			compat_sys_sigprocmask
127	o32	create_module			sys_ni_syscall
128	o32	init_module			sys_init_module
129	o32	delete_module			sys_delete_module
130	o32	get_kernel_syms			sys_ni_syscall
131	o32	quotactl			sys_quotactl
132	o32	getpgid				sys_getpgid
133	o32	fchdir				sys_fchdir
134	o32	bdflush				sys_ni_syscall
135	o32	sysfs				sys_sysfs
136	o32	personality			sys_personality			sys_32_personality
137	o32	afs_syscall			sys_ni_syscall
138	o32	setfsuid			sys_setfsuid
139	o32	setfsgid			sys_setfsgid
140	o32	_llseek				sys_llseek			sys_32_llseek
141	o32	getdents			sys_getdents			compat_sys_getdents
142	o32	_newselect			sys_select			compat_sys_select
143	o32	flock				sys_flock
144	o32	msync				sys_msync
145	o32	readv				sys_readv
146	o32	writev				sys_writev
147	o32	cacheflush			sys_cacheflush
148	o32	cachectl			sys_cachectl
149	o32	sysmips				__sys_sysmips
150	o32	unused150			sys_ni_syscall
151	o32	getsid				sys_getsid
152	o32	fdatasync			sys_fdatasync
153	o32	_sysctl				sys_ni_syscall
154	o32	mlock				sys_mlock
155	o32	munlock				sys_munlock
156	o32	mlockall			sys_mlockall
157	o32	munlockall			sys_munlockall
158	o32	sched_setparam			sys_sched_setparam
159	o32	sched_getparam			sys_sched_getparam
160	o32	sched_setscheduler		sys_sched_setscheduler
161	o32	sched_getscheduler		sys_sched_getscheduler
162	o32	sched_yield			sys_sched_yield
163	o32	sched_get_priority_max		sys_sched_get_priority_max
164	o32	sched_get_priority_min		sys_sched_get_priority_min
165	o32	sched_rr_get_interval		sys_sched_rr_get_interval_time32
166	o32	nanosleep			sys_nanosleep_time32
167	o32	mremap				sys_mremap
168	o32	accept				sys_accept
169	o32	bind				sys_bind
170	o32	connect				sys_connect
171	o32	getpeername			sys_getpeername
172	o32	getsockname			sys_getsockname
173	o32	getsockopt			sys_getsockopt			sys_getsockopt
174	o32	listen				sys_listen
175	o32	recv				sys_recv			compat_sys_recv
176	o32	recvfrom			sys_recvfrom			compat_sys_recvfrom
177	o32	recvmsg				sys_recvmsg			compat_sys_recvmsg
178	o32	send				sys_send
179	o32	sendmsg				sys_sendmsg			compat_sys_sendmsg
180	o32	sendto				sys_sendto
181	o32	setsockopt			sys_setsockopt			sys_setsockopt
182	o32	shutdown			sys_shutdown
183	o32	socket				sys_socket
184	o32	socketpair			sys_socketpair
185	o32	setresuid			sys_setresuid
186	o32	getresuid			sys_getresuid
187	o32	query_module			sys_ni_syscall
188	o32	poll				sys_poll
189	o32	nfsservctl			sys_ni_syscall
190	o32	setresgid			sys_setresgid
191	o32	getresgid			sys_getresgid
192	o32	prctl				sys_prctl
193	o32	rt_sigreturn			sys_rt_sigreturn		sys32_rt_sigreturn
194	o32	rt_sigaction			sys_rt_sigaction		compat_sys_rt_sigaction
195	o32	rt_sigprocmask			sys_rt_sigprocmask		compat_sys_rt_sigprocmask
196	o32	rt_sigpending			sys_rt_sigpending		compat_sys_rt_sigpending
197	o32	rt_sigtimedwait			sys_rt_sigtimedwait_time32	compat_sys_rt_sigtimedwait_time32
198	o32	rt_sigqueueinfo			sys_rt_sigqueueinfo		compat_sys_rt_sigqueueinfo
199	o32	rt_sigsuspend			sys_rt_sigsuspend		compat_sys_rt_sigsuspend
200	o32	pread64				sys_pread64			sys_32_pread
201	o32	pwrite64			sys_pwrite64			sys_32_pwrite
202	o32	chown				sys_chown
203	o32	getcwd				sys_getcwd
204	o32	capget				sys_capget
205	o32	capset				sys_capset
206	o32	sigaltstack			sys_sigaltstack			compat_sys_sigaltstack
207	o32	sendfile			sys_sendfile			compat_sys_sendfile
208	o32	getpmsg				sys_ni_syscall
209	o32	putpmsg				sys_ni_syscall
210	o32	mmap2				sys_mips_mmap2
211	o32	truncate64			sys_truncate64			sys_32_truncate64
212	o32	ftruncate64			sys_ftruncate64			sys_32_ftruncate64
213	o32	stat64				sys_stat64			sys_newstat
214	o32	lstat64				sys_lstat64			sys_newlstat
215	o32	fstat64				sys_fstat64			sys_newfstat
216	o32	pivot_root			sys_pivot_root
217	o32	mincore				sys_mincore
218	o32	madvise				sys_madvise
219	o32	getdents64			sys_getdents64
220	o32	fcntl64				sys_fcntl64			compat_sys_fcntl64
221	o32	reserved221			sys_ni_syscall
222	o32	gettid				sys_gettid
223	o32	readahead			sys_readahead			sys32_readahead
224	o32	setxattr			sys_setxattr
225	o32	lsetxattr			sys_lsetxattr
226	o32	fsetxattr			sys_fsetxattr
227	o32	getxattr			sys_getxattr
228	o32	lgetxattr			sys_lgetxattr
229	o32	fgetxattr			sys_fgetxattr
230	o32	listxattr			sys_listxattr
231	o32	llistxattr			sys_llistxattr
232	o32	flistxattr			sys_flistxattr
233	o32	removexattr			sys_removexattr
234	o32	lremovexattr			sys_lremovexattr
235	o32	fremovexattr			sys_fremovexattr
236	o32	tkill				sys_tkill
237	o32	sendfile64			sys_sendfile64
238	o32	futex				sys_futex_time32
239	o32	sched_setaffinity		sys_sched_setaffinity		compat_sys_sched_setaffinity
240	o32	sched_getaffinity		sys_sched_getaffinity		compat_sys_sched_getaffinity
241	o32	io_setup			sys_io_setup			compat_sys_io_setup
242	o32	io_destroy			sys_io_destroy
243	o32	io_getevents			sys_io_getevents_time32
244	o32	io_submit			sys_io_submit			compat_sys_io_submit
245	o32	io_cancel			sys_io_cancel
246	o32	exit_group			sys_exit_group
247	o32	lookup_dcookie			sys_ni_syscall
248	o32	epoll_create			sys_epoll_create
249	o32	epoll_ctl			sys_epoll_ctl
250	o32	epoll_wait			sys_epoll_wait
251	o32	remap_file_pages		sys_remap_file_pages
252	o32	set_tid_address			sys_set_tid_address
253	o32	restart_syscall			sys_restart_syscall
254	o32	fadvise64			sys_fadvise64_64		sys32_fadvise64_64
255	o32	statfs64			sys_statfs64			compat_sys_statfs64
256	o32	fstatfs64			sys_fstatfs64			compat_sys_fstatfs64
257	o32	timer_create			sys_timer_create		compat_sys_timer_create
258	o32	timer_settime			sys_timer_settime32
259	o32	timer_gettime			sys_timer_gettime32
260	o32	timer_getoverrun		sys_timer_getoverrun
261	o32	timer_delete			sys_timer_delete
262	o32	clock_settime			sys_clock_settime32
263	o32	clock_gettime			sys_clock_gettime32
264	o32	clock_getres			sys_clock_getres_time32
265	o32	clock_nanosleep			sys_clock_nanosleep_time32
266	o32	tgkill				sys_tgkill
267	o32	utimes				sys_utimes_time32
268	o32	mbind				sys_mbind
269	o32	get_mempolicy			sys_get_mempolicy
270	o32	set_mempolicy			sys_set_mempolicy
271	o32	mq_open				sys_mq_open			compat_sys_mq_open
272	o32	mq_unlink			sys_mq_unlink
273	o32	mq_timedsend			sys_mq_timedsend_time32
274	o32	mq_timedreceive			sys_mq_timedreceive_time32
275	o32	mq_notify			sys_mq_notify			compat_sys_mq_notify
276	o32	mq_getsetattr			sys_mq_getsetattr		compat_sys_mq_getsetattr
277	o32	vserver				sys_ni_syscall
278	o32	waitid				sys_waitid			compat_sys_waitid
# 279 was sys_setaltroot
280	o32	add_key				sys_add_key
281	o32	request_key			sys_request_key
282	o32	keyctl				sys_keyctl			compat_sys_keyctl
283	o32	set_thread_area			sys_set_thread_area
284	o32	inotify_init			sys_inotify_init
285	o32	inotify_add_watch		sys_inotify_add_watch
286	o32	inotify_rm_watch		sys_inotify_rm_watch
287	o32	migrate_pages			sys_migrate_pages
288	o32	openat				sys_openat			compat_sys_openat
289	o32	mkdirat				sys_mkdirat
290	o32	mknodat				sys_mknodat
291	o32	fchownat			sys_fchownat
292	o32	futimesat			sys_futimesat_time32
293	o32	fstatat64			sys_fstatat64			sys_newfstatat
294	o32	unlinkat			sys_unlinkat
295	o32	renameat			sys_renameat
296	o32	linkat				sys_linkat
297	o32	symlinkat			sys_symlinkat
298	o32	readlinkat			sys_readlinkat
299	o32	fchmodat			sys_fchmodat
300	o32	faccessat			sys_faccessat
301	o32	pselect6			sys_pselect6_time32		compat_sys_pselect6_time32
302	o32	ppoll				sys_ppoll_time32		compat_sys_ppoll_time32
303	o32	unshare				sys_unshare
304	o32	splice				sys_splice
305	o32	sync_file_range			sys_sync_file_range		sys32_sync_file_range
306	o32	tee				sys_tee
307	o32	vmsplice			sys_vmsplice
308	o32	move_pages			sys_move_pages
309	o32	set_robust_list			sys_set_robust_list		compat_sys_set_robust_list
310	o32	get_robust_list			sys_get_robust_list		compat_sys_get_robust_list
311	o32	kexec_load			sys_kexec_load			compat_sys_kexec_load
312	o32	getcpu				sys_getcpu
313	o32	epoll_pwait			sys_epoll_pwait			compat_sys_epoll_pwait
314	o32	ioprio_set			sys_ioprio_set
315	o32	ioprio_get			sys_ioprio_get
316	o32	utimensat			sys_utimensat_time32
317	o32	signalfd			sys_signalfd			compat_sys_signalfd
318	o32	timerfd				sys_ni_syscall
319	o32	eventfd				sys_eventfd
320	o32	fallocate			sys_fallocate			sys32_fallocate
321	o32	timerfd_create			sys_timerfd_create
322	o32	timerfd_gettime			sys_timerfd_gettime32
323	o32	timerfd_settime			sys_timerfd_settime32
324	o32	signalfd4			sys_signalfd4			compat_sys_signalfd4
325	o32	eventfd2			sys_eventfd2
326	o32	epoll_create1			sys_epoll_create1
327	o32	dup3				sys_dup3
328	o32	pipe2				sys_pipe2
329	o32	inotify_init1			sys_inotify_init1
330	o32	preadv				sys_preadv			compat_sys_preadv
331	o32	pwritev				sys_pwritev			compat_sys_pwritev
332	o32	rt_tgsigqueueinfo		sys_rt_tgsigqueueinfo		compat_sys_rt_tgsigqueueinfo
333	o32	perf_event_open			sys_perf_event_open
334	o32	accept4				sys_accept4
335	o32	recvmmsg			sys_recvmmsg_time32		compat_sys_recvmmsg_time32
336	o32	fanotify_init			sys_fanotify_init
337	o32	fanotify_mark			sys_fanotify_mark		compat_sys_fanotify_mark
338	o32	prlimit64			sys_prlimit64
339	o32	name_to_handle_at		sys_name_to_handle_at
340	o32	open_by_handle_at		sys_open_by_handle_at		compat_sys_open_by_handle_at
341	o32	clock_adjtime			sys_clock_adjtime32
342	o32	syncfs				sys_syncfs
343	o32	sendmmsg			sys_sendmmsg			compat_sys_sendmmsg
344	o32	setns				sys_setns
345	o32	process_vm_readv		sys_process_vm_readv
346	o32	process_vm_writev		sys_process_vm_writev
347	o32	kcmp				sys_kcmp
348	o32	finit_module			sys_finit_module
349	o32	sched_setattr			sys_sched_setattr
350	o32	sched_getattr			sys_sched_getattr
351	o32	renameat2			sys_renameat2
352	o32	seccomp				sys_seccomp
353	o32	getrandom			sys_getrandom
354	o32	memfd_create			sys_memfd_create
355	o32	bpf				sys_bpf
356	o32	execveat			sys_execveat			compat_sys_execveat
357	o32	userfaultfd			sys_userfaultfd
358	o32	membarrier			sys_membarrier
359	o32	mlock2				sys_mlock2
360	o32	copy_file_range			sys_copy_file_range
361	o32	preadv2				sys_preadv2			compat_sys_preadv2
362	o32	pwritev2			sys_pwritev2			compat_sys_pwritev2
363	o32	pkey_mprotect			sys_pkey_mprotect
364	o32	pkey_alloc			sys_pkey_alloc
365	o32	pkey_free			sys_pkey_free
366	o32	statx				sys_statx
367	o32	rseq				sys_rseq
368	o32	io_pgetevents			sys_io_pgetevents_time32	compat_sys_io_pgetevents
# room for arch specific calls
393	o32	semget				sys_semget
394	o32	semctl				sys_semctl			compat_sys_semctl
395	o32	shmget				sys_shmget
396	o32	shmctl				sys_shmctl			compat_sys_shmctl
397	o32	shmat				sys_shmat			compat_sys_shmat
398	o32	shmdt				sys_shmdt
399	o32	msgget				sys_msgget
400	o32	msgsnd				sys_msgsnd			compat_sys_msgsnd
401	o32	msgrcv				sys_msgrcv			compat_sys_msgrcv
402	o32	msgctl				sys_msgctl			compat_sys_msgctl
403	o32	clock_gettime64			sys_clock_gettime		sys_clock_gettime
404	o32	clock_settime64			sys_clock_settime		sys_clock_settime
405	o32	clock_adjtime64			sys_clock_adjtime		sys_clock_adjtime
406	o32	clock_getres_time64		sys_clock_getres		sys_clock_getres
407	o32	clock_nanosleep_time64		sys_clock_nanosleep		sys_clock_nanosleep
408	o32	timer_gettime64			sys_timer_gettime		sys_timer_gettime
409	o32	timer_settime64			sys_timer_settime		sys_timer_settime
410	o32	timerfd_gettime64		sys_timerfd_gettime		sys_timerfd_gettime
411	o32	timerfd_settime64		sys_timerfd_settime		sys_timerfd_settime
412	o32	utimensat_time64		sys_utimensat			sys_utimensat
413	o32	pselect6_time64			sys_pselect6			compat_sys_pselect6_time64
414	o32	ppoll_time64			sys_ppoll			compat_sys_ppoll_time64
416	o32	io_pgetevents_time64		sys_io_pgetevents		sys_io_pgetevents
417	o32	recvmmsg_time64			sys_recvmmsg			compat_sys_recvmmsg_time64
418	o32	mq_timedsend_time64		sys_mq_timedsend		sys_mq_timedsend
419	o32	mq_timedreceive_time64		sys_mq_timedreceive		sys_mq_timedreceive
420	o32	semtimedop_time64		sys_semtimedop			sys_semtimedop
421	o32	rt_sigtimedwait_time64		sys_rt_sigtimedwait		compat_sys_rt_sigtimedwait_time64
422	o32	futex_time64			sys_futex			sys_futex
423	o32	sched_rr_get_interval_time64	sys_sched_rr_get_interval	sys_sched_rr_get_interval
424	o32	pidfd_send_signal		sys_pidfd_send_signal
425	o32	io_uring_setup			sys_io_uring_setup
426	o32	io_uring_enter			sys_io_uring_enter
427	o32	io_uring_register		sys_io_uring_register
428	o32	open_tree			sys_open_tree
429	o32	move_mount			sys_move_mount
430	o32	fsopen				sys_fsopen
431	o32	fsconfig			sys_fsconfig
432	o32	fsmount				sys_fsmount
433	o32	fspick				sys_fspick
434	o32	pidfd_open			sys_pidfd_open
435	o32	clone3				__sys_clone3
436	o32	close_range			sys_close_range
437	o32	openat2				sys_openat2
438	o32	pidfd_getfd			sys_pidfd_getfd
439	o32	faccessat2			sys_faccessat2
440	o32	process_madvise			sys_process_madvise
441	o32	epoll_pwait2			sys_epoll_pwait2		compat_sys_epoll_pwait2
442	o32	mount_setattr			sys_mount_setattr
443	o32	quotactl_fd			sys_quotactl_fd
444	o32	landlock_create_ruleset		sys_landlock_create_ruleset
445	o32	landlock_add_rule		sys_landlock_add_rule
446	o32	landlock_restrict_self		sys_landlock_restrict_self
# 447 reserved for memfd_secret
448	o32	process_mrelease		sys_process_mrelease
449	o32	futex_waitv			sys_futex_waitv
450	o32	set_mempolicy_home_node		sys_set_mempolicy_home_node
451	o32	cachestat			sys_cachestat
452	o32	fchmodat2			sys_fchmodat2
<<<<<<< HEAD
454	o32	futex_wake			sys_futex_wake
455	o32	futex_wait			sys_futex_wait
456	o32	futex_requeue			sys_futex_requeue
=======
453	o32	map_shadow_stack		sys_map_shadow_stack
>>>>>>> 550087a0
<|MERGE_RESOLUTION|>--- conflicted
+++ resolved
@@ -440,10 +440,7 @@
 450	o32	set_mempolicy_home_node		sys_set_mempolicy_home_node
 451	o32	cachestat			sys_cachestat
 452	o32	fchmodat2			sys_fchmodat2
-<<<<<<< HEAD
+453	o32	map_shadow_stack		sys_map_shadow_stack
 454	o32	futex_wake			sys_futex_wake
 455	o32	futex_wait			sys_futex_wait
-456	o32	futex_requeue			sys_futex_requeue
-=======
-453	o32	map_shadow_stack		sys_map_shadow_stack
->>>>>>> 550087a0
+456	o32	futex_requeue			sys_futex_requeue