/*
 * KFR2R09 board support code
 *
 * Copyright (C) 2009 Magnus Damm
 *
 * This file is subject to the terms and conditions of the GNU General Public
 * License.  See the file "COPYING" in the main directory of this archive
 * for more details.
 */
#include <linux/init.h>
#include <linux/platform_device.h>
#include <linux/interrupt.h>
#include <linux/mtd/physmap.h>
#include <linux/mtd/onenand.h>
#include <linux/delay.h>
#include <linux/clk.h>
#include <linux/gpio.h>
#include <linux/input.h>
#include <linux/i2c.h>
#include <linux/usb/r8a66597.h>
#include <media/soc_camera.h>
#include <media/sh_mobile_ceu.h>
#include <video/sh_mobile_lcdc.h>
#include <asm/clock.h>
#include <asm/machvec.h>
#include <asm/io.h>
#include <asm/sh_keysc.h>
#include <cpu/sh7724.h>
#include <mach/kfr2r09.h>

static struct mtd_partition kfr2r09_nor_flash_partitions[] =
{
	{
		.name = "boot",
		.offset = 0,
		.size = (4 * 1024 * 1024),
		.mask_flags = MTD_WRITEABLE,	/* Read-only */
	},
	{
		.name = "other",
		.offset = MTDPART_OFS_APPEND,
		.size = MTDPART_SIZ_FULL,
	},
};

static struct physmap_flash_data kfr2r09_nor_flash_data = {
	.width		= 2,
	.parts		= kfr2r09_nor_flash_partitions,
	.nr_parts	= ARRAY_SIZE(kfr2r09_nor_flash_partitions),
};

static struct resource kfr2r09_nor_flash_resources[] = {
	[0] = {
		.name		= "NOR Flash",
		.start		= 0x00000000,
		.end		= 0x03ffffff,
		.flags		= IORESOURCE_MEM,
	}
};

static struct platform_device kfr2r09_nor_flash_device = {
	.name		= "physmap-flash",
	.resource	= kfr2r09_nor_flash_resources,
	.num_resources	= ARRAY_SIZE(kfr2r09_nor_flash_resources),
	.dev		= {
		.platform_data = &kfr2r09_nor_flash_data,
	},
};

static struct resource kfr2r09_nand_flash_resources[] = {
	[0] = {
		.name		= "NAND Flash",
		.start		= 0x10000000,
		.end		= 0x1001ffff,
		.flags		= IORESOURCE_MEM,
	}
};

static struct platform_device kfr2r09_nand_flash_device = {
	.name		= "onenand-flash",
	.resource	= kfr2r09_nand_flash_resources,
	.num_resources	= ARRAY_SIZE(kfr2r09_nand_flash_resources),
};

static struct sh_keysc_info kfr2r09_sh_keysc_info = {
	.mode = SH_KEYSC_MODE_1, /* KEYOUT0->4, KEYIN0->4 */
	.scan_timing = 3,
	.delay = 10,
	.keycodes = {
		KEY_PHONE, KEY_CLEAR, KEY_MAIL, KEY_WWW, KEY_ENTER,
		KEY_1, KEY_2, KEY_3, 0, KEY_UP,
		KEY_4, KEY_5, KEY_6, 0, KEY_LEFT,
		KEY_7, KEY_8, KEY_9, KEY_PROG1, KEY_RIGHT,
		KEY_S, KEY_0, KEY_P, KEY_PROG2, KEY_DOWN,
		0, 0, 0, 0, 0
	},
};

static struct resource kfr2r09_sh_keysc_resources[] = {
	[0] = {
		.name	= "KEYSC",
		.start  = 0x044b0000,
		.end    = 0x044b000f,
		.flags  = IORESOURCE_MEM,
	},
	[1] = {
		.start  = 79,
		.flags  = IORESOURCE_IRQ,
	},
};

static struct platform_device kfr2r09_sh_keysc_device = {
	.name           = "sh_keysc",
	.id             = 0, /* "keysc0" clock */
	.num_resources  = ARRAY_SIZE(kfr2r09_sh_keysc_resources),
	.resource       = kfr2r09_sh_keysc_resources,
	.dev	= {
		.platform_data	= &kfr2r09_sh_keysc_info,
	},
	.archdata = {
		.hwblk_id = HWBLK_KEYSC,
	},
};

static struct sh_mobile_lcdc_info kfr2r09_sh_lcdc_info = {
	.clock_source = LCDC_CLK_BUS,
	.ch[0] = {
		.chan = LCDC_CHAN_MAINLCD,
		.bpp = 16,
		.interface_type = SYS18,
		.clock_divider = 6,
		.flags = LCDC_FLAGS_DWPOL,
		.lcd_cfg = {
			.name = "TX07D34VM0AAA",
			.xres = 240,
			.yres = 400,
			.left_margin = 0,
			.right_margin = 16,
			.hsync_len = 8,
			.upper_margin = 0,
			.lower_margin = 1,
			.vsync_len = 1,
			.sync = FB_SYNC_HOR_HIGH_ACT | FB_SYNC_VERT_HIGH_ACT,
		},
		.lcd_size_cfg = {
			.width = 35,
			.height = 58,
		},
		.board_cfg = {
			.setup_sys = kfr2r09_lcd_setup,
			.display_on = kfr2r09_lcd_on,
			.display_off = kfr2r09_lcd_off,
		},
		.sys_bus_cfg = {
			.ldmt2r = 0x07010904,
			.ldmt3r = 0x14012914,
			/* set 1s delay to encourage fsync() */
			.deferred_io_msec = 1000,
		},
	}
};

static struct resource kfr2r09_sh_lcdc_resources[] = {
	[0] = {
		.name	= "LCDC",
		.start	= 0xfe940000, /* P4-only space */
		.end	= 0xfe942fff,
		.flags	= IORESOURCE_MEM,
	},
	[1] = {
		.start	= 106,
		.flags	= IORESOURCE_IRQ,
	},
};

static struct platform_device kfr2r09_sh_lcdc_device = {
	.name		= "sh_mobile_lcdc_fb",
	.num_resources	= ARRAY_SIZE(kfr2r09_sh_lcdc_resources),
	.resource	= kfr2r09_sh_lcdc_resources,
	.dev	= {
		.platform_data	= &kfr2r09_sh_lcdc_info,
	},
	.archdata = {
		.hwblk_id = HWBLK_LCDC,
	},
};

static struct r8a66597_platdata kfr2r09_usb0_gadget_data = {
	.on_chip = 1,
};

static struct resource kfr2r09_usb0_gadget_resources[] = {
	[0] = {
		.start	= 0x04d80000,
		.end	= 0x04d80123,
		.flags	= IORESOURCE_MEM,
	},
	[1] = {
		.start	= 65,
		.end	= 65,
		.flags	= IORESOURCE_IRQ | IRQF_TRIGGER_LOW,
	},
};

static struct platform_device kfr2r09_usb0_gadget_device = {
	.name		= "r8a66597_udc",
	.id		= 0,
	.dev = {
		.dma_mask		= NULL,         /*  not use dma */
		.coherent_dma_mask	= 0xffffffff,
		.platform_data	= &kfr2r09_usb0_gadget_data,
	},
	.num_resources	= ARRAY_SIZE(kfr2r09_usb0_gadget_resources),
	.resource	= kfr2r09_usb0_gadget_resources,
};

<<<<<<< HEAD
static struct sh_mobile_ceu_info sh_mobile_ceu_info = {
	.flags = SH_CEU_FLAG_USE_8BIT_BUS,
};

static struct resource kfr2r09_ceu_resources[] = {
	[0] = {
		.name	= "CEU",
		.start	= 0xfe910000,
		.end	= 0xfe91009f,
		.flags	= IORESOURCE_MEM,
	},
	[1] = {
		.start  = 52,
		.end  = 52,
		.flags  = IORESOURCE_IRQ,
	},
	[2] = {
		/* place holder for contiguous memory */
	},
};

static struct platform_device kfr2r09_ceu_device = {
	.name		= "sh_mobile_ceu",
	.id             = 0, /* "ceu0" clock */
	.num_resources	= ARRAY_SIZE(kfr2r09_ceu_resources),
	.resource	= kfr2r09_ceu_resources,
	.dev	= {
		.platform_data	= &sh_mobile_ceu_info,
	},
	.archdata = {
		.hwblk_id = HWBLK_CEU0,
	},
};

static struct i2c_board_info kfr2r09_i2c_camera = {
	I2C_BOARD_INFO("rj54n1cb0c", 0x50),
};

static struct clk *camera_clk;

#define DRVCRB 0xA405018C
static int camera_power(struct device *dev, int mode)
{
	int ret;

	if (mode) {
		long rate;

		camera_clk = clk_get(NULL, "video_clk");
		if (IS_ERR(camera_clk))
			return PTR_ERR(camera_clk);

		/* set VIO_CKO clock to 25MHz */
		rate = clk_round_rate(camera_clk, 25000000);
		ret = clk_set_rate(camera_clk, rate);
		if (ret < 0)
			goto eclkrate;

		/* set DRVCRB
		 *
		 * use 1.8 V for VccQ_VIO
		 * use 2.85V for VccQ_SR
		 */
		ctrl_outw((ctrl_inw(DRVCRB) & ~0x0003) | 0x0001, DRVCRB);

		/* reset clear */
		ret = gpio_request(GPIO_PTB4, NULL);
		if (ret < 0)
			goto eptb4;
		ret = gpio_request(GPIO_PTB7, NULL);
		if (ret < 0)
			goto eptb7;

		ret = gpio_direction_output(GPIO_PTB4, 1);
		if (!ret)
			ret = gpio_direction_output(GPIO_PTB7, 1);
		if (ret < 0)
			goto egpioout;
		msleep(1);

		ret = clk_enable(camera_clk);	/* start VIO_CKO */
		if (ret < 0)
			goto eclkon;

		return 0;
	}

	ret = 0;

	clk_disable(camera_clk);
eclkon:
	gpio_set_value(GPIO_PTB7, 0);
egpioout:
	gpio_set_value(GPIO_PTB4, 0);
	gpio_free(GPIO_PTB7);
eptb7:
	gpio_free(GPIO_PTB4);
eptb4:
eclkrate:
	clk_put(camera_clk);
	return ret;
}

static struct soc_camera_link rj54n1_link = {
	.power		= camera_power,
	.board_info	= &kfr2r09_i2c_camera,
	.i2c_adapter_id	= 1,
	.module_name	= "rj54n1cb0c",
};

static struct platform_device kfr2r09_camera = {
	.name	= "soc-camera-pdrv",
	.id	= 0,
	.dev	= {
		.platform_data = &rj54n1_link,
=======
static struct resource kfr2r09_sh_sdhi0_resources[] = {
	[0] = {
		.name	= "SDHI0",
		.start  = 0x04ce0000,
		.end    = 0x04ce01ff,
		.flags  = IORESOURCE_MEM,
	},
	[1] = {
		.start  = 101,
		.flags  = IORESOURCE_IRQ,
	},
};

static struct platform_device kfr2r09_sh_sdhi0_device = {
	.name           = "sh_mobile_sdhi",
	.num_resources  = ARRAY_SIZE(kfr2r09_sh_sdhi0_resources),
	.resource       = kfr2r09_sh_sdhi0_resources,
	.archdata = {
		.hwblk_id = HWBLK_SDHI0,
>>>>>>> 96987d96
	},
};

static struct platform_device *kfr2r09_devices[] __initdata = {
	&kfr2r09_nor_flash_device,
	&kfr2r09_nand_flash_device,
	&kfr2r09_sh_keysc_device,
	&kfr2r09_sh_lcdc_device,
<<<<<<< HEAD
	&kfr2r09_ceu_device,
	&kfr2r09_camera,
=======
	&kfr2r09_sh_sdhi0_device,
>>>>>>> 96987d96
};

#define BSC_CS0BCR 0xfec10004
#define BSC_CS0WCR 0xfec10024
#define BSC_CS4BCR 0xfec10010
#define BSC_CS4WCR 0xfec10030
#define PORT_MSELCRB 0xa4050182

#ifdef CONFIG_I2C
static int kfr2r09_usb0_gadget_i2c_setup(void)
{
	struct i2c_adapter *a;
	struct i2c_msg msg;
	unsigned char buf[2];
	int ret;

	a = i2c_get_adapter(0);
	if (!a)
		return -ENODEV;

	/* set bit 1 (the second bit) of chip at 0x09, register 0x13 */
	buf[0] = 0x13;
	msg.addr = 0x09;
	msg.buf = buf;
	msg.len = 1;
	msg.flags = 0;
	ret = i2c_transfer(a, &msg, 1);
	if (ret != 1)
		return -ENODEV;

	buf[0] = 0;
	msg.addr = 0x09;
	msg.buf = buf;
	msg.len = 1;
	msg.flags = I2C_M_RD;
	ret = i2c_transfer(a, &msg, 1);
	if (ret != 1)
		return -ENODEV;

	buf[1] = buf[0] | (1 << 1);
	buf[0] = 0x13;
	msg.addr = 0x09;
	msg.buf = buf;
	msg.len = 2;
	msg.flags = 0;
	ret = i2c_transfer(a, &msg, 1);
	if (ret != 1)
		return -ENODEV;

	return 0;
}
#else
static int kfr2r09_usb0_gadget_i2c_setup(void)
{
	return -ENODEV;
}
#endif

static int kfr2r09_usb0_gadget_setup(void)
{
	int plugged_in;

	gpio_request(GPIO_PTN4, NULL); /* USB_DET */
	gpio_direction_input(GPIO_PTN4);
	plugged_in = gpio_get_value(GPIO_PTN4);
	if (!plugged_in)
		return -ENODEV; /* no cable plugged in */

	if (kfr2r09_usb0_gadget_i2c_setup() != 0)
		return -ENODEV; /* unable to configure using i2c */

	ctrl_outw((ctrl_inw(PORT_MSELCRB) & ~0xc000) | 0x8000, PORT_MSELCRB);
	gpio_request(GPIO_FN_PDSTATUS, NULL); /* R-standby disables USB clock */
	gpio_request(GPIO_PTV6, NULL); /* USBCLK_ON */
	gpio_direction_output(GPIO_PTV6, 1); /* USBCLK_ON = H */
	msleep(20); /* wait 20ms to let the clock settle */
	clk_enable(clk_get(NULL, "usb0"));
	ctrl_outw(0x0600, 0xa40501d4);

	return 0;
}

static int __init kfr2r09_devices_setup(void)
{
	/* enable SCIF1 serial port for YC401 console support */
	gpio_request(GPIO_FN_SCIF1_RXD, NULL);
	gpio_request(GPIO_FN_SCIF1_TXD, NULL);

	/* setup NOR flash at CS0 */
	ctrl_outl(0x36db0400, BSC_CS0BCR);
	ctrl_outl(0x00000500, BSC_CS0WCR);

	/* setup NAND flash at CS4 */
	ctrl_outl(0x36db0400, BSC_CS4BCR);
	ctrl_outl(0x00000500, BSC_CS4WCR);

	/* setup KEYSC pins */
	gpio_request(GPIO_FN_KEYOUT0, NULL);
	gpio_request(GPIO_FN_KEYOUT1, NULL);
	gpio_request(GPIO_FN_KEYOUT2, NULL);
	gpio_request(GPIO_FN_KEYOUT3, NULL);
	gpio_request(GPIO_FN_KEYOUT4_IN6, NULL);
	gpio_request(GPIO_FN_KEYIN0, NULL);
	gpio_request(GPIO_FN_KEYIN1, NULL);
	gpio_request(GPIO_FN_KEYIN2, NULL);
	gpio_request(GPIO_FN_KEYIN3, NULL);
	gpio_request(GPIO_FN_KEYIN4, NULL);
	gpio_request(GPIO_FN_KEYOUT5_IN5, NULL);

	/* setup LCDC pins for SYS panel */
	gpio_request(GPIO_FN_LCDD17, NULL);
	gpio_request(GPIO_FN_LCDD16, NULL);
	gpio_request(GPIO_FN_LCDD15, NULL);
	gpio_request(GPIO_FN_LCDD14, NULL);
	gpio_request(GPIO_FN_LCDD13, NULL);
	gpio_request(GPIO_FN_LCDD12, NULL);
	gpio_request(GPIO_FN_LCDD11, NULL);
	gpio_request(GPIO_FN_LCDD10, NULL);
	gpio_request(GPIO_FN_LCDD9, NULL);
	gpio_request(GPIO_FN_LCDD8, NULL);
	gpio_request(GPIO_FN_LCDD7, NULL);
	gpio_request(GPIO_FN_LCDD6, NULL);
	gpio_request(GPIO_FN_LCDD5, NULL);
	gpio_request(GPIO_FN_LCDD4, NULL);
	gpio_request(GPIO_FN_LCDD3, NULL);
	gpio_request(GPIO_FN_LCDD2, NULL);
	gpio_request(GPIO_FN_LCDD1, NULL);
	gpio_request(GPIO_FN_LCDD0, NULL);
	gpio_request(GPIO_FN_LCDRS, NULL); /* LCD_RS */
	gpio_request(GPIO_FN_LCDCS, NULL); /* LCD_CS/ */
	gpio_request(GPIO_FN_LCDRD, NULL); /* LCD_RD/ */
	gpio_request(GPIO_FN_LCDWR, NULL); /* LCD_WR/ */
	gpio_request(GPIO_FN_LCDVSYN, NULL); /* LCD_VSYNC */
	gpio_request(GPIO_PTE4, NULL); /* LCD_RST/ */
	gpio_direction_output(GPIO_PTE4, 1);
	gpio_request(GPIO_PTF4, NULL); /* PROTECT/ */
	gpio_direction_output(GPIO_PTF4, 1);
	gpio_request(GPIO_PTU0, NULL); /* LEDSTDBY/ */
	gpio_direction_output(GPIO_PTU0, 1);

	/* setup USB function */
	if (kfr2r09_usb0_gadget_setup() == 0)
		platform_device_register(&kfr2r09_usb0_gadget_device);

<<<<<<< HEAD
	/* CEU */
	gpio_request(GPIO_FN_VIO_CKO, NULL);
	gpio_request(GPIO_FN_VIO0_CLK, NULL);
	gpio_request(GPIO_FN_VIO0_VD, NULL);
	gpio_request(GPIO_FN_VIO0_HD, NULL);
	gpio_request(GPIO_FN_VIO0_FLD, NULL);
	gpio_request(GPIO_FN_VIO0_D7, NULL);
	gpio_request(GPIO_FN_VIO0_D6, NULL);
	gpio_request(GPIO_FN_VIO0_D5, NULL);
	gpio_request(GPIO_FN_VIO0_D4, NULL);
	gpio_request(GPIO_FN_VIO0_D3, NULL);
	gpio_request(GPIO_FN_VIO0_D2, NULL);
	gpio_request(GPIO_FN_VIO0_D1, NULL);
	gpio_request(GPIO_FN_VIO0_D0, NULL);

	platform_resource_setup_memory(&kfr2r09_ceu_device, "ceu", 4 << 20);
=======
	/* SDHI0 connected to yc304 */
	gpio_request(GPIO_FN_SDHI0CD, NULL);
	gpio_request(GPIO_FN_SDHI0WP, NULL);
	gpio_request(GPIO_FN_SDHI0D3, NULL);
	gpio_request(GPIO_FN_SDHI0D2, NULL);
	gpio_request(GPIO_FN_SDHI0D1, NULL);
	gpio_request(GPIO_FN_SDHI0D0, NULL);
	gpio_request(GPIO_FN_SDHI0CMD, NULL);
	gpio_request(GPIO_FN_SDHI0CLK, NULL);
>>>>>>> 96987d96

	return platform_add_devices(kfr2r09_devices,
				    ARRAY_SIZE(kfr2r09_devices));
}
device_initcall(kfr2r09_devices_setup);

/* Return the board specific boot mode pin configuration */
static int kfr2r09_mode_pins(void)
{
	/* MD0=1, MD1=1, MD2=0: Clock Mode 3
	 * MD3=0: 16-bit Area0 Bus Width
	 * MD5=1: Little Endian
	 * MD8=1: Test Mode Disabled
	 */
	return MODE_PIN0 | MODE_PIN1 | MODE_PIN5 | MODE_PIN8;
}

/*
 * The Machine Vector
 */
static struct sh_machine_vector mv_kfr2r09 __initmv = {
	.mv_name		= "kfr2r09",
	.mv_mode_pins		= kfr2r09_mode_pins,
};<|MERGE_RESOLUTION|>--- conflicted
+++ resolved
@@ -214,7 +214,6 @@
 	.resource	= kfr2r09_usb0_gadget_resources,
 };
 
-<<<<<<< HEAD
 static struct sh_mobile_ceu_info sh_mobile_ceu_info = {
 	.flags = SH_CEU_FLAG_USE_8BIT_BUS,
 };
@@ -330,7 +329,9 @@
 	.id	= 0,
 	.dev	= {
 		.platform_data = &rj54n1_link,
-=======
+	},
+};
+
 static struct resource kfr2r09_sh_sdhi0_resources[] = {
 	[0] = {
 		.name	= "SDHI0",
@@ -350,7 +351,6 @@
 	.resource       = kfr2r09_sh_sdhi0_resources,
 	.archdata = {
 		.hwblk_id = HWBLK_SDHI0,
->>>>>>> 96987d96
 	},
 };
 
@@ -359,12 +359,9 @@
 	&kfr2r09_nand_flash_device,
 	&kfr2r09_sh_keysc_device,
 	&kfr2r09_sh_lcdc_device,
-<<<<<<< HEAD
 	&kfr2r09_ceu_device,
 	&kfr2r09_camera,
-=======
 	&kfr2r09_sh_sdhi0_device,
->>>>>>> 96987d96
 };
 
 #define BSC_CS0BCR 0xfec10004
@@ -509,7 +506,6 @@
 	if (kfr2r09_usb0_gadget_setup() == 0)
 		platform_device_register(&kfr2r09_usb0_gadget_device);
 
-<<<<<<< HEAD
 	/* CEU */
 	gpio_request(GPIO_FN_VIO_CKO, NULL);
 	gpio_request(GPIO_FN_VIO0_CLK, NULL);
@@ -526,7 +522,7 @@
 	gpio_request(GPIO_FN_VIO0_D0, NULL);
 
 	platform_resource_setup_memory(&kfr2r09_ceu_device, "ceu", 4 << 20);
-=======
+
 	/* SDHI0 connected to yc304 */
 	gpio_request(GPIO_FN_SDHI0CD, NULL);
 	gpio_request(GPIO_FN_SDHI0WP, NULL);
@@ -536,7 +532,6 @@
 	gpio_request(GPIO_FN_SDHI0D0, NULL);
 	gpio_request(GPIO_FN_SDHI0CMD, NULL);
 	gpio_request(GPIO_FN_SDHI0CLK, NULL);
->>>>>>> 96987d96
 
 	return platform_add_devices(kfr2r09_devices,
 				    ARRAY_SIZE(kfr2r09_devices));
