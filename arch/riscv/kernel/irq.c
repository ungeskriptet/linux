// SPDX-License-Identifier: GPL-2.0
/*
 * Copyright (C) 2012 Regents of the University of California
 * Copyright (C) 2017 SiFive
 * Copyright (C) 2018 Christoph Hellwig
 */

#include <linux/interrupt.h>
#include <linux/irqchip.h>
#include <linux/irqdomain.h>
#include <linux/module.h>
#include <linux/seq_file.h>
#include <asm/sbi.h>
#include <asm/smp.h>
#include <asm/softirq_stack.h>
#include <asm/stacktrace.h>

static struct fwnode_handle *(*__get_intc_node)(void);

void riscv_set_intc_hwnode_fn(struct fwnode_handle *(*fn)(void))
{
	__get_intc_node = fn;
}

struct fwnode_handle *riscv_get_intc_hwnode(void)
{
	if (__get_intc_node)
		return __get_intc_node();

	return NULL;
}
EXPORT_SYMBOL_GPL(riscv_get_intc_hwnode);

#ifdef CONFIG_IRQ_STACKS
#include <asm/irq_stack.h>

DEFINE_PER_CPU(ulong *, irq_stack_ptr);

#ifdef CONFIG_VMAP_STACK
static void init_irq_stacks(void)
{
	int cpu;
	ulong *p;

	for_each_possible_cpu(cpu) {
		p = arch_alloc_vmap_stack(IRQ_STACK_SIZE, cpu_to_node(cpu));
		per_cpu(irq_stack_ptr, cpu) = p;
	}
}
#else
/* irq stack only needs to be 16 byte aligned - not IRQ_STACK_SIZE aligned. */
DEFINE_PER_CPU_ALIGNED(ulong [IRQ_STACK_SIZE/sizeof(ulong)], irq_stack);

static void init_irq_stacks(void)
{
	int cpu;

	for_each_possible_cpu(cpu)
		per_cpu(irq_stack_ptr, cpu) = per_cpu(irq_stack, cpu);
}
#endif /* CONFIG_VMAP_STACK */

#ifdef CONFIG_HAVE_SOFTIRQ_ON_OWN_STACK
void do_softirq_own_stack(void)
{
#ifdef CONFIG_IRQ_STACKS
	if (on_thread_stack()) {
		ulong *sp = per_cpu(irq_stack_ptr, smp_processor_id())
					+ IRQ_STACK_SIZE/sizeof(ulong);
		__asm__ __volatile(
		"addi	sp, sp, -"RISCV_SZPTR  "\n"
		REG_S"  ra, (sp)		\n"
		"addi	sp, sp, -"RISCV_SZPTR  "\n"
		REG_S"  s0, (sp)		\n"
		"addi	s0, sp, 2*"RISCV_SZPTR "\n"
		"move	sp, %[sp]		\n"
		"call	__do_softirq		\n"
		"addi	sp, s0, -2*"RISCV_SZPTR"\n"
		REG_L"  s0, (sp)		\n"
		"addi	sp, sp, "RISCV_SZPTR   "\n"
		REG_L"  ra, (sp)		\n"
		"addi	sp, sp, "RISCV_SZPTR   "\n"
		:
		: [sp] "r" (sp)
		: "a0", "a1", "a2", "a3", "a4", "a5", "a6", "a7",
		  "t0", "t1", "t2", "t3", "t4", "t5", "t6",
<<<<<<< HEAD
=======
#ifndef CONFIG_FRAME_POINTER
		  "s0",
#endif
>>>>>>> 982bd683
		  "memory");
	} else
#endif
		__do_softirq();
}
#endif /* CONFIG_HAVE_SOFTIRQ_ON_OWN_STACK */

#else
static void init_irq_stacks(void) {}
#endif /* CONFIG_IRQ_STACKS */

int arch_show_interrupts(struct seq_file *p, int prec)
{
	show_ipi_stats(p, prec);
	return 0;
}

void __init init_IRQ(void)
{
	init_irq_stacks();
	irqchip_init();
	if (!handle_arch_irq)
		panic("No interrupt controller found.");
	sbi_ipi_init();
}<|MERGE_RESOLUTION|>--- conflicted
+++ resolved
@@ -84,12 +84,9 @@
 		: [sp] "r" (sp)
 		: "a0", "a1", "a2", "a3", "a4", "a5", "a6", "a7",
 		  "t0", "t1", "t2", "t3", "t4", "t5", "t6",
-<<<<<<< HEAD
-=======
 #ifndef CONFIG_FRAME_POINTER
 		  "s0",
 #endif
->>>>>>> 982bd683
 		  "memory");
 	} else
 #endif
