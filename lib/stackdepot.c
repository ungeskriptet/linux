--- conflicted
+++ resolved
@@ -506,20 +506,14 @@
 	bucket = &stack_table[hash & stack_hash_mask];
 
 	read_lock_irqsave(&pool_rwlock, flags);
-<<<<<<< HEAD
-=======
 	printk_deferred_enter();
->>>>>>> 3252017b
 
 	/* Fast path: look the stack trace up without full locking. */
 	found = find_stack(bucket, entries, nr_entries, hash);
 	if (found) {
 		if (depot_flags & STACK_DEPOT_FLAG_GET)
 			refcount_inc(&found->count);
-<<<<<<< HEAD
-=======
 		printk_deferred_exit();
->>>>>>> 3252017b
 		read_unlock_irqrestore(&pool_rwlock, flags);
 		goto exit;
 	}
@@ -528,10 +522,7 @@
 	if (new_pool_required)
 		need_alloc = true;
 
-<<<<<<< HEAD
-=======
 	printk_deferred_exit();
->>>>>>> 3252017b
 	read_unlock_irqrestore(&pool_rwlock, flags);
 
 	/*
@@ -553,10 +544,7 @@
 	}
 
 	write_lock_irqsave(&pool_rwlock, flags);
-<<<<<<< HEAD
-=======
 	printk_deferred_enter();
->>>>>>> 3252017b
 
 	found = find_stack(bucket, entries, nr_entries, hash);
 	if (!found) {
@@ -578,10 +566,7 @@
 			depot_keep_new_pool(&prealloc);
 	}
 
-<<<<<<< HEAD
-=======
 	printk_deferred_exit();
->>>>>>> 3252017b
 	write_unlock_irqrestore(&pool_rwlock, flags);
 exit:
 	if (prealloc) {
@@ -620,17 +605,11 @@
 		return 0;
 
 	read_lock_irqsave(&pool_rwlock, flags);
-<<<<<<< HEAD
+	printk_deferred_enter();
 
 	stack = depot_fetch_stack(handle);
 
-=======
-	printk_deferred_enter();
-
-	stack = depot_fetch_stack(handle);
-
 	printk_deferred_exit();
->>>>>>> 3252017b
 	read_unlock_irqrestore(&pool_rwlock, flags);
 
 	*entries = stack->entries;
@@ -647,10 +626,7 @@
 		return;
 
 	write_lock_irqsave(&pool_rwlock, flags);
-<<<<<<< HEAD
-=======
 	printk_deferred_enter();
->>>>>>> 3252017b
 
 	stack = depot_fetch_stack(handle);
 	if (WARN_ON(!stack))
@@ -665,10 +641,7 @@
 	}
 
 out:
-<<<<<<< HEAD
-=======
 	printk_deferred_exit();
->>>>>>> 3252017b
 	write_unlock_irqrestore(&pool_rwlock, flags);
 }
 EXPORT_SYMBOL_GPL(stack_depot_put);
