--- conflicted
+++ resolved
@@ -969,12 +969,7 @@
 		return 0;
 
 	/* Now notify DSP for secondary cores */
-<<<<<<< HEAD
-	ret = sof_ipc_tx_message(sdev->ipc, &pm_core_config, sizeof(pm_core_config),
-				 &pm_core_config, sizeof(pm_core_config));
-=======
 	ret = pm_ops->set_core_state(sdev, core, true);
->>>>>>> 7365df19
 	if (ret < 0) {
 		dev_err(sdev->dev, "failed to enable secondary core '%d' failed with %d\n",
 			core, ret);
