--- conflicted
+++ resolved
@@ -5705,15 +5705,6 @@
 		struct vm_area_struct *vma = NULL;
 		struct page *page = get_user_page_vma_remote(mm, addr,
 							     gup_flags, &vma);
-<<<<<<< HEAD
-
-		if (IS_ERR_OR_NULL(page)) {
-#ifndef CONFIG_HAVE_IOREMAP_PROT
-			break;
-#else
-			int res = 0;
-
-=======
 
 		if (IS_ERR_OR_NULL(page)) {
 			/* We might need to expand the stack to access it */
@@ -5730,27 +5721,15 @@
 			}
 
 
->>>>>>> e55e5df1
 			/*
 			 * Check if this is a VM_IO | VM_PFNMAP VMA, which
 			 * we can access using slightly different code.
 			 */
-<<<<<<< HEAD
-			if (!vma)
-				break;
-			if (vma->vm_ops && vma->vm_ops->access)
-				res = vma->vm_ops->access(vma, addr, buf,
-							  len, write);
-			if (res <= 0)
-				break;
-			bytes = res;
-=======
 			bytes = 0;
 #ifdef CONFIG_HAVE_IOREMAP_PROT
 			if (vma->vm_ops && vma->vm_ops->access)
 				bytes = vma->vm_ops->access(vma, addr, buf,
 							    len, write);
->>>>>>> e55e5df1
 #endif
 			if (bytes <= 0)
 				break;
