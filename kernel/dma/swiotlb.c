// SPDX-License-Identifier: GPL-2.0-only
/*
 * Dynamic DMA mapping support.
 *
 * This implementation is a fallback for platforms that do not support
 * I/O TLBs (aka DMA address translation hardware).
 * Copyright (C) 2000 Asit Mallick <Asit.K.Mallick@intel.com>
 * Copyright (C) 2000 Goutham Rao <goutham.rao@intel.com>
 * Copyright (C) 2000, 2003 Hewlett-Packard Co
 *	David Mosberger-Tang <davidm@hpl.hp.com>
 *
 * 03/05/07 davidm	Switch from PCI-DMA to generic device DMA API.
 * 00/12/13 davidm	Rename to swiotlb.c and add mark_clean() to avoid
 *			unnecessary i-cache flushing.
 * 04/07/.. ak		Better overflow handling. Assorted fixes.
 * 05/09/10 linville	Add support for syncing ranges, support syncing for
 *			DMA_BIDIRECTIONAL mappings, miscellaneous cleanup.
 * 08/12/11 beckyb	Add highmem support
 */

#define pr_fmt(fmt) "software IO TLB: " fmt

#include <linux/cache.h>
#include <linux/cc_platform.h>
#include <linux/ctype.h>
#include <linux/debugfs.h>
#include <linux/dma-direct.h>
#include <linux/dma-map-ops.h>
#include <linux/export.h>
#include <linux/gfp.h>
#include <linux/highmem.h>
#include <linux/io.h>
#include <linux/iommu-helper.h>
#include <linux/init.h>
#include <linux/memblock.h>
#include <linux/mm.h>
#include <linux/pfn.h>
#include <linux/scatterlist.h>
#include <linux/set_memory.h>
#include <linux/spinlock.h>
#include <linux/string.h>
#include <linux/swiotlb.h>
#include <linux/types.h>
#ifdef CONFIG_DMA_RESTRICTED_POOL
#include <linux/of.h>
#include <linux/of_fdt.h>
#include <linux/of_reserved_mem.h>
#include <linux/slab.h>
#endif

#define CREATE_TRACE_POINTS
#include <trace/events/swiotlb.h>

#define SLABS_PER_PAGE (1 << (PAGE_SHIFT - IO_TLB_SHIFT))

/*
 * Minimum IO TLB size to bother booting with.  Systems with mainly
 * 64bit capable cards will only lightly use the swiotlb.  If we can't
 * allocate a contiguous 1MB, we're probably in trouble anyway.
 */
#define IO_TLB_MIN_SLABS ((1<<20) >> IO_TLB_SHIFT)

#define INVALID_PHYS_ADDR (~(phys_addr_t)0)

<<<<<<< HEAD
=======
struct io_tlb_slot {
	phys_addr_t orig_addr;
	size_t alloc_size;
	unsigned int list;
};

>>>>>>> 7365df19
static bool swiotlb_force_bounce;
static bool swiotlb_force_disable;

struct io_tlb_mem io_tlb_default_mem;

phys_addr_t swiotlb_unencrypted_base;

static unsigned long default_nslabs = IO_TLB_DEFAULT_SIZE >> IO_TLB_SHIFT;
<<<<<<< HEAD
=======
static unsigned long default_nareas;

/**
 * struct io_tlb_area - IO TLB memory area descriptor
 *
 * This is a single area with a single lock.
 *
 * @used:	The number of used IO TLB block.
 * @index:	The slot index to start searching in this area for next round.
 * @lock:	The lock to protect the above data structures in the map and
 *		unmap calls.
 */
struct io_tlb_area {
	unsigned long used;
	unsigned int index;
	spinlock_t lock;
};

/*
 * Round up number of slabs to the next power of 2. The last area is going
 * be smaller than the rest if default_nslabs is not power of two.
 * The number of slot in an area should be a multiple of IO_TLB_SEGSIZE,
 * otherwise a segment may span two or more areas. It conflicts with free
 * contiguous slots tracking: free slots are treated contiguous no matter
 * whether they cross an area boundary.
 *
 * Return true if default_nslabs is rounded up.
 */
static bool round_up_default_nslabs(void)
{
	if (!default_nareas)
		return false;

	if (default_nslabs < IO_TLB_SEGSIZE * default_nareas)
		default_nslabs = IO_TLB_SEGSIZE * default_nareas;
	else if (is_power_of_2(default_nslabs))
		return false;
	default_nslabs = roundup_pow_of_two(default_nslabs);
	return true;
}

static void swiotlb_adjust_nareas(unsigned int nareas)
{
	/* use a single area when non is specified */
	if (!nareas)
		nareas = 1;
	else if (!is_power_of_2(nareas))
		nareas = roundup_pow_of_two(nareas);

	default_nareas = nareas;

	pr_info("area num %d.\n", nareas);
	if (round_up_default_nslabs())
		pr_info("SWIOTLB bounce buffer size roundup to %luMB",
			(default_nslabs << IO_TLB_SHIFT) >> 20);
}
>>>>>>> 7365df19

static int __init
setup_io_tlb_npages(char *str)
{
	if (isdigit(*str)) {
		/* avoid tail segment of size < IO_TLB_SEGSIZE */
		default_nslabs =
			ALIGN(simple_strtoul(str, &str, 0), IO_TLB_SEGSIZE);
	}
	if (*str == ',')
		++str;
	if (isdigit(*str))
		swiotlb_adjust_nareas(simple_strtoul(str, &str, 0));
	if (*str == ',')
		++str;
	if (!strcmp(str, "force"))
		swiotlb_force_bounce = true;
	else if (!strcmp(str, "noforce"))
		swiotlb_force_disable = true;

	return 0;
}
early_param("swiotlb", setup_io_tlb_npages);

unsigned int swiotlb_max_segment(void)
{
	if (!io_tlb_default_mem.nslabs)
		return 0;
	return rounddown(io_tlb_default_mem.nslabs << IO_TLB_SHIFT, PAGE_SIZE);
}
EXPORT_SYMBOL_GPL(swiotlb_max_segment);

unsigned long swiotlb_size_or_default(void)
{
	return default_nslabs << IO_TLB_SHIFT;
}

void __init swiotlb_adjust_size(unsigned long size)
{
	/*
	 * If swiotlb parameter has not been specified, give a chance to
	 * architectures such as those supporting memory encryption to
	 * adjust/expand SWIOTLB size for their use.
	 */
	if (default_nslabs != IO_TLB_DEFAULT_SIZE >> IO_TLB_SHIFT)
		return;

	size = ALIGN(size, IO_TLB_SIZE);
	default_nslabs = ALIGN(size >> IO_TLB_SHIFT, IO_TLB_SEGSIZE);
	if (round_up_default_nslabs())
		size = default_nslabs << IO_TLB_SHIFT;
	pr_info("SWIOTLB bounce buffer size adjusted to %luMB", size >> 20);
}

void swiotlb_print_info(void)
{
	struct io_tlb_mem *mem = &io_tlb_default_mem;

	if (!mem->nslabs) {
		pr_warn("No low mem\n");
		return;
	}

	pr_info("mapped [mem %pa-%pa] (%luMB)\n", &mem->start, &mem->end,
	       (mem->nslabs << IO_TLB_SHIFT) >> 20);
}

static inline unsigned long io_tlb_offset(unsigned long val)
{
	return val & (IO_TLB_SEGSIZE - 1);
}

static inline unsigned long nr_slots(u64 val)
{
	return DIV_ROUND_UP(val, IO_TLB_SIZE);
}

/*
 * Remap swioltb memory in the unencrypted physical address space
 * when swiotlb_unencrypted_base is set. (e.g. for Hyper-V AMD SEV-SNP
 * Isolation VMs).
 */
#ifdef CONFIG_HAS_IOMEM
static void *swiotlb_mem_remap(struct io_tlb_mem *mem, unsigned long bytes)
{
	void *vaddr = NULL;

	if (swiotlb_unencrypted_base) {
		phys_addr_t paddr = mem->start + swiotlb_unencrypted_base;

		vaddr = memremap(paddr, bytes, MEMREMAP_WB);
		if (!vaddr)
			pr_err("Failed to map the unencrypted memory %pa size %lx.\n",
			       &paddr, bytes);
	}

	return vaddr;
}
#else
static void *swiotlb_mem_remap(struct io_tlb_mem *mem, unsigned long bytes)
{
	return NULL;
}
#endif

/*
 * Early SWIOTLB allocation may be too early to allow an architecture to
 * perform the desired operations.  This function allows the architecture to
 * call SWIOTLB when the operations are possible.  It needs to be called
 * before the SWIOTLB memory is used.
 */
void __init swiotlb_update_mem_attributes(void)
{
	struct io_tlb_mem *mem = &io_tlb_default_mem;
	void *vaddr;
	unsigned long bytes;

	if (!mem->nslabs || mem->late_alloc)
		return;
	vaddr = phys_to_virt(mem->start);
	bytes = PAGE_ALIGN(mem->nslabs << IO_TLB_SHIFT);
	set_memory_decrypted((unsigned long)vaddr, bytes >> PAGE_SHIFT);

	mem->vaddr = swiotlb_mem_remap(mem, bytes);
	if (!mem->vaddr)
		mem->vaddr = vaddr;
}

static void swiotlb_init_io_tlb_mem(struct io_tlb_mem *mem, phys_addr_t start,
<<<<<<< HEAD
		unsigned long nslabs, unsigned int flags, bool late_alloc)
=======
		unsigned long nslabs, unsigned int flags,
		bool late_alloc, unsigned int nareas)
>>>>>>> 7365df19
{
	void *vaddr = phys_to_virt(start);
	unsigned long bytes = nslabs << IO_TLB_SHIFT, i;

	mem->nslabs = nslabs;
	mem->start = start;
	mem->end = mem->start + bytes;
	mem->late_alloc = late_alloc;
	mem->nareas = nareas;
	mem->area_nslabs = nslabs / mem->nareas;

	mem->force_bounce = swiotlb_force_bounce || (flags & SWIOTLB_FORCE);

<<<<<<< HEAD
	mem->force_bounce = swiotlb_force_bounce || (flags & SWIOTLB_FORCE);
=======
	for (i = 0; i < mem->nareas; i++) {
		spin_lock_init(&mem->areas[i].lock);
		mem->areas[i].index = 0;
		mem->areas[i].used = 0;
	}
>>>>>>> 7365df19

	for (i = 0; i < mem->nslabs; i++) {
		mem->slots[i].list = IO_TLB_SEGSIZE - io_tlb_offset(i);
		mem->slots[i].orig_addr = INVALID_PHYS_ADDR;
		mem->slots[i].alloc_size = 0;
	}

	/*
	 * If swiotlb_unencrypted_base is set, the bounce buffer memory will
	 * be remapped and cleared in swiotlb_update_mem_attributes.
	 */
	if (swiotlb_unencrypted_base)
		return;

	memset(vaddr, 0, bytes);
	mem->vaddr = vaddr;
	return;
}

/*
 * Statically reserve bounce buffer space and initialize bounce buffer data
 * structures for the software IO TLB used to implement the DMA API.
 */
void __init swiotlb_init_remap(bool addressing_limit, unsigned int flags,
		int (*remap)(void *tlb, unsigned long nslabs))
{
	struct io_tlb_mem *mem = &io_tlb_default_mem;
<<<<<<< HEAD
	unsigned long nslabs = default_nslabs;
=======
	unsigned long nslabs;
>>>>>>> 7365df19
	size_t alloc_size;
	size_t bytes;
	void *tlb;

	if (!addressing_limit && !swiotlb_force_bounce)
		return;
	if (swiotlb_force_disable)
		return;

	/*
<<<<<<< HEAD
=======
	 * default_nslabs maybe changed when adjust area number.
	 * So allocate bounce buffer after adjusting area number.
	 */
	if (!default_nareas)
		swiotlb_adjust_nareas(num_possible_cpus());

	nslabs = default_nslabs;
	/*
>>>>>>> 7365df19
	 * By default allocate the bounce buffer memory from low memory, but
	 * allow to pick a location everywhere for hypervisors with guest
	 * memory encryption.
	 */
retry:
	bytes = PAGE_ALIGN(nslabs << IO_TLB_SHIFT);
	if (flags & SWIOTLB_ANY)
		tlb = memblock_alloc(bytes, PAGE_SIZE);
	else
		tlb = memblock_alloc_low(bytes, PAGE_SIZE);
	if (!tlb) {
		pr_warn("%s: failed to allocate tlb structure\n", __func__);
		return;
	}

	if (remap && remap(tlb, nslabs) < 0) {
		memblock_free(tlb, PAGE_ALIGN(bytes));

		nslabs = ALIGN(nslabs >> 1, IO_TLB_SEGSIZE);
		if (nslabs < IO_TLB_MIN_SLABS)
			panic("%s: Failed to remap %zu bytes\n",
			      __func__, bytes);
		goto retry;
	}

	alloc_size = PAGE_ALIGN(array_size(sizeof(*mem->slots), nslabs));
	mem->slots = memblock_alloc(alloc_size, PAGE_SIZE);
	if (!mem->slots)
		panic("%s: Failed to allocate %zu bytes align=0x%lx\n",
		      __func__, alloc_size, PAGE_SIZE);

<<<<<<< HEAD
	swiotlb_init_io_tlb_mem(mem, __pa(tlb), nslabs, flags, false);
=======
	mem->areas = memblock_alloc(array_size(sizeof(struct io_tlb_area),
		default_nareas), SMP_CACHE_BYTES);
	if (!mem->areas)
		panic("%s: Failed to allocate mem->areas.\n", __func__);

	swiotlb_init_io_tlb_mem(mem, __pa(tlb), nslabs, flags, false,
				default_nareas);
>>>>>>> 7365df19

	if (flags & SWIOTLB_VERBOSE)
		swiotlb_print_info();
}

void __init swiotlb_init(bool addressing_limit, unsigned int flags)
{
<<<<<<< HEAD
	return swiotlb_init_remap(addressing_limit, flags, NULL);
=======
	swiotlb_init_remap(addressing_limit, flags, NULL);
>>>>>>> 7365df19
}

/*
 * Systems with larger DMA zones (those that don't support ISA) can
 * initialize the swiotlb later using the slab allocator if needed.
 * This should be just like above, but with some error catching.
 */
int swiotlb_init_late(size_t size, gfp_t gfp_mask,
		int (*remap)(void *tlb, unsigned long nslabs))
{
	struct io_tlb_mem *mem = &io_tlb_default_mem;
	unsigned long nslabs = ALIGN(size >> IO_TLB_SHIFT, IO_TLB_SEGSIZE);
	unsigned char *vstart = NULL;
<<<<<<< HEAD
	unsigned int order;
=======
	unsigned int order, area_order;
>>>>>>> 7365df19
	bool retried = false;
	int rc = 0;

	if (swiotlb_force_disable)
		return 0;

retry:
	order = get_order(nslabs << IO_TLB_SHIFT);
	nslabs = SLABS_PER_PAGE << order;

	while ((SLABS_PER_PAGE << order) > IO_TLB_MIN_SLABS) {
		vstart = (void *)__get_free_pages(gfp_mask | __GFP_NOWARN,
						  order);
		if (vstart)
			break;
		order--;
		nslabs = SLABS_PER_PAGE << order;
		retried = true;
	}

	if (!vstart)
		return -ENOMEM;

	if (remap)
		rc = remap(vstart, nslabs);
	if (rc) {
		free_pages((unsigned long)vstart, order);

		nslabs = ALIGN(nslabs >> 1, IO_TLB_SEGSIZE);
		if (nslabs < IO_TLB_MIN_SLABS)
			return rc;
		retried = true;
		goto retry;
	}
<<<<<<< HEAD

	if (retried) {
		pr_warn("only able to allocate %ld MB\n",
			(PAGE_SIZE << order) >> 20);
	}

	mem->slots = (void *)__get_free_pages(GFP_KERNEL | __GFP_ZERO,
		get_order(array_size(sizeof(*mem->slots), nslabs)));
	if (!mem->slots) {
		free_pages((unsigned long)vstart, order);
		return -ENOMEM;
	}

	set_memory_decrypted((unsigned long)vstart,
			     (nslabs << IO_TLB_SHIFT) >> PAGE_SHIFT);
	swiotlb_init_io_tlb_mem(mem, virt_to_phys(vstart), nslabs, 0, true);
=======

	if (retried) {
		pr_warn("only able to allocate %ld MB\n",
			(PAGE_SIZE << order) >> 20);
	}

	if (!default_nareas)
		swiotlb_adjust_nareas(num_possible_cpus());

	area_order = get_order(array_size(sizeof(*mem->areas),
		default_nareas));
	mem->areas = (struct io_tlb_area *)
		__get_free_pages(GFP_KERNEL | __GFP_ZERO, area_order);
	if (!mem->areas)
		goto error_area;

	mem->slots = (void *)__get_free_pages(GFP_KERNEL | __GFP_ZERO,
		get_order(array_size(sizeof(*mem->slots), nslabs)));
	if (!mem->slots)
		goto error_slots;

	set_memory_decrypted((unsigned long)vstart,
			     (nslabs << IO_TLB_SHIFT) >> PAGE_SHIFT);
	swiotlb_init_io_tlb_mem(mem, virt_to_phys(vstart), nslabs, 0, true,
				default_nareas);
>>>>>>> 7365df19

	swiotlb_print_info();
	return 0;

error_slots:
	free_pages((unsigned long)mem->areas, area_order);
error_area:
	free_pages((unsigned long)vstart, order);
	return -ENOMEM;
}

void __init swiotlb_exit(void)
{
	struct io_tlb_mem *mem = &io_tlb_default_mem;
	unsigned long tbl_vaddr;
	size_t tbl_size, slots_size;
	unsigned int area_order;

	if (swiotlb_force_bounce)
		return;

	if (swiotlb_force_bounce)
		return;

	if (!mem->nslabs)
		return;

	pr_info("tearing down default memory pool\n");
	tbl_vaddr = (unsigned long)phys_to_virt(mem->start);
	tbl_size = PAGE_ALIGN(mem->end - mem->start);
	slots_size = PAGE_ALIGN(array_size(sizeof(*mem->slots), mem->nslabs));

	set_memory_encrypted(tbl_vaddr, tbl_size >> PAGE_SHIFT);
	if (mem->late_alloc) {
		area_order = get_order(array_size(sizeof(*mem->areas),
			mem->nareas));
		free_pages((unsigned long)mem->areas, area_order);
		free_pages(tbl_vaddr, get_order(tbl_size));
		free_pages((unsigned long)mem->slots, get_order(slots_size));
	} else {
		memblock_free_late(__pa(mem->areas),
			array_size(sizeof(*mem->areas), mem->nareas));
		memblock_free_late(mem->start, tbl_size);
		memblock_free_late(__pa(mem->slots), slots_size);
	}

	memset(mem, 0, sizeof(*mem));
}

/*
 * Return the offset into a iotlb slot required to keep the device happy.
 */
static unsigned int swiotlb_align_offset(struct device *dev, u64 addr)
{
	return addr & dma_get_min_align_mask(dev) & (IO_TLB_SIZE - 1);
}

/*
 * Bounce: copy the swiotlb buffer from or back to the original dma location
 */
static void swiotlb_bounce(struct device *dev, phys_addr_t tlb_addr, size_t size,
			   enum dma_data_direction dir)
{
	struct io_tlb_mem *mem = dev->dma_io_tlb_mem;
	int index = (tlb_addr - mem->start) >> IO_TLB_SHIFT;
	phys_addr_t orig_addr = mem->slots[index].orig_addr;
	size_t alloc_size = mem->slots[index].alloc_size;
	unsigned long pfn = PFN_DOWN(orig_addr);
	unsigned char *vaddr = mem->vaddr + tlb_addr - mem->start;
	unsigned int tlb_offset, orig_addr_offset;

	if (orig_addr == INVALID_PHYS_ADDR)
		return;

	tlb_offset = tlb_addr & (IO_TLB_SIZE - 1);
	orig_addr_offset = swiotlb_align_offset(dev, orig_addr);
	if (tlb_offset < orig_addr_offset) {
		dev_WARN_ONCE(dev, 1,
			"Access before mapping start detected. orig offset %u, requested offset %u.\n",
			orig_addr_offset, tlb_offset);
		return;
	}

	tlb_offset -= orig_addr_offset;
	if (tlb_offset > alloc_size) {
		dev_WARN_ONCE(dev, 1,
			"Buffer overflow detected. Allocation size: %zu. Mapping size: %zu+%u.\n",
			alloc_size, size, tlb_offset);
		return;
	}

	orig_addr += tlb_offset;
	alloc_size -= tlb_offset;

	if (size > alloc_size) {
		dev_WARN_ONCE(dev, 1,
			"Buffer overflow detected. Allocation size: %zu. Mapping size: %zu.\n",
			alloc_size, size);
		size = alloc_size;
	}

	if (PageHighMem(pfn_to_page(pfn))) {
		/* The buffer does not have a mapping.  Map it in and copy */
		unsigned int offset = orig_addr & ~PAGE_MASK;
		char *buffer;
		unsigned int sz = 0;
		unsigned long flags;

		while (size) {
			sz = min_t(size_t, PAGE_SIZE - offset, size);

			local_irq_save(flags);
			buffer = kmap_atomic(pfn_to_page(pfn));
			if (dir == DMA_TO_DEVICE)
				memcpy(vaddr, buffer + offset, sz);
			else
				memcpy(buffer + offset, vaddr, sz);
			kunmap_atomic(buffer);
			local_irq_restore(flags);

			size -= sz;
			pfn++;
			vaddr += sz;
			offset = 0;
		}
	} else if (dir == DMA_TO_DEVICE) {
		memcpy(vaddr, phys_to_virt(orig_addr), size);
	} else {
		memcpy(phys_to_virt(orig_addr), vaddr, size);
	}
}

static inline phys_addr_t slot_addr(phys_addr_t start, phys_addr_t idx)
{
	return start + (idx << IO_TLB_SHIFT);
}

/*
 * Carefully handle integer overflow which can occur when boundary_mask == ~0UL.
 */
static inline unsigned long get_max_slots(unsigned long boundary_mask)
{
	if (boundary_mask == ~0UL)
		return 1UL << (BITS_PER_LONG - IO_TLB_SHIFT);
	return nr_slots(boundary_mask + 1);
}

static unsigned int wrap_area_index(struct io_tlb_mem *mem, unsigned int index)
{
	if (index >= mem->area_nslabs)
		return 0;
	return index;
}

/*
 * Find a suitable number of IO TLB entries size that will fit this request and
 * allocate a buffer from that IO TLB pool.
 */
static int swiotlb_do_find_slots(struct device *dev, int area_index,
		phys_addr_t orig_addr, size_t alloc_size,
		unsigned int alloc_align_mask)
{
	struct io_tlb_mem *mem = dev->dma_io_tlb_mem;
	struct io_tlb_area *area = mem->areas + area_index;
	unsigned long boundary_mask = dma_get_seg_boundary(dev);
	dma_addr_t tbl_dma_addr =
		phys_to_dma_unencrypted(dev, mem->start) & boundary_mask;
	unsigned long max_slots = get_max_slots(boundary_mask);
	unsigned int iotlb_align_mask =
		dma_get_min_align_mask(dev) & ~(IO_TLB_SIZE - 1);
	unsigned int nslots = nr_slots(alloc_size), stride;
	unsigned int index, wrap, count = 0, i;
	unsigned int offset = swiotlb_align_offset(dev, orig_addr);
	unsigned long flags;
	unsigned int slot_base;
	unsigned int slot_index;

	BUG_ON(!nslots);
	BUG_ON(area_index >= mem->nareas);

	/*
	 * For mappings with an alignment requirement don't bother looping to
	 * unaligned slots once we found an aligned one.  For allocations of
	 * PAGE_SIZE or larger only look for page aligned allocations.
	 */
	stride = (iotlb_align_mask >> IO_TLB_SHIFT) + 1;
	if (alloc_size >= PAGE_SIZE)
		stride = max(stride, stride << (PAGE_SHIFT - IO_TLB_SHIFT));
	stride = max(stride, (alloc_align_mask >> IO_TLB_SHIFT) + 1);

	spin_lock_irqsave(&area->lock, flags);
	if (unlikely(nslots > mem->area_nslabs - area->used))
		goto not_found;

	slot_base = area_index * mem->area_nslabs;
	index = wrap = wrap_area_index(mem, ALIGN(area->index, stride));

	do {
		slot_index = slot_base + index;

		if (orig_addr &&
		    (slot_addr(tbl_dma_addr, slot_index) &
		     iotlb_align_mask) != (orig_addr & iotlb_align_mask)) {
			index = wrap_area_index(mem, index + 1);
			continue;
		}

		/*
		 * If we find a slot that indicates we have 'nslots' number of
		 * contiguous buffers, we allocate the buffers from that slot
		 * and mark the entries as '0' indicating unavailable.
		 */
		if (!iommu_is_span_boundary(slot_index, nslots,
					    nr_slots(tbl_dma_addr),
					    max_slots)) {
			if (mem->slots[slot_index].list >= nslots)
				goto found;
		}
		index = wrap_area_index(mem, index + stride);
	} while (index != wrap);

not_found:
	spin_unlock_irqrestore(&area->lock, flags);
	return -1;

found:
	for (i = slot_index; i < slot_index + nslots; i++) {
		mem->slots[i].list = 0;
		mem->slots[i].alloc_size = alloc_size - (offset +
				((i - slot_index) << IO_TLB_SHIFT));
	}
	for (i = slot_index - 1;
	     io_tlb_offset(i) != IO_TLB_SEGSIZE - 1 &&
	     mem->slots[i].list; i--)
		mem->slots[i].list = ++count;

	/*
	 * Update the indices to avoid searching in the next round.
	 */
	if (index + nslots < mem->area_nslabs)
		area->index = index + nslots;
	else
		area->index = 0;
	area->used += nslots;
	spin_unlock_irqrestore(&area->lock, flags);
	return slot_index;
}

static int swiotlb_find_slots(struct device *dev, phys_addr_t orig_addr,
		size_t alloc_size, unsigned int alloc_align_mask)
{
	struct io_tlb_mem *mem = dev->dma_io_tlb_mem;
	int start = raw_smp_processor_id() & (mem->nareas - 1);
	int i = start, index;

	do {
		index = swiotlb_do_find_slots(dev, i, orig_addr, alloc_size,
					      alloc_align_mask);
		if (index >= 0)
			return index;
		if (++i >= mem->nareas)
			i = 0;
	} while (i != start);

	return -1;
}

static unsigned long mem_used(struct io_tlb_mem *mem)
{
	int i;
	unsigned long used = 0;

	for (i = 0; i < mem->nareas; i++)
		used += mem->areas[i].used;
	return used;
}

phys_addr_t swiotlb_tbl_map_single(struct device *dev, phys_addr_t orig_addr,
		size_t mapping_size, size_t alloc_size,
		unsigned int alloc_align_mask, enum dma_data_direction dir,
		unsigned long attrs)
{
	struct io_tlb_mem *mem = dev->dma_io_tlb_mem;
	unsigned int offset = swiotlb_align_offset(dev, orig_addr);
	unsigned int i;
	int index;
	phys_addr_t tlb_addr;

	if (!mem || !mem->nslabs)
		panic("Can not allocate SWIOTLB buffer earlier and can't now provide you with the DMA bounce buffer");

	if (cc_platform_has(CC_ATTR_MEM_ENCRYPT))
		pr_warn_once("Memory encryption is active and system is using DMA bounce buffers\n");

	if (mapping_size > alloc_size) {
		dev_warn_once(dev, "Invalid sizes (mapping: %zd bytes, alloc: %zd bytes)",
			      mapping_size, alloc_size);
		return (phys_addr_t)DMA_MAPPING_ERROR;
	}

	index = swiotlb_find_slots(dev, orig_addr,
				   alloc_size + offset, alloc_align_mask);
	if (index == -1) {
		if (!(attrs & DMA_ATTR_NO_WARN))
			dev_warn_ratelimited(dev,
	"swiotlb buffer is full (sz: %zd bytes), total %lu (slots), used %lu (slots)\n",
				 alloc_size, mem->nslabs, mem_used(mem));
		return (phys_addr_t)DMA_MAPPING_ERROR;
	}

	/*
	 * Save away the mapping from the original address to the DMA address.
	 * This is needed when we sync the memory.  Then we sync the buffer if
	 * needed.
	 */
	for (i = 0; i < nr_slots(alloc_size + offset); i++)
		mem->slots[index + i].orig_addr = slot_addr(orig_addr, i);
	tlb_addr = slot_addr(mem->start, index) + offset;
	/*
	 * When dir == DMA_FROM_DEVICE we could omit the copy from the orig
	 * to the tlb buffer, if we knew for sure the device will
	 * overwrite the entire current content. But we don't. Thus
	 * unconditional bounce may prevent leaking swiotlb content (i.e.
	 * kernel memory) to user-space.
	 */
	swiotlb_bounce(dev, tlb_addr, mapping_size, DMA_TO_DEVICE);
	return tlb_addr;
}

static void swiotlb_release_slots(struct device *dev, phys_addr_t tlb_addr)
{
	struct io_tlb_mem *mem = dev->dma_io_tlb_mem;
	unsigned long flags;
	unsigned int offset = swiotlb_align_offset(dev, tlb_addr);
	int index = (tlb_addr - offset - mem->start) >> IO_TLB_SHIFT;
	int nslots = nr_slots(mem->slots[index].alloc_size + offset);
	int aindex = index / mem->area_nslabs;
	struct io_tlb_area *area = &mem->areas[aindex];
	int count, i;

	/*
	 * Return the buffer to the free list by setting the corresponding
	 * entries to indicate the number of contiguous entries available.
	 * While returning the entries to the free list, we merge the entries
	 * with slots below and above the pool being returned.
	 */
	BUG_ON(aindex >= mem->nareas);

	spin_lock_irqsave(&area->lock, flags);
	if (index + nslots < ALIGN(index + 1, IO_TLB_SEGSIZE))
		count = mem->slots[index + nslots].list;
	else
		count = 0;

	/*
	 * Step 1: return the slots to the free list, merging the slots with
	 * superceeding slots
	 */
	for (i = index + nslots - 1; i >= index; i--) {
		mem->slots[i].list = ++count;
		mem->slots[i].orig_addr = INVALID_PHYS_ADDR;
		mem->slots[i].alloc_size = 0;
	}

	/*
	 * Step 2: merge the returned slots with the preceding slots, if
	 * available (non zero)
	 */
	for (i = index - 1;
	     io_tlb_offset(i) != IO_TLB_SEGSIZE - 1 && mem->slots[i].list;
	     i--)
		mem->slots[i].list = ++count;
	area->used -= nslots;
	spin_unlock_irqrestore(&area->lock, flags);
}

/*
 * tlb_addr is the physical address of the bounce buffer to unmap.
 */
void swiotlb_tbl_unmap_single(struct device *dev, phys_addr_t tlb_addr,
			      size_t mapping_size, enum dma_data_direction dir,
			      unsigned long attrs)
{
	/*
	 * First, sync the memory before unmapping the entry
	 */
	if (!(attrs & DMA_ATTR_SKIP_CPU_SYNC) &&
	    (dir == DMA_FROM_DEVICE || dir == DMA_BIDIRECTIONAL))
		swiotlb_bounce(dev, tlb_addr, mapping_size, DMA_FROM_DEVICE);

	swiotlb_release_slots(dev, tlb_addr);
}

void swiotlb_sync_single_for_device(struct device *dev, phys_addr_t tlb_addr,
		size_t size, enum dma_data_direction dir)
{
	if (dir == DMA_TO_DEVICE || dir == DMA_BIDIRECTIONAL)
		swiotlb_bounce(dev, tlb_addr, size, DMA_TO_DEVICE);
	else
		BUG_ON(dir != DMA_FROM_DEVICE);
}

void swiotlb_sync_single_for_cpu(struct device *dev, phys_addr_t tlb_addr,
		size_t size, enum dma_data_direction dir)
{
	if (dir == DMA_FROM_DEVICE || dir == DMA_BIDIRECTIONAL)
		swiotlb_bounce(dev, tlb_addr, size, DMA_FROM_DEVICE);
	else
		BUG_ON(dir != DMA_TO_DEVICE);
}

/*
 * Create a swiotlb mapping for the buffer at @paddr, and in case of DMAing
 * to the device copy the data into it as well.
 */
dma_addr_t swiotlb_map(struct device *dev, phys_addr_t paddr, size_t size,
		enum dma_data_direction dir, unsigned long attrs)
{
	phys_addr_t swiotlb_addr;
	dma_addr_t dma_addr;

	trace_swiotlb_bounced(dev, phys_to_dma(dev, paddr), size);

	swiotlb_addr = swiotlb_tbl_map_single(dev, paddr, size, size, 0, dir,
			attrs);
	if (swiotlb_addr == (phys_addr_t)DMA_MAPPING_ERROR)
		return DMA_MAPPING_ERROR;

	/* Ensure that the address returned is DMA'ble */
	dma_addr = phys_to_dma_unencrypted(dev, swiotlb_addr);
	if (unlikely(!dma_capable(dev, dma_addr, size, true))) {
		swiotlb_tbl_unmap_single(dev, swiotlb_addr, size, dir,
			attrs | DMA_ATTR_SKIP_CPU_SYNC);
		dev_WARN_ONCE(dev, 1,
			"swiotlb addr %pad+%zu overflow (mask %llx, bus limit %llx).\n",
			&dma_addr, size, *dev->dma_mask, dev->bus_dma_limit);
		return DMA_MAPPING_ERROR;
	}

	if (!dev_is_dma_coherent(dev) && !(attrs & DMA_ATTR_SKIP_CPU_SYNC))
		arch_sync_dma_for_device(swiotlb_addr, size, dir);
	return dma_addr;
}

size_t swiotlb_max_mapping_size(struct device *dev)
{
	int min_align_mask = dma_get_min_align_mask(dev);
	int min_align = 0;

	/*
	 * swiotlb_find_slots() skips slots according to
	 * min align mask. This affects max mapping size.
	 * Take it into acount here.
	 */
	if (min_align_mask)
		min_align = roundup(min_align_mask, IO_TLB_SIZE);

	return ((size_t)IO_TLB_SIZE) * IO_TLB_SEGSIZE - min_align;
}

bool is_swiotlb_active(struct device *dev)
{
	struct io_tlb_mem *mem = dev->dma_io_tlb_mem;

	return mem && mem->nslabs;
}
EXPORT_SYMBOL_GPL(is_swiotlb_active);

static int io_tlb_used_get(void *data, u64 *val)
{
	*val = mem_used(&io_tlb_default_mem);
	return 0;
}
DEFINE_DEBUGFS_ATTRIBUTE(fops_io_tlb_used, io_tlb_used_get, NULL, "%llu\n");

static void swiotlb_create_debugfs_files(struct io_tlb_mem *mem,
					 const char *dirname)
{
	mem->debugfs = debugfs_create_dir(dirname, io_tlb_default_mem.debugfs);
	if (!mem->nslabs)
		return;

	debugfs_create_ulong("io_tlb_nslabs", 0400, mem->debugfs, &mem->nslabs);
	debugfs_create_file("io_tlb_used", 0400, mem->debugfs, NULL,
			&fops_io_tlb_used);
}

static int __init __maybe_unused swiotlb_create_default_debugfs(void)
{
	swiotlb_create_debugfs_files(&io_tlb_default_mem, "swiotlb");
	return 0;
}

#ifdef CONFIG_DEBUG_FS
late_initcall(swiotlb_create_default_debugfs);
#endif

#ifdef CONFIG_DMA_RESTRICTED_POOL

struct page *swiotlb_alloc(struct device *dev, size_t size)
{
	struct io_tlb_mem *mem = dev->dma_io_tlb_mem;
	phys_addr_t tlb_addr;
	int index;

	if (!mem)
		return NULL;

	index = swiotlb_find_slots(dev, 0, size, 0);
	if (index == -1)
		return NULL;

	tlb_addr = slot_addr(mem->start, index);

	return pfn_to_page(PFN_DOWN(tlb_addr));
}

bool swiotlb_free(struct device *dev, struct page *page, size_t size)
{
	phys_addr_t tlb_addr = page_to_phys(page);

	if (!is_swiotlb_buffer(dev, tlb_addr))
		return false;

	swiotlb_release_slots(dev, tlb_addr);

	return true;
}

static int rmem_swiotlb_device_init(struct reserved_mem *rmem,
				    struct device *dev)
{
	struct io_tlb_mem *mem = rmem->priv;
	unsigned long nslabs = rmem->size >> IO_TLB_SHIFT;

	/* Set Per-device io tlb area to one */
	unsigned int nareas = 1;

	/*
	 * Since multiple devices can share the same pool, the private data,
	 * io_tlb_mem struct, will be initialized by the first device attached
	 * to it.
	 */
	if (!mem) {
		mem = kzalloc(sizeof(*mem), GFP_KERNEL);
		if (!mem)
			return -ENOMEM;

		mem->slots = kcalloc(nslabs, sizeof(*mem->slots), GFP_KERNEL);
		if (!mem->slots) {
			kfree(mem);
			return -ENOMEM;
		}

		mem->areas = kcalloc(nareas, sizeof(*mem->areas),
				GFP_KERNEL);
		if (!mem->areas) {
			kfree(mem->slots);
			kfree(mem);
			return -ENOMEM;
		}

		set_memory_decrypted((unsigned long)phys_to_virt(rmem->base),
				     rmem->size >> PAGE_SHIFT);
		swiotlb_init_io_tlb_mem(mem, rmem->base, nslabs, SWIOTLB_FORCE,
<<<<<<< HEAD
				false);
=======
					false, nareas);
>>>>>>> 7365df19
		mem->for_alloc = true;

		rmem->priv = mem;

		swiotlb_create_debugfs_files(mem, rmem->name);
	}

	dev->dma_io_tlb_mem = mem;

	return 0;
}

static void rmem_swiotlb_device_release(struct reserved_mem *rmem,
					struct device *dev)
{
	dev->dma_io_tlb_mem = &io_tlb_default_mem;
}

static const struct reserved_mem_ops rmem_swiotlb_ops = {
	.device_init = rmem_swiotlb_device_init,
	.device_release = rmem_swiotlb_device_release,
};

static int __init rmem_swiotlb_setup(struct reserved_mem *rmem)
{
	unsigned long node = rmem->fdt_node;

	if (of_get_flat_dt_prop(node, "reusable", NULL) ||
	    of_get_flat_dt_prop(node, "linux,cma-default", NULL) ||
	    of_get_flat_dt_prop(node, "linux,dma-default", NULL) ||
	    of_get_flat_dt_prop(node, "no-map", NULL))
		return -EINVAL;

	if (PageHighMem(pfn_to_page(PHYS_PFN(rmem->base)))) {
		pr_err("Restricted DMA pool must be accessible within the linear mapping.");
		return -EINVAL;
	}

	rmem->ops = &rmem_swiotlb_ops;
	pr_info("Reserved memory: created restricted DMA pool at %pa, size %ld MiB\n",
		&rmem->base, (unsigned long)rmem->size / SZ_1M);
	return 0;
}

RESERVEDMEM_OF_DECLARE(dma, "restricted-dma-pool", rmem_swiotlb_setup);
#endif /* CONFIG_DMA_RESTRICTED_POOL */<|MERGE_RESOLUTION|>--- conflicted
+++ resolved
@@ -62,15 +62,12 @@
 
 #define INVALID_PHYS_ADDR (~(phys_addr_t)0)
 
-<<<<<<< HEAD
-=======
 struct io_tlb_slot {
 	phys_addr_t orig_addr;
 	size_t alloc_size;
 	unsigned int list;
 };
 
->>>>>>> 7365df19
 static bool swiotlb_force_bounce;
 static bool swiotlb_force_disable;
 
@@ -79,8 +76,6 @@
 phys_addr_t swiotlb_unencrypted_base;
 
 static unsigned long default_nslabs = IO_TLB_DEFAULT_SIZE >> IO_TLB_SHIFT;
-<<<<<<< HEAD
-=======
 static unsigned long default_nareas;
 
 /**
@@ -137,7 +132,6 @@
 		pr_info("SWIOTLB bounce buffer size roundup to %luMB",
 			(default_nslabs << IO_TLB_SHIFT) >> 20);
 }
->>>>>>> 7365df19
 
 static int __init
 setup_io_tlb_npages(char *str)
@@ -267,12 +261,8 @@
 }
 
 static void swiotlb_init_io_tlb_mem(struct io_tlb_mem *mem, phys_addr_t start,
-<<<<<<< HEAD
-		unsigned long nslabs, unsigned int flags, bool late_alloc)
-=======
 		unsigned long nslabs, unsigned int flags,
 		bool late_alloc, unsigned int nareas)
->>>>>>> 7365df19
 {
 	void *vaddr = phys_to_virt(start);
 	unsigned long bytes = nslabs << IO_TLB_SHIFT, i;
@@ -286,15 +276,11 @@
 
 	mem->force_bounce = swiotlb_force_bounce || (flags & SWIOTLB_FORCE);
 
-<<<<<<< HEAD
-	mem->force_bounce = swiotlb_force_bounce || (flags & SWIOTLB_FORCE);
-=======
 	for (i = 0; i < mem->nareas; i++) {
 		spin_lock_init(&mem->areas[i].lock);
 		mem->areas[i].index = 0;
 		mem->areas[i].used = 0;
 	}
->>>>>>> 7365df19
 
 	for (i = 0; i < mem->nslabs; i++) {
 		mem->slots[i].list = IO_TLB_SEGSIZE - io_tlb_offset(i);
@@ -322,11 +308,7 @@
 		int (*remap)(void *tlb, unsigned long nslabs))
 {
 	struct io_tlb_mem *mem = &io_tlb_default_mem;
-<<<<<<< HEAD
-	unsigned long nslabs = default_nslabs;
-=======
 	unsigned long nslabs;
->>>>>>> 7365df19
 	size_t alloc_size;
 	size_t bytes;
 	void *tlb;
@@ -337,8 +319,6 @@
 		return;
 
 	/*
-<<<<<<< HEAD
-=======
 	 * default_nslabs maybe changed when adjust area number.
 	 * So allocate bounce buffer after adjusting area number.
 	 */
@@ -347,7 +327,6 @@
 
 	nslabs = default_nslabs;
 	/*
->>>>>>> 7365df19
 	 * By default allocate the bounce buffer memory from low memory, but
 	 * allow to pick a location everywhere for hypervisors with guest
 	 * memory encryption.
@@ -379,9 +358,6 @@
 		panic("%s: Failed to allocate %zu bytes align=0x%lx\n",
 		      __func__, alloc_size, PAGE_SIZE);
 
-<<<<<<< HEAD
-	swiotlb_init_io_tlb_mem(mem, __pa(tlb), nslabs, flags, false);
-=======
 	mem->areas = memblock_alloc(array_size(sizeof(struct io_tlb_area),
 		default_nareas), SMP_CACHE_BYTES);
 	if (!mem->areas)
@@ -389,7 +365,6 @@
 
 	swiotlb_init_io_tlb_mem(mem, __pa(tlb), nslabs, flags, false,
 				default_nareas);
->>>>>>> 7365df19
 
 	if (flags & SWIOTLB_VERBOSE)
 		swiotlb_print_info();
@@ -397,11 +372,7 @@
 
 void __init swiotlb_init(bool addressing_limit, unsigned int flags)
 {
-<<<<<<< HEAD
-	return swiotlb_init_remap(addressing_limit, flags, NULL);
-=======
 	swiotlb_init_remap(addressing_limit, flags, NULL);
->>>>>>> 7365df19
 }
 
 /*
@@ -415,11 +386,7 @@
 	struct io_tlb_mem *mem = &io_tlb_default_mem;
 	unsigned long nslabs = ALIGN(size >> IO_TLB_SHIFT, IO_TLB_SEGSIZE);
 	unsigned char *vstart = NULL;
-<<<<<<< HEAD
-	unsigned int order;
-=======
 	unsigned int order, area_order;
->>>>>>> 7365df19
 	bool retried = false;
 	int rc = 0;
 
@@ -454,24 +421,6 @@
 		retried = true;
 		goto retry;
 	}
-<<<<<<< HEAD
-
-	if (retried) {
-		pr_warn("only able to allocate %ld MB\n",
-			(PAGE_SIZE << order) >> 20);
-	}
-
-	mem->slots = (void *)__get_free_pages(GFP_KERNEL | __GFP_ZERO,
-		get_order(array_size(sizeof(*mem->slots), nslabs)));
-	if (!mem->slots) {
-		free_pages((unsigned long)vstart, order);
-		return -ENOMEM;
-	}
-
-	set_memory_decrypted((unsigned long)vstart,
-			     (nslabs << IO_TLB_SHIFT) >> PAGE_SHIFT);
-	swiotlb_init_io_tlb_mem(mem, virt_to_phys(vstart), nslabs, 0, true);
-=======
 
 	if (retried) {
 		pr_warn("only able to allocate %ld MB\n",
@@ -497,7 +446,6 @@
 			     (nslabs << IO_TLB_SHIFT) >> PAGE_SHIFT);
 	swiotlb_init_io_tlb_mem(mem, virt_to_phys(vstart), nslabs, 0, true,
 				default_nareas);
->>>>>>> 7365df19
 
 	swiotlb_print_info();
 	return 0;
@@ -515,9 +463,6 @@
 	unsigned long tbl_vaddr;
 	size_t tbl_size, slots_size;
 	unsigned int area_order;
-
-	if (swiotlb_force_bounce)
-		return;
 
 	if (swiotlb_force_bounce)
 		return;
@@ -1063,11 +1008,7 @@
 		set_memory_decrypted((unsigned long)phys_to_virt(rmem->base),
 				     rmem->size >> PAGE_SHIFT);
 		swiotlb_init_io_tlb_mem(mem, rmem->base, nslabs, SWIOTLB_FORCE,
-<<<<<<< HEAD
-				false);
-=======
 					false, nareas);
->>>>>>> 7365df19
 		mem->for_alloc = true;
 
 		rmem->priv = mem;
