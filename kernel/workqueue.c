--- conflicted
+++ resolved
@@ -6609,12 +6609,9 @@
 	if (wq_cpu_intensive_thresh_us != ULONG_MAX)
 		return;
 
-<<<<<<< HEAD
-=======
 	pwq_release_worker = kthread_create_worker(0, "pool_workqueue_release");
 	BUG_ON(IS_ERR(pwq_release_worker));
 
->>>>>>> 523a301e
 	/*
 	 * The default of 10ms is derived from the fact that most modern (as of
 	 * 2023) processors can do a lot in 10ms and that it's just below what
@@ -6658,20 +6655,6 @@
 	int cpu, bkt;
 
 	wq_cpu_intensive_thresh_init();
-<<<<<<< HEAD
-
-	/*
-	 * It'd be simpler to initialize NUMA in workqueue_init_early() but
-	 * CPU to node mapping may not be available that early on some
-	 * archs such as power and arm64.  As per-cpu pools created
-	 * previously could be missing node hint and unbound pools NUMA
-	 * affinity, fix them up.
-	 *
-	 * Also, while iterating workqueues, create rescuers if requested.
-	 */
-	wq_numa_init();
-=======
->>>>>>> 523a301e
 
 	mutex_lock(&wq_pool_mutex);
 
