// SPDX-License-Identifier: GPL-2.0

#include <linux/bitops.h>
#include <linux/slab.h>
#include <linux/blkdev.h>
#include <linux/sched/mm.h>
#include <linux/atomic.h>
#include <linux/vmalloc.h>
#include "ctree.h"
#include "volumes.h"
#include "zoned.h"
#include "rcu-string.h"
#include "disk-io.h"
#include "block-group.h"
#include "transaction.h"
#include "dev-replace.h"
#include "space-info.h"

/* Maximum number of zones to report per blkdev_report_zones() call */
#define BTRFS_REPORT_NR_ZONES   4096
/* Invalid allocation pointer value for missing devices */
#define WP_MISSING_DEV ((u64)-1)
/* Pseudo write pointer value for conventional zone */
#define WP_CONVENTIONAL ((u64)-2)

/*
 * Location of the first zone of superblock logging zone pairs.
 *
 * - primary superblock:    0B (zone 0)
 * - first copy:          512G (zone starting at that offset)
 * - second copy:           4T (zone starting at that offset)
 */
#define BTRFS_SB_LOG_PRIMARY_OFFSET	(0ULL)
#define BTRFS_SB_LOG_FIRST_OFFSET	(512ULL * SZ_1G)
#define BTRFS_SB_LOG_SECOND_OFFSET	(4096ULL * SZ_1G)

#define BTRFS_SB_LOG_FIRST_SHIFT	const_ilog2(BTRFS_SB_LOG_FIRST_OFFSET)
#define BTRFS_SB_LOG_SECOND_SHIFT	const_ilog2(BTRFS_SB_LOG_SECOND_OFFSET)

/* Number of superblock log zones */
#define BTRFS_NR_SB_LOG_ZONES 2

/*
 * Minimum of active zones we need:
 *
 * - BTRFS_SUPER_MIRROR_MAX zones for superblock mirrors
 * - 3 zones to ensure at least one zone per SYSTEM, META and DATA block group
 * - 1 zone for tree-log dedicated block group
 * - 1 zone for relocation
 */
#define BTRFS_MIN_ACTIVE_ZONES		(BTRFS_SUPER_MIRROR_MAX + 5)

/*
 * Minimum / maximum supported zone size. Currently, SMR disks have a zone
 * size of 256MiB, and we are expecting ZNS drives to be in the 1-4GiB range.
 * We do not expect the zone size to become larger than 8GiB or smaller than
 * 4MiB in the near future.
 */
#define BTRFS_MAX_ZONE_SIZE		SZ_8G
#define BTRFS_MIN_ZONE_SIZE		SZ_4M

#define SUPER_INFO_SECTORS	((u64)BTRFS_SUPER_INFO_SIZE >> SECTOR_SHIFT)

static inline bool sb_zone_is_full(const struct blk_zone *zone)
{
	return (zone->cond == BLK_ZONE_COND_FULL) ||
		(zone->wp + SUPER_INFO_SECTORS > zone->start + zone->capacity);
}

static int copy_zone_info_cb(struct blk_zone *zone, unsigned int idx, void *data)
{
	struct blk_zone *zones = data;

	memcpy(&zones[idx], zone, sizeof(*zone));

	return 0;
}

static int sb_write_pointer(struct block_device *bdev, struct blk_zone *zones,
			    u64 *wp_ret)
{
	bool empty[BTRFS_NR_SB_LOG_ZONES];
	bool full[BTRFS_NR_SB_LOG_ZONES];
	sector_t sector;
	int i;

	for (i = 0; i < BTRFS_NR_SB_LOG_ZONES; i++) {
		ASSERT(zones[i].type != BLK_ZONE_TYPE_CONVENTIONAL);
		empty[i] = (zones[i].cond == BLK_ZONE_COND_EMPTY);
		full[i] = sb_zone_is_full(&zones[i]);
	}

	/*
	 * Possible states of log buffer zones
	 *
	 *           Empty[0]  In use[0]  Full[0]
	 * Empty[1]         *          0        1
	 * In use[1]        x          x        1
	 * Full[1]          0          0        C
	 *
	 * Log position:
	 *   *: Special case, no superblock is written
	 *   0: Use write pointer of zones[0]
	 *   1: Use write pointer of zones[1]
	 *   C: Compare super blocks from zones[0] and zones[1], use the latest
	 *      one determined by generation
	 *   x: Invalid state
	 */

	if (empty[0] && empty[1]) {
		/* Special case to distinguish no superblock to read */
		*wp_ret = zones[0].start << SECTOR_SHIFT;
		return -ENOENT;
	} else if (full[0] && full[1]) {
		/* Compare two super blocks */
		struct address_space *mapping = bdev->bd_inode->i_mapping;
		struct page *page[BTRFS_NR_SB_LOG_ZONES];
		struct btrfs_super_block *super[BTRFS_NR_SB_LOG_ZONES];
		int i;

		for (i = 0; i < BTRFS_NR_SB_LOG_ZONES; i++) {
			u64 bytenr;

			bytenr = ((zones[i].start + zones[i].len)
				   << SECTOR_SHIFT) - BTRFS_SUPER_INFO_SIZE;

			page[i] = read_cache_page_gfp(mapping,
					bytenr >> PAGE_SHIFT, GFP_NOFS);
			if (IS_ERR(page[i])) {
				if (i == 1)
					btrfs_release_disk_super(super[0]);
				return PTR_ERR(page[i]);
			}
			super[i] = page_address(page[i]);
		}

		if (super[0]->generation > super[1]->generation)
			sector = zones[1].start;
		else
			sector = zones[0].start;

		for (i = 0; i < BTRFS_NR_SB_LOG_ZONES; i++)
			btrfs_release_disk_super(super[i]);
	} else if (!full[0] && (empty[1] || full[1])) {
		sector = zones[0].wp;
	} else if (full[0]) {
		sector = zones[1].wp;
	} else {
		return -EUCLEAN;
	}
	*wp_ret = sector << SECTOR_SHIFT;
	return 0;
}

/*
 * Get the first zone number of the superblock mirror
 */
static inline u32 sb_zone_number(int shift, int mirror)
{
	u64 zone;

	ASSERT(mirror < BTRFS_SUPER_MIRROR_MAX);
	switch (mirror) {
	case 0: zone = 0; break;
	case 1: zone = 1ULL << (BTRFS_SB_LOG_FIRST_SHIFT - shift); break;
	case 2: zone = 1ULL << (BTRFS_SB_LOG_SECOND_SHIFT - shift); break;
	}

	ASSERT(zone <= U32_MAX);

	return (u32)zone;
}

static inline sector_t zone_start_sector(u32 zone_number,
					 struct block_device *bdev)
{
	return (sector_t)zone_number << ilog2(bdev_zone_sectors(bdev));
}

static inline u64 zone_start_physical(u32 zone_number,
				      struct btrfs_zoned_device_info *zone_info)
{
	return (u64)zone_number << zone_info->zone_size_shift;
}

/*
 * Emulate blkdev_report_zones() for a non-zoned device. It slices up the block
 * device into static sized chunks and fake a conventional zone on each of
 * them.
 */
static int emulate_report_zones(struct btrfs_device *device, u64 pos,
				struct blk_zone *zones, unsigned int nr_zones)
{
	const sector_t zone_sectors = device->fs_info->zone_size >> SECTOR_SHIFT;
	sector_t bdev_size = bdev_nr_sectors(device->bdev);
	unsigned int i;

	pos >>= SECTOR_SHIFT;
	for (i = 0; i < nr_zones; i++) {
		zones[i].start = i * zone_sectors + pos;
		zones[i].len = zone_sectors;
		zones[i].capacity = zone_sectors;
		zones[i].wp = zones[i].start + zone_sectors;
		zones[i].type = BLK_ZONE_TYPE_CONVENTIONAL;
		zones[i].cond = BLK_ZONE_COND_NOT_WP;

		if (zones[i].wp >= bdev_size) {
			i++;
			break;
		}
	}

	return i;
}

static int btrfs_get_dev_zones(struct btrfs_device *device, u64 pos,
			       struct blk_zone *zones, unsigned int *nr_zones)
{
	struct btrfs_zoned_device_info *zinfo = device->zone_info;
	u32 zno;
	int ret;

	if (!*nr_zones)
		return 0;

	if (!bdev_is_zoned(device->bdev)) {
		ret = emulate_report_zones(device, pos, zones, *nr_zones);
		*nr_zones = ret;
		return 0;
	}

	/* Check cache */
	if (zinfo->zone_cache) {
		unsigned int i;

		ASSERT(IS_ALIGNED(pos, zinfo->zone_size));
		zno = pos >> zinfo->zone_size_shift;
		/*
		 * We cannot report zones beyond the zone end. So, it is OK to
		 * cap *nr_zones to at the end.
		 */
		*nr_zones = min_t(u32, *nr_zones, zinfo->nr_zones - zno);

		for (i = 0; i < *nr_zones; i++) {
			struct blk_zone *zone_info;

			zone_info = &zinfo->zone_cache[zno + i];
			if (!zone_info->len)
				break;
		}

		if (i == *nr_zones) {
			/* Cache hit on all the zones */
			memcpy(zones, zinfo->zone_cache + zno,
			       sizeof(*zinfo->zone_cache) * *nr_zones);
			return 0;
		}
	}

	ret = blkdev_report_zones(device->bdev, pos >> SECTOR_SHIFT, *nr_zones,
				  copy_zone_info_cb, zones);
	if (ret < 0) {
		btrfs_err_in_rcu(device->fs_info,
				 "zoned: failed to read zone %llu on %s (devid %llu)",
				 pos, rcu_str_deref(device->name),
				 device->devid);
		return ret;
	}
	*nr_zones = ret;
	if (!ret)
		return -EIO;

	/* Populate cache */
	if (zinfo->zone_cache)
		memcpy(zinfo->zone_cache + zno, zones,
		       sizeof(*zinfo->zone_cache) * *nr_zones);

	return 0;
}

/* The emulated zone size is determined from the size of device extent */
static int calculate_emulated_zone_size(struct btrfs_fs_info *fs_info)
{
	struct btrfs_path *path;
	struct btrfs_root *root = fs_info->dev_root;
	struct btrfs_key key;
	struct extent_buffer *leaf;
	struct btrfs_dev_extent *dext;
	int ret = 0;

	key.objectid = 1;
	key.type = BTRFS_DEV_EXTENT_KEY;
	key.offset = 0;

	path = btrfs_alloc_path();
	if (!path)
		return -ENOMEM;

	ret = btrfs_search_slot(NULL, root, &key, path, 0, 0);
	if (ret < 0)
		goto out;

	if (path->slots[0] >= btrfs_header_nritems(path->nodes[0])) {
		ret = btrfs_next_leaf(root, path);
		if (ret < 0)
			goto out;
		/* No dev extents at all? Not good */
		if (ret > 0) {
			ret = -EUCLEAN;
			goto out;
		}
	}

	leaf = path->nodes[0];
	dext = btrfs_item_ptr(leaf, path->slots[0], struct btrfs_dev_extent);
	fs_info->zone_size = btrfs_dev_extent_length(leaf, dext);
	ret = 0;

out:
	btrfs_free_path(path);

	return ret;
}

int btrfs_get_dev_zone_info_all_devices(struct btrfs_fs_info *fs_info)
{
	struct btrfs_fs_devices *fs_devices = fs_info->fs_devices;
	struct btrfs_device *device;
	int ret = 0;

	/* fs_info->zone_size might not set yet. Use the incomapt flag here. */
	if (!btrfs_fs_incompat(fs_info, ZONED))
		return 0;

	mutex_lock(&fs_devices->device_list_mutex);
	list_for_each_entry(device, &fs_devices->devices, dev_list) {
		/* We can skip reading of zone info for missing devices */
		if (!device->bdev)
			continue;

		ret = btrfs_get_dev_zone_info(device, true);
		if (ret)
			break;
	}
	mutex_unlock(&fs_devices->device_list_mutex);

	return ret;
}

int btrfs_get_dev_zone_info(struct btrfs_device *device, bool populate_cache)
{
	struct btrfs_fs_info *fs_info = device->fs_info;
	struct btrfs_zoned_device_info *zone_info = NULL;
	struct block_device *bdev = device->bdev;
	unsigned int max_active_zones;
	unsigned int nactive;
	sector_t nr_sectors;
	sector_t sector = 0;
	struct blk_zone *zones = NULL;
	unsigned int i, nreported = 0, nr_zones;
	sector_t zone_sectors;
	char *model, *emulated;
	int ret;

	/*
	 * Cannot use btrfs_is_zoned here, since fs_info::zone_size might not
	 * yet be set.
	 */
	if (!btrfs_fs_incompat(fs_info, ZONED))
		return 0;

	if (device->zone_info)
		return 0;

	zone_info = kzalloc(sizeof(*zone_info), GFP_KERNEL);
	if (!zone_info)
		return -ENOMEM;

	device->zone_info = zone_info;

	if (!bdev_is_zoned(bdev)) {
		if (!fs_info->zone_size) {
			ret = calculate_emulated_zone_size(fs_info);
			if (ret)
				goto out;
		}

		ASSERT(fs_info->zone_size);
		zone_sectors = fs_info->zone_size >> SECTOR_SHIFT;
	} else {
		zone_sectors = bdev_zone_sectors(bdev);
	}

	/* Check if it's power of 2 (see is_power_of_2) */
	ASSERT(zone_sectors != 0 && (zone_sectors & (zone_sectors - 1)) == 0);
	zone_info->zone_size = zone_sectors << SECTOR_SHIFT;

	/* We reject devices with a zone size larger than 8GB */
	if (zone_info->zone_size > BTRFS_MAX_ZONE_SIZE) {
		btrfs_err_in_rcu(fs_info,
		"zoned: %s: zone size %llu larger than supported maximum %llu",
				 rcu_str_deref(device->name),
				 zone_info->zone_size, BTRFS_MAX_ZONE_SIZE);
		ret = -EINVAL;
		goto out;
	} else if (zone_info->zone_size < BTRFS_MIN_ZONE_SIZE) {
		btrfs_err_in_rcu(fs_info,
		"zoned: %s: zone size %llu smaller than supported minimum %u",
				 rcu_str_deref(device->name),
				 zone_info->zone_size, BTRFS_MIN_ZONE_SIZE);
		ret = -EINVAL;
		goto out;
	}

	nr_sectors = bdev_nr_sectors(bdev);
	zone_info->zone_size_shift = ilog2(zone_info->zone_size);
	zone_info->nr_zones = nr_sectors >> ilog2(zone_sectors);
	/*
	 * We limit max_zone_append_size also by max_segments *
	 * PAGE_SIZE. Technically, we can have multiple pages per segment. But,
	 * since btrfs adds the pages one by one to a bio, and btrfs cannot
	 * increase the metadata reservation even if it increases the number of
	 * extents, it is safe to stick with the limit.
<<<<<<< HEAD
	 */
	zone_info->max_zone_append_size =
		min_t(u64, (u64)bdev_max_zone_append_sectors(bdev) << SECTOR_SHIFT,
		      (u64)bdev_max_segments(bdev) << PAGE_SHIFT);
=======
	 *
	 * With the zoned emulation, we can have non-zoned device on the zoned
	 * mode. In this case, we don't have a valid max zone append size. So,
	 * use max_segments * PAGE_SIZE as the pseudo max_zone_append_size.
	 */
	if (bdev_is_zoned(bdev)) {
		zone_info->max_zone_append_size = min_t(u64,
			(u64)bdev_max_zone_append_sectors(bdev) << SECTOR_SHIFT,
			(u64)bdev_max_segments(bdev) << PAGE_SHIFT);
	} else {
		zone_info->max_zone_append_size =
			(u64)bdev_max_segments(bdev) << PAGE_SHIFT;
	}
>>>>>>> 7365df19
	if (!IS_ALIGNED(nr_sectors, zone_sectors))
		zone_info->nr_zones++;

	max_active_zones = bdev_max_active_zones(bdev);
	if (max_active_zones && max_active_zones < BTRFS_MIN_ACTIVE_ZONES) {
		btrfs_err_in_rcu(fs_info,
"zoned: %s: max active zones %u is too small, need at least %u active zones",
				 rcu_str_deref(device->name), max_active_zones,
				 BTRFS_MIN_ACTIVE_ZONES);
		ret = -EINVAL;
		goto out;
	}
	zone_info->max_active_zones = max_active_zones;

	zone_info->seq_zones = bitmap_zalloc(zone_info->nr_zones, GFP_KERNEL);
	if (!zone_info->seq_zones) {
		ret = -ENOMEM;
		goto out;
	}

	zone_info->empty_zones = bitmap_zalloc(zone_info->nr_zones, GFP_KERNEL);
	if (!zone_info->empty_zones) {
		ret = -ENOMEM;
		goto out;
	}

	zone_info->active_zones = bitmap_zalloc(zone_info->nr_zones, GFP_KERNEL);
	if (!zone_info->active_zones) {
		ret = -ENOMEM;
		goto out;
	}

	zones = kcalloc(BTRFS_REPORT_NR_ZONES, sizeof(struct blk_zone), GFP_KERNEL);
	if (!zones) {
		ret = -ENOMEM;
		goto out;
	}

	/*
	 * Enable zone cache only for a zoned device. On a non-zoned device, we
	 * fill the zone info with emulated CONVENTIONAL zones, so no need to
	 * use the cache.
	 */
	if (populate_cache && bdev_is_zoned(device->bdev)) {
		zone_info->zone_cache = vzalloc(sizeof(struct blk_zone) *
						zone_info->nr_zones);
		if (!zone_info->zone_cache) {
			btrfs_err_in_rcu(device->fs_info,
				"zoned: failed to allocate zone cache for %s",
				rcu_str_deref(device->name));
			ret = -ENOMEM;
			goto out;
		}
	}

	/* Get zones type */
	nactive = 0;
	while (sector < nr_sectors) {
		nr_zones = BTRFS_REPORT_NR_ZONES;
		ret = btrfs_get_dev_zones(device, sector << SECTOR_SHIFT, zones,
					  &nr_zones);
		if (ret)
			goto out;

		for (i = 0; i < nr_zones; i++) {
			if (zones[i].type == BLK_ZONE_TYPE_SEQWRITE_REQ)
				__set_bit(nreported, zone_info->seq_zones);
			switch (zones[i].cond) {
			case BLK_ZONE_COND_EMPTY:
				__set_bit(nreported, zone_info->empty_zones);
				break;
			case BLK_ZONE_COND_IMP_OPEN:
			case BLK_ZONE_COND_EXP_OPEN:
			case BLK_ZONE_COND_CLOSED:
				__set_bit(nreported, zone_info->active_zones);
				nactive++;
				break;
			}
			nreported++;
		}
		sector = zones[nr_zones - 1].start + zones[nr_zones - 1].len;
	}

	if (nreported != zone_info->nr_zones) {
		btrfs_err_in_rcu(device->fs_info,
				 "inconsistent number of zones on %s (%u/%u)",
				 rcu_str_deref(device->name), nreported,
				 zone_info->nr_zones);
		ret = -EIO;
		goto out;
	}

	if (max_active_zones) {
		if (nactive > max_active_zones) {
			btrfs_err_in_rcu(device->fs_info,
			"zoned: %u active zones on %s exceeds max_active_zones %u",
					 nactive, rcu_str_deref(device->name),
					 max_active_zones);
			ret = -EIO;
			goto out;
		}
		atomic_set(&zone_info->active_zones_left,
			   max_active_zones - nactive);
	}

	/* Validate superblock log */
	nr_zones = BTRFS_NR_SB_LOG_ZONES;
	for (i = 0; i < BTRFS_SUPER_MIRROR_MAX; i++) {
		u32 sb_zone;
		u64 sb_wp;
		int sb_pos = BTRFS_NR_SB_LOG_ZONES * i;

		sb_zone = sb_zone_number(zone_info->zone_size_shift, i);
		if (sb_zone + 1 >= zone_info->nr_zones)
			continue;

		ret = btrfs_get_dev_zones(device,
					  zone_start_physical(sb_zone, zone_info),
					  &zone_info->sb_zones[sb_pos],
					  &nr_zones);
		if (ret)
			goto out;

		if (nr_zones != BTRFS_NR_SB_LOG_ZONES) {
			btrfs_err_in_rcu(device->fs_info,
	"zoned: failed to read super block log zone info at devid %llu zone %u",
					 device->devid, sb_zone);
			ret = -EUCLEAN;
			goto out;
		}

		/*
		 * If zones[0] is conventional, always use the beginning of the
		 * zone to record superblock. No need to validate in that case.
		 */
		if (zone_info->sb_zones[BTRFS_NR_SB_LOG_ZONES * i].type ==
		    BLK_ZONE_TYPE_CONVENTIONAL)
			continue;

		ret = sb_write_pointer(device->bdev,
				       &zone_info->sb_zones[sb_pos], &sb_wp);
		if (ret != -ENOENT && ret) {
			btrfs_err_in_rcu(device->fs_info,
			"zoned: super block log zone corrupted devid %llu zone %u",
					 device->devid, sb_zone);
			ret = -EUCLEAN;
			goto out;
		}
	}


	kfree(zones);

	switch (bdev_zoned_model(bdev)) {
	case BLK_ZONED_HM:
		model = "host-managed zoned";
		emulated = "";
		break;
	case BLK_ZONED_HA:
		model = "host-aware zoned";
		emulated = "";
		break;
	case BLK_ZONED_NONE:
		model = "regular";
		emulated = "emulated ";
		break;
	default:
		/* Just in case */
		btrfs_err_in_rcu(fs_info, "zoned: unsupported model %d on %s",
				 bdev_zoned_model(bdev),
				 rcu_str_deref(device->name));
		ret = -EOPNOTSUPP;
		goto out_free_zone_info;
	}

	btrfs_info_in_rcu(fs_info,
		"%s block device %s, %u %szones of %llu bytes",
		model, rcu_str_deref(device->name), zone_info->nr_zones,
		emulated, zone_info->zone_size);

	return 0;

out:
	kfree(zones);
out_free_zone_info:
	btrfs_destroy_dev_zone_info(device);

	return ret;
}

void btrfs_destroy_dev_zone_info(struct btrfs_device *device)
{
	struct btrfs_zoned_device_info *zone_info = device->zone_info;

	if (!zone_info)
		return;

	bitmap_free(zone_info->active_zones);
	bitmap_free(zone_info->seq_zones);
	bitmap_free(zone_info->empty_zones);
	vfree(zone_info->zone_cache);
	kfree(zone_info);
	device->zone_info = NULL;
}

int btrfs_get_dev_zone(struct btrfs_device *device, u64 pos,
		       struct blk_zone *zone)
{
	unsigned int nr_zones = 1;
	int ret;

	ret = btrfs_get_dev_zones(device, pos, zone, &nr_zones);
	if (ret != 0 || !nr_zones)
		return ret ? ret : -EIO;

	return 0;
}

static int btrfs_check_for_zoned_device(struct btrfs_fs_info *fs_info)
{
	struct btrfs_device *device;

	list_for_each_entry(device, &fs_info->fs_devices->devices, dev_list) {
		if (device->bdev &&
		    bdev_zoned_model(device->bdev) == BLK_ZONED_HM) {
			btrfs_err(fs_info,
				"zoned: mode not enabled but zoned device found: %pg",
				device->bdev);
			return -EINVAL;
		}
	}

	return 0;
}

int btrfs_check_zoned_mode(struct btrfs_fs_info *fs_info)
{
	struct btrfs_device *device;
	u64 zone_size = 0;
	u64 max_zone_append_size = 0;
<<<<<<< HEAD
	const bool incompat_zoned = btrfs_fs_incompat(fs_info, ZONED);
	int ret = 0;
=======
	int ret;
>>>>>>> 7365df19

	/*
	 * Host-Managed devices can't be used without the ZONED flag.  With the
	 * ZONED all devices can be used, using zone emulation if required.
	 */
	if (!btrfs_fs_incompat(fs_info, ZONED))
		return btrfs_check_for_zoned_device(fs_info);

	list_for_each_entry(device, &fs_info->fs_devices->devices, dev_list) {
		struct btrfs_zoned_device_info *zone_info = device->zone_info;

		if (!device->bdev)
			continue;

		if (!zone_size) {
			zone_size = zone_info->zone_size;
		} else if (zone_info->zone_size != zone_size) {
			btrfs_err(fs_info,
		"zoned: unequal block device zone sizes: have %llu found %llu",
<<<<<<< HEAD
					  device->zone_info->zone_size,
					  zone_size);
				ret = -EINVAL;
				goto out;
			}
			if (!max_zone_append_size ||
			    (zone_info->max_zone_append_size &&
			     zone_info->max_zone_append_size < max_zone_append_size))
				max_zone_append_size =
					zone_info->max_zone_append_size;
=======
				  zone_info->zone_size, zone_size);
			return -EINVAL;
>>>>>>> 7365df19
		}
		if (!max_zone_append_size ||
		    (zone_info->max_zone_append_size &&
		     zone_info->max_zone_append_size < max_zone_append_size))
			max_zone_append_size = zone_info->max_zone_append_size;
	}

	/*
	 * stripe_size is always aligned to BTRFS_STRIPE_LEN in
	 * btrfs_create_chunk(). Since we want stripe_len == zone_size,
	 * check the alignment here.
	 */
	if (!IS_ALIGNED(zone_size, BTRFS_STRIPE_LEN)) {
		btrfs_err(fs_info,
			  "zoned: zone size %llu not aligned to stripe %u",
			  zone_size, BTRFS_STRIPE_LEN);
		return -EINVAL;
	}

	if (btrfs_fs_incompat(fs_info, MIXED_GROUPS)) {
		btrfs_err(fs_info, "zoned: mixed block groups not supported");
		return -EINVAL;
	}

	fs_info->zone_size = zone_size;
	fs_info->max_zone_append_size = ALIGN_DOWN(max_zone_append_size,
						   fs_info->sectorsize);
	fs_info->fs_devices->chunk_alloc_policy = BTRFS_CHUNK_ALLOC_ZONED;
	if (fs_info->max_zone_append_size < fs_info->max_extent_size)
		fs_info->max_extent_size = fs_info->max_zone_append_size;

	/*
	 * Check mount options here, because we might change fs_info->zoned
	 * from fs_info->zone_size.
	 */
	ret = btrfs_check_mountopts_zoned(fs_info);
	if (ret)
		return ret;

	btrfs_info(fs_info, "zoned mode enabled with zone size %llu", zone_size);
	return 0;
}

int btrfs_check_mountopts_zoned(struct btrfs_fs_info *info)
{
	if (!btrfs_is_zoned(info))
		return 0;

	/*
	 * Space cache writing is not COWed. Disable that to avoid write errors
	 * in sequential zones.
	 */
	if (btrfs_test_opt(info, SPACE_CACHE)) {
		btrfs_err(info, "zoned: space cache v1 is not supported");
		return -EINVAL;
	}

	if (btrfs_test_opt(info, NODATACOW)) {
		btrfs_err(info, "zoned: NODATACOW not supported");
		return -EINVAL;
	}

	return 0;
}

static int sb_log_location(struct block_device *bdev, struct blk_zone *zones,
			   int rw, u64 *bytenr_ret)
{
	u64 wp;
	int ret;

	if (zones[0].type == BLK_ZONE_TYPE_CONVENTIONAL) {
		*bytenr_ret = zones[0].start << SECTOR_SHIFT;
		return 0;
	}

	ret = sb_write_pointer(bdev, zones, &wp);
	if (ret != -ENOENT && ret < 0)
		return ret;

	if (rw == WRITE) {
		struct blk_zone *reset = NULL;

		if (wp == zones[0].start << SECTOR_SHIFT)
			reset = &zones[0];
		else if (wp == zones[1].start << SECTOR_SHIFT)
			reset = &zones[1];

		if (reset && reset->cond != BLK_ZONE_COND_EMPTY) {
			ASSERT(sb_zone_is_full(reset));

			ret = blkdev_zone_mgmt(bdev, REQ_OP_ZONE_RESET,
					       reset->start, reset->len,
					       GFP_NOFS);
			if (ret)
				return ret;

			reset->cond = BLK_ZONE_COND_EMPTY;
			reset->wp = reset->start;
		}
	} else if (ret != -ENOENT) {
		/*
		 * For READ, we want the previous one. Move write pointer to
		 * the end of a zone, if it is at the head of a zone.
		 */
		u64 zone_end = 0;

		if (wp == zones[0].start << SECTOR_SHIFT)
			zone_end = zones[1].start + zones[1].capacity;
		else if (wp == zones[1].start << SECTOR_SHIFT)
			zone_end = zones[0].start + zones[0].capacity;
		if (zone_end)
			wp = ALIGN_DOWN(zone_end << SECTOR_SHIFT,
					BTRFS_SUPER_INFO_SIZE);

		wp -= BTRFS_SUPER_INFO_SIZE;
	}

	*bytenr_ret = wp;
	return 0;

}

int btrfs_sb_log_location_bdev(struct block_device *bdev, int mirror, int rw,
			       u64 *bytenr_ret)
{
	struct blk_zone zones[BTRFS_NR_SB_LOG_ZONES];
	sector_t zone_sectors;
	u32 sb_zone;
	int ret;
	u8 zone_sectors_shift;
	sector_t nr_sectors;
	u32 nr_zones;

	if (!bdev_is_zoned(bdev)) {
		*bytenr_ret = btrfs_sb_offset(mirror);
		return 0;
	}

	ASSERT(rw == READ || rw == WRITE);

	zone_sectors = bdev_zone_sectors(bdev);
	if (!is_power_of_2(zone_sectors))
		return -EINVAL;
	zone_sectors_shift = ilog2(zone_sectors);
	nr_sectors = bdev_nr_sectors(bdev);
	nr_zones = nr_sectors >> zone_sectors_shift;

	sb_zone = sb_zone_number(zone_sectors_shift + SECTOR_SHIFT, mirror);
	if (sb_zone + 1 >= nr_zones)
		return -ENOENT;

	ret = blkdev_report_zones(bdev, zone_start_sector(sb_zone, bdev),
				  BTRFS_NR_SB_LOG_ZONES, copy_zone_info_cb,
				  zones);
	if (ret < 0)
		return ret;
	if (ret != BTRFS_NR_SB_LOG_ZONES)
		return -EIO;

	return sb_log_location(bdev, zones, rw, bytenr_ret);
}

int btrfs_sb_log_location(struct btrfs_device *device, int mirror, int rw,
			  u64 *bytenr_ret)
{
	struct btrfs_zoned_device_info *zinfo = device->zone_info;
	u32 zone_num;

	/*
	 * For a zoned filesystem on a non-zoned block device, use the same
	 * super block locations as regular filesystem. Doing so, the super
	 * block can always be retrieved and the zoned flag of the volume
	 * detected from the super block information.
	 */
	if (!bdev_is_zoned(device->bdev)) {
		*bytenr_ret = btrfs_sb_offset(mirror);
		return 0;
	}

	zone_num = sb_zone_number(zinfo->zone_size_shift, mirror);
	if (zone_num + 1 >= zinfo->nr_zones)
		return -ENOENT;

	return sb_log_location(device->bdev,
			       &zinfo->sb_zones[BTRFS_NR_SB_LOG_ZONES * mirror],
			       rw, bytenr_ret);
}

static inline bool is_sb_log_zone(struct btrfs_zoned_device_info *zinfo,
				  int mirror)
{
	u32 zone_num;

	if (!zinfo)
		return false;

	zone_num = sb_zone_number(zinfo->zone_size_shift, mirror);
	if (zone_num + 1 >= zinfo->nr_zones)
		return false;

	if (!test_bit(zone_num, zinfo->seq_zones))
		return false;

	return true;
}

int btrfs_advance_sb_log(struct btrfs_device *device, int mirror)
{
	struct btrfs_zoned_device_info *zinfo = device->zone_info;
	struct blk_zone *zone;
	int i;

	if (!is_sb_log_zone(zinfo, mirror))
		return 0;

	zone = &zinfo->sb_zones[BTRFS_NR_SB_LOG_ZONES * mirror];
	for (i = 0; i < BTRFS_NR_SB_LOG_ZONES; i++) {
		/* Advance the next zone */
		if (zone->cond == BLK_ZONE_COND_FULL) {
			zone++;
			continue;
		}

		if (zone->cond == BLK_ZONE_COND_EMPTY)
			zone->cond = BLK_ZONE_COND_IMP_OPEN;

		zone->wp += SUPER_INFO_SECTORS;

		if (sb_zone_is_full(zone)) {
			/*
			 * No room left to write new superblock. Since
			 * superblock is written with REQ_SYNC, it is safe to
			 * finish the zone now.
			 *
			 * If the write pointer is exactly at the capacity,
			 * explicit ZONE_FINISH is not necessary.
			 */
			if (zone->wp != zone->start + zone->capacity) {
				int ret;

				ret = blkdev_zone_mgmt(device->bdev,
						REQ_OP_ZONE_FINISH, zone->start,
						zone->len, GFP_NOFS);
				if (ret)
					return ret;
			}

			zone->wp = zone->start + zone->len;
			zone->cond = BLK_ZONE_COND_FULL;
		}
		return 0;
	}

	/* All the zones are FULL. Should not reach here. */
	ASSERT(0);
	return -EIO;
}

int btrfs_reset_sb_log_zones(struct block_device *bdev, int mirror)
{
	sector_t zone_sectors;
	sector_t nr_sectors;
	u8 zone_sectors_shift;
	u32 sb_zone;
	u32 nr_zones;

	zone_sectors = bdev_zone_sectors(bdev);
	zone_sectors_shift = ilog2(zone_sectors);
	nr_sectors = bdev_nr_sectors(bdev);
	nr_zones = nr_sectors >> zone_sectors_shift;

	sb_zone = sb_zone_number(zone_sectors_shift + SECTOR_SHIFT, mirror);
	if (sb_zone + 1 >= nr_zones)
		return -ENOENT;

	return blkdev_zone_mgmt(bdev, REQ_OP_ZONE_RESET,
				zone_start_sector(sb_zone, bdev),
				zone_sectors * BTRFS_NR_SB_LOG_ZONES, GFP_NOFS);
}

/**
 * btrfs_find_allocatable_zones - find allocatable zones within a given region
 *
 * @device:	the device to allocate a region on
 * @hole_start: the position of the hole to allocate the region
 * @num_bytes:	size of wanted region
 * @hole_end:	the end of the hole
 * @return:	position of allocatable zones
 *
 * Allocatable region should not contain any superblock locations.
 */
u64 btrfs_find_allocatable_zones(struct btrfs_device *device, u64 hole_start,
				 u64 hole_end, u64 num_bytes)
{
	struct btrfs_zoned_device_info *zinfo = device->zone_info;
	const u8 shift = zinfo->zone_size_shift;
	u64 nzones = num_bytes >> shift;
	u64 pos = hole_start;
	u64 begin, end;
	bool have_sb;
	int i;

	ASSERT(IS_ALIGNED(hole_start, zinfo->zone_size));
	ASSERT(IS_ALIGNED(num_bytes, zinfo->zone_size));

	while (pos < hole_end) {
		begin = pos >> shift;
		end = begin + nzones;

		if (end > zinfo->nr_zones)
			return hole_end;

		/* Check if zones in the region are all empty */
		if (btrfs_dev_is_sequential(device, pos) &&
		    find_next_zero_bit(zinfo->empty_zones, end, begin) != end) {
			pos += zinfo->zone_size;
			continue;
		}

		have_sb = false;
		for (i = 0; i < BTRFS_SUPER_MIRROR_MAX; i++) {
			u32 sb_zone;
			u64 sb_pos;

			sb_zone = sb_zone_number(shift, i);
			if (!(end <= sb_zone ||
			      sb_zone + BTRFS_NR_SB_LOG_ZONES <= begin)) {
				have_sb = true;
				pos = zone_start_physical(
					sb_zone + BTRFS_NR_SB_LOG_ZONES, zinfo);
				break;
			}

			/* We also need to exclude regular superblock positions */
			sb_pos = btrfs_sb_offset(i);
			if (!(pos + num_bytes <= sb_pos ||
			      sb_pos + BTRFS_SUPER_INFO_SIZE <= pos)) {
				have_sb = true;
				pos = ALIGN(sb_pos + BTRFS_SUPER_INFO_SIZE,
					    zinfo->zone_size);
				break;
			}
		}
		if (!have_sb)
			break;
	}

	return pos;
}

static bool btrfs_dev_set_active_zone(struct btrfs_device *device, u64 pos)
{
	struct btrfs_zoned_device_info *zone_info = device->zone_info;
	unsigned int zno = (pos >> zone_info->zone_size_shift);

	/* We can use any number of zones */
	if (zone_info->max_active_zones == 0)
		return true;

	if (!test_bit(zno, zone_info->active_zones)) {
		/* Active zone left? */
		if (atomic_dec_if_positive(&zone_info->active_zones_left) < 0)
			return false;
		if (test_and_set_bit(zno, zone_info->active_zones)) {
			/* Someone already set the bit */
			atomic_inc(&zone_info->active_zones_left);
		}
	}

	return true;
}

static void btrfs_dev_clear_active_zone(struct btrfs_device *device, u64 pos)
{
	struct btrfs_zoned_device_info *zone_info = device->zone_info;
	unsigned int zno = (pos >> zone_info->zone_size_shift);

	/* We can use any number of zones */
	if (zone_info->max_active_zones == 0)
		return;

	if (test_and_clear_bit(zno, zone_info->active_zones))
		atomic_inc(&zone_info->active_zones_left);
}

int btrfs_reset_device_zone(struct btrfs_device *device, u64 physical,
			    u64 length, u64 *bytes)
{
	int ret;

	*bytes = 0;
	ret = blkdev_zone_mgmt(device->bdev, REQ_OP_ZONE_RESET,
			       physical >> SECTOR_SHIFT, length >> SECTOR_SHIFT,
			       GFP_NOFS);
	if (ret)
		return ret;

	*bytes = length;
	while (length) {
		btrfs_dev_set_zone_empty(device, physical);
		btrfs_dev_clear_active_zone(device, physical);
		physical += device->zone_info->zone_size;
		length -= device->zone_info->zone_size;
	}

	return 0;
}

int btrfs_ensure_empty_zones(struct btrfs_device *device, u64 start, u64 size)
{
	struct btrfs_zoned_device_info *zinfo = device->zone_info;
	const u8 shift = zinfo->zone_size_shift;
	unsigned long begin = start >> shift;
	unsigned long end = (start + size) >> shift;
	u64 pos;
	int ret;

	ASSERT(IS_ALIGNED(start, zinfo->zone_size));
	ASSERT(IS_ALIGNED(size, zinfo->zone_size));

	if (end > zinfo->nr_zones)
		return -ERANGE;

	/* All the zones are conventional */
	if (find_next_bit(zinfo->seq_zones, begin, end) == end)
		return 0;

	/* All the zones are sequential and empty */
	if (find_next_zero_bit(zinfo->seq_zones, begin, end) == end &&
	    find_next_zero_bit(zinfo->empty_zones, begin, end) == end)
		return 0;

	for (pos = start; pos < start + size; pos += zinfo->zone_size) {
		u64 reset_bytes;

		if (!btrfs_dev_is_sequential(device, pos) ||
		    btrfs_dev_is_empty_zone(device, pos))
			continue;

		/* Free regions should be empty */
		btrfs_warn_in_rcu(
			device->fs_info,
		"zoned: resetting device %s (devid %llu) zone %llu for allocation",
			rcu_str_deref(device->name), device->devid, pos >> shift);
		WARN_ON_ONCE(1);

		ret = btrfs_reset_device_zone(device, pos, zinfo->zone_size,
					      &reset_bytes);
		if (ret)
			return ret;
	}

	return 0;
}

/*
 * Calculate an allocation pointer from the extent allocation information
 * for a block group consist of conventional zones. It is pointed to the
 * end of the highest addressed extent in the block group as an allocation
 * offset.
 */
static int calculate_alloc_pointer(struct btrfs_block_group *cache,
				   u64 *offset_ret, bool new)
{
	struct btrfs_fs_info *fs_info = cache->fs_info;
	struct btrfs_root *root;
	struct btrfs_path *path;
	struct btrfs_key key;
	struct btrfs_key found_key;
	int ret;
	u64 length;

	/*
	 * Avoid  tree lookups for a new block group, there's no use for it.
	 * It must always be 0.
	 *
	 * Also, we have a lock chain of extent buffer lock -> chunk mutex.
	 * For new a block group, this function is called from
	 * btrfs_make_block_group() which is already taking the chunk mutex.
	 * Thus, we cannot call calculate_alloc_pointer() which takes extent
	 * buffer locks to avoid deadlock.
	 */
	if (new) {
		*offset_ret = 0;
		return 0;
	}

	path = btrfs_alloc_path();
	if (!path)
		return -ENOMEM;

	key.objectid = cache->start + cache->length;
	key.type = 0;
	key.offset = 0;

	root = btrfs_extent_root(fs_info, key.objectid);
	ret = btrfs_search_slot(NULL, root, &key, path, 0, 0);
	/* We should not find the exact match */
	if (!ret)
		ret = -EUCLEAN;
	if (ret < 0)
		goto out;

	ret = btrfs_previous_extent_item(root, path, cache->start);
	if (ret) {
		if (ret == 1) {
			ret = 0;
			*offset_ret = 0;
		}
		goto out;
	}

	btrfs_item_key_to_cpu(path->nodes[0], &found_key, path->slots[0]);

	if (found_key.type == BTRFS_EXTENT_ITEM_KEY)
		length = found_key.offset;
	else
		length = fs_info->nodesize;

	if (!(found_key.objectid >= cache->start &&
	       found_key.objectid + length <= cache->start + cache->length)) {
		ret = -EUCLEAN;
		goto out;
	}
	*offset_ret = found_key.objectid + length - cache->start;
	ret = 0;

out:
	btrfs_free_path(path);
	return ret;
}

int btrfs_load_block_group_zone_info(struct btrfs_block_group *cache, bool new)
{
	struct btrfs_fs_info *fs_info = cache->fs_info;
	struct extent_map_tree *em_tree = &fs_info->mapping_tree;
	struct extent_map *em;
	struct map_lookup *map;
	struct btrfs_device *device;
	u64 logical = cache->start;
	u64 length = cache->length;
	int ret;
	int i;
	unsigned int nofs_flag;
	u64 *alloc_offsets = NULL;
	u64 *caps = NULL;
	u64 *physical = NULL;
	unsigned long *active = NULL;
	u64 last_alloc = 0;
	u32 num_sequential = 0, num_conventional = 0;

	if (!btrfs_is_zoned(fs_info))
		return 0;

	/* Sanity check */
	if (!IS_ALIGNED(length, fs_info->zone_size)) {
		btrfs_err(fs_info,
		"zoned: block group %llu len %llu unaligned to zone size %llu",
			  logical, length, fs_info->zone_size);
		return -EIO;
	}

	/* Get the chunk mapping */
	read_lock(&em_tree->lock);
	em = lookup_extent_mapping(em_tree, logical, length);
	read_unlock(&em_tree->lock);

	if (!em)
		return -EINVAL;

	map = em->map_lookup;

	cache->physical_map = kmemdup(map, map_lookup_size(map->num_stripes), GFP_NOFS);
	if (!cache->physical_map) {
		ret = -ENOMEM;
		goto out;
	}

	alloc_offsets = kcalloc(map->num_stripes, sizeof(*alloc_offsets), GFP_NOFS);
	if (!alloc_offsets) {
		ret = -ENOMEM;
		goto out;
	}

	caps = kcalloc(map->num_stripes, sizeof(*caps), GFP_NOFS);
	if (!caps) {
		ret = -ENOMEM;
		goto out;
	}

	physical = kcalloc(map->num_stripes, sizeof(*physical), GFP_NOFS);
	if (!physical) {
		ret = -ENOMEM;
		goto out;
	}

	active = bitmap_zalloc(map->num_stripes, GFP_NOFS);
	if (!active) {
		ret = -ENOMEM;
		goto out;
	}

	for (i = 0; i < map->num_stripes; i++) {
		bool is_sequential;
		struct blk_zone zone;
		struct btrfs_dev_replace *dev_replace = &fs_info->dev_replace;
		int dev_replace_is_ongoing = 0;

		device = map->stripes[i].dev;
		physical[i] = map->stripes[i].physical;

		if (device->bdev == NULL) {
			alloc_offsets[i] = WP_MISSING_DEV;
			continue;
		}

		is_sequential = btrfs_dev_is_sequential(device, physical[i]);
		if (is_sequential)
			num_sequential++;
		else
			num_conventional++;

		/*
		 * Consider a zone as active if we can allow any number of
		 * active zones.
		 */
		if (!device->zone_info->max_active_zones)
			__set_bit(i, active);

		if (!is_sequential) {
			alloc_offsets[i] = WP_CONVENTIONAL;
			continue;
		}

		/*
		 * This zone will be used for allocation, so mark this zone
		 * non-empty.
		 */
		btrfs_dev_clear_zone_empty(device, physical[i]);

		down_read(&dev_replace->rwsem);
		dev_replace_is_ongoing = btrfs_dev_replace_is_ongoing(dev_replace);
		if (dev_replace_is_ongoing && dev_replace->tgtdev != NULL)
			btrfs_dev_clear_zone_empty(dev_replace->tgtdev, physical[i]);
		up_read(&dev_replace->rwsem);

		/*
		 * The group is mapped to a sequential zone. Get the zone write
		 * pointer to determine the allocation offset within the zone.
		 */
		WARN_ON(!IS_ALIGNED(physical[i], fs_info->zone_size));
		nofs_flag = memalloc_nofs_save();
		ret = btrfs_get_dev_zone(device, physical[i], &zone);
		memalloc_nofs_restore(nofs_flag);
		if (ret == -EIO || ret == -EOPNOTSUPP) {
			ret = 0;
			alloc_offsets[i] = WP_MISSING_DEV;
			continue;
		} else if (ret) {
			goto out;
		}

		if (zone.type == BLK_ZONE_TYPE_CONVENTIONAL) {
			btrfs_err_in_rcu(fs_info,
	"zoned: unexpected conventional zone %llu on device %s (devid %llu)",
				zone.start << SECTOR_SHIFT,
				rcu_str_deref(device->name), device->devid);
			ret = -EIO;
			goto out;
		}

		caps[i] = (zone.capacity << SECTOR_SHIFT);

		switch (zone.cond) {
		case BLK_ZONE_COND_OFFLINE:
		case BLK_ZONE_COND_READONLY:
			btrfs_err(fs_info,
		"zoned: offline/readonly zone %llu on device %s (devid %llu)",
				  physical[i] >> device->zone_info->zone_size_shift,
				  rcu_str_deref(device->name), device->devid);
			alloc_offsets[i] = WP_MISSING_DEV;
			break;
		case BLK_ZONE_COND_EMPTY:
			alloc_offsets[i] = 0;
			break;
		case BLK_ZONE_COND_FULL:
			alloc_offsets[i] = caps[i];
			break;
		default:
			/* Partially used zone */
			alloc_offsets[i] =
					((zone.wp - zone.start) << SECTOR_SHIFT);
			__set_bit(i, active);
			break;
		}
	}

	if (num_sequential > 0)
		cache->seq_zone = true;

	if (num_conventional > 0) {
		/* Zone capacity is always zone size in emulation */
		cache->zone_capacity = cache->length;
		ret = calculate_alloc_pointer(cache, &last_alloc, new);
		if (ret) {
			btrfs_err(fs_info,
			"zoned: failed to determine allocation offset of bg %llu",
				  cache->start);
			goto out;
		} else if (map->num_stripes == num_conventional) {
			cache->alloc_offset = last_alloc;
			set_bit(BLOCK_GROUP_FLAG_ZONE_IS_ACTIVE, &cache->runtime_flags);
			goto out;
		}
	}

	switch (map->type & BTRFS_BLOCK_GROUP_PROFILE_MASK) {
	case 0: /* single */
		if (alloc_offsets[0] == WP_MISSING_DEV) {
			btrfs_err(fs_info,
			"zoned: cannot recover write pointer for zone %llu",
				physical[0]);
			ret = -EIO;
			goto out;
		}
		cache->alloc_offset = alloc_offsets[0];
		cache->zone_capacity = caps[0];
		if (test_bit(0, active))
			set_bit(BLOCK_GROUP_FLAG_ZONE_IS_ACTIVE, &cache->runtime_flags);
		break;
	case BTRFS_BLOCK_GROUP_DUP:
		if (map->type & BTRFS_BLOCK_GROUP_DATA) {
			btrfs_err(fs_info, "zoned: profile DUP not yet supported on data bg");
			ret = -EINVAL;
			goto out;
		}
		if (alloc_offsets[0] == WP_MISSING_DEV) {
			btrfs_err(fs_info,
			"zoned: cannot recover write pointer for zone %llu",
				physical[0]);
			ret = -EIO;
			goto out;
		}
		if (alloc_offsets[1] == WP_MISSING_DEV) {
			btrfs_err(fs_info,
			"zoned: cannot recover write pointer for zone %llu",
				physical[1]);
			ret = -EIO;
			goto out;
		}
		if (alloc_offsets[0] != alloc_offsets[1]) {
			btrfs_err(fs_info,
			"zoned: write pointer offset mismatch of zones in DUP profile");
			ret = -EIO;
			goto out;
		}
		if (test_bit(0, active) != test_bit(1, active)) {
			if (!btrfs_zone_activate(cache)) {
				ret = -EIO;
				goto out;
			}
		} else {
			if (test_bit(0, active))
				set_bit(BLOCK_GROUP_FLAG_ZONE_IS_ACTIVE,
					&cache->runtime_flags);
		}
		cache->alloc_offset = alloc_offsets[0];
		cache->zone_capacity = min(caps[0], caps[1]);
		break;
	case BTRFS_BLOCK_GROUP_RAID1:
	case BTRFS_BLOCK_GROUP_RAID0:
	case BTRFS_BLOCK_GROUP_RAID10:
	case BTRFS_BLOCK_GROUP_RAID5:
	case BTRFS_BLOCK_GROUP_RAID6:
		/* non-single profiles are not supported yet */
	default:
		btrfs_err(fs_info, "zoned: profile %s not yet supported",
			  btrfs_bg_type_to_raid_name(map->type));
		ret = -EINVAL;
		goto out;
	}

out:
	if (cache->alloc_offset > fs_info->zone_size) {
		btrfs_err(fs_info,
			"zoned: invalid write pointer %llu in block group %llu",
			cache->alloc_offset, cache->start);
		ret = -EIO;
	}

	if (cache->alloc_offset > cache->zone_capacity) {
		btrfs_err(fs_info,
"zoned: invalid write pointer %llu (larger than zone capacity %llu) in block group %llu",
			  cache->alloc_offset, cache->zone_capacity,
			  cache->start);
		ret = -EIO;
	}

	/* An extent is allocated after the write pointer */
	if (!ret && num_conventional && last_alloc > cache->alloc_offset) {
		btrfs_err(fs_info,
			  "zoned: got wrong write pointer in BG %llu: %llu > %llu",
			  logical, last_alloc, cache->alloc_offset);
		ret = -EIO;
	}

	if (!ret) {
		cache->meta_write_pointer = cache->alloc_offset + cache->start;
		if (test_bit(BLOCK_GROUP_FLAG_ZONE_IS_ACTIVE, &cache->runtime_flags)) {
			btrfs_get_block_group(cache);
			spin_lock(&fs_info->zone_active_bgs_lock);
			list_add_tail(&cache->active_bg_list,
				      &fs_info->zone_active_bgs);
			spin_unlock(&fs_info->zone_active_bgs_lock);
		}
	} else {
		kfree(cache->physical_map);
		cache->physical_map = NULL;
	}
	bitmap_free(active);
	kfree(physical);
	kfree(caps);
	kfree(alloc_offsets);
	free_extent_map(em);

	return ret;
}

void btrfs_calc_zone_unusable(struct btrfs_block_group *cache)
{
	u64 unusable, free;

	if (!btrfs_is_zoned(cache->fs_info))
		return;

	WARN_ON(cache->bytes_super != 0);
	unusable = (cache->alloc_offset - cache->used) +
		   (cache->length - cache->zone_capacity);
	free = cache->zone_capacity - cache->alloc_offset;

	/* We only need ->free_space in ALLOC_SEQ block groups */
	cache->cached = BTRFS_CACHE_FINISHED;
	cache->free_space_ctl->free_space = free;
	cache->zone_unusable = unusable;
}

void btrfs_redirty_list_add(struct btrfs_transaction *trans,
			    struct extent_buffer *eb)
{
	struct btrfs_fs_info *fs_info = eb->fs_info;

	if (!btrfs_is_zoned(fs_info) ||
	    btrfs_header_flag(eb, BTRFS_HEADER_FLAG_WRITTEN) ||
	    !list_empty(&eb->release_list))
		return;

	set_extent_buffer_dirty(eb);
	set_extent_bits_nowait(&trans->dirty_pages, eb->start,
			       eb->start + eb->len - 1, EXTENT_DIRTY);
	memzero_extent_buffer(eb, 0, eb->len);
	set_bit(EXTENT_BUFFER_NO_CHECK, &eb->bflags);

	spin_lock(&trans->releasing_ebs_lock);
	list_add_tail(&eb->release_list, &trans->releasing_ebs);
	spin_unlock(&trans->releasing_ebs_lock);
	atomic_inc(&eb->refs);
}

void btrfs_free_redirty_list(struct btrfs_transaction *trans)
{
	spin_lock(&trans->releasing_ebs_lock);
	while (!list_empty(&trans->releasing_ebs)) {
		struct extent_buffer *eb;

		eb = list_first_entry(&trans->releasing_ebs,
				      struct extent_buffer, release_list);
		list_del_init(&eb->release_list);
		free_extent_buffer(eb);
	}
	spin_unlock(&trans->releasing_ebs_lock);
}

bool btrfs_use_zone_append(struct btrfs_inode *inode, u64 start)
{
	struct btrfs_fs_info *fs_info = inode->root->fs_info;
	struct btrfs_block_group *cache;
	bool ret = false;

	if (!btrfs_is_zoned(fs_info))
		return false;

	if (!is_data_inode(&inode->vfs_inode))
		return false;

	/*
	 * Using REQ_OP_ZONE_APPNED for relocation can break assumptions on the
	 * extent layout the relocation code has.
	 * Furthermore we have set aside own block-group from which only the
	 * relocation "process" can allocate and make sure only one process at a
	 * time can add pages to an extent that gets relocated, so it's safe to
	 * use regular REQ_OP_WRITE for this special case.
	 */
	if (btrfs_is_data_reloc_root(inode->root))
		return false;

	cache = btrfs_lookup_block_group(fs_info, start);
	ASSERT(cache);
	if (!cache)
		return false;

	ret = cache->seq_zone;
	btrfs_put_block_group(cache);

	return ret;
}

void btrfs_record_physical_zoned(struct inode *inode, u64 file_offset,
				 struct bio *bio)
{
	struct btrfs_ordered_extent *ordered;
	const u64 physical = bio->bi_iter.bi_sector << SECTOR_SHIFT;

	if (bio_op(bio) != REQ_OP_ZONE_APPEND)
		return;

	ordered = btrfs_lookup_ordered_extent(BTRFS_I(inode), file_offset);
	if (WARN_ON(!ordered))
		return;

	ordered->physical = physical;
	ordered->bdev = bio->bi_bdev;

	btrfs_put_ordered_extent(ordered);
}

void btrfs_rewrite_logical_zoned(struct btrfs_ordered_extent *ordered)
{
	struct btrfs_inode *inode = BTRFS_I(ordered->inode);
	struct btrfs_fs_info *fs_info = inode->root->fs_info;
	struct extent_map_tree *em_tree;
	struct extent_map *em;
	struct btrfs_ordered_sum *sum;
	u64 orig_logical = ordered->disk_bytenr;
	u64 *logical = NULL;
	int nr, stripe_len;

	/* Zoned devices should not have partitions. So, we can assume it is 0 */
	ASSERT(!bdev_is_partition(ordered->bdev));
	if (WARN_ON(!ordered->bdev))
		return;

	if (WARN_ON(btrfs_rmap_block(fs_info, orig_logical, ordered->bdev,
				     ordered->physical, &logical, &nr,
				     &stripe_len)))
		goto out;

	WARN_ON(nr != 1);

	if (orig_logical == *logical)
		goto out;

	ordered->disk_bytenr = *logical;

	em_tree = &inode->extent_tree;
	write_lock(&em_tree->lock);
	em = search_extent_mapping(em_tree, ordered->file_offset,
				   ordered->num_bytes);
	em->block_start = *logical;
	free_extent_map(em);
	write_unlock(&em_tree->lock);

	list_for_each_entry(sum, &ordered->list, list) {
		if (*logical < orig_logical)
			sum->bytenr -= orig_logical - *logical;
		else
			sum->bytenr += *logical - orig_logical;
	}

out:
	kfree(logical);
}

bool btrfs_check_meta_write_pointer(struct btrfs_fs_info *fs_info,
				    struct extent_buffer *eb,
				    struct btrfs_block_group **cache_ret)
{
	struct btrfs_block_group *cache;
	bool ret = true;

	if (!btrfs_is_zoned(fs_info))
		return true;

	cache = btrfs_lookup_block_group(fs_info, eb->start);
	if (!cache)
		return true;

	if (cache->meta_write_pointer != eb->start) {
		btrfs_put_block_group(cache);
		cache = NULL;
		ret = false;
	} else {
		cache->meta_write_pointer = eb->start + eb->len;
	}

	*cache_ret = cache;

	return ret;
}

void btrfs_revert_meta_write_pointer(struct btrfs_block_group *cache,
				     struct extent_buffer *eb)
{
	if (!btrfs_is_zoned(eb->fs_info) || !cache)
		return;

	ASSERT(cache->meta_write_pointer == eb->start + eb->len);
	cache->meta_write_pointer = eb->start;
}

int btrfs_zoned_issue_zeroout(struct btrfs_device *device, u64 physical, u64 length)
{
	if (!btrfs_dev_is_sequential(device, physical))
		return -EOPNOTSUPP;

	return blkdev_issue_zeroout(device->bdev, physical >> SECTOR_SHIFT,
				    length >> SECTOR_SHIFT, GFP_NOFS, 0);
}

static int read_zone_info(struct btrfs_fs_info *fs_info, u64 logical,
			  struct blk_zone *zone)
{
	struct btrfs_io_context *bioc = NULL;
	u64 mapped_length = PAGE_SIZE;
	unsigned int nofs_flag;
	int nmirrors;
	int i, ret;

	ret = btrfs_map_sblock(fs_info, BTRFS_MAP_GET_READ_MIRRORS, logical,
			       &mapped_length, &bioc);
	if (ret || !bioc || mapped_length < PAGE_SIZE) {
		ret = -EIO;
		goto out_put_bioc;
	}

	if (bioc->map_type & BTRFS_BLOCK_GROUP_RAID56_MASK) {
		ret = -EINVAL;
		goto out_put_bioc;
	}

	nofs_flag = memalloc_nofs_save();
	nmirrors = (int)bioc->num_stripes;
	for (i = 0; i < nmirrors; i++) {
		u64 physical = bioc->stripes[i].physical;
		struct btrfs_device *dev = bioc->stripes[i].dev;

		/* Missing device */
		if (!dev->bdev)
			continue;

		ret = btrfs_get_dev_zone(dev, physical, zone);
		/* Failing device */
		if (ret == -EIO || ret == -EOPNOTSUPP)
			continue;
		break;
	}
	memalloc_nofs_restore(nofs_flag);
out_put_bioc:
	btrfs_put_bioc(bioc);
	return ret;
}

/*
 * Synchronize write pointer in a zone at @physical_start on @tgt_dev, by
 * filling zeros between @physical_pos to a write pointer of dev-replace
 * source device.
 */
int btrfs_sync_zone_write_pointer(struct btrfs_device *tgt_dev, u64 logical,
				    u64 physical_start, u64 physical_pos)
{
	struct btrfs_fs_info *fs_info = tgt_dev->fs_info;
	struct blk_zone zone;
	u64 length;
	u64 wp;
	int ret;

	if (!btrfs_dev_is_sequential(tgt_dev, physical_pos))
		return 0;

	ret = read_zone_info(fs_info, logical, &zone);
	if (ret)
		return ret;

	wp = physical_start + ((zone.wp - zone.start) << SECTOR_SHIFT);

	if (physical_pos == wp)
		return 0;

	if (physical_pos > wp)
		return -EUCLEAN;

	length = wp - physical_pos;
	return btrfs_zoned_issue_zeroout(tgt_dev, physical_pos, length);
}

struct btrfs_device *btrfs_zoned_get_device(struct btrfs_fs_info *fs_info,
					    u64 logical, u64 length)
{
	struct btrfs_device *device;
	struct extent_map *em;
	struct map_lookup *map;

	em = btrfs_get_chunk_map(fs_info, logical, length);
	if (IS_ERR(em))
		return ERR_CAST(em);

	map = em->map_lookup;
	/* We only support single profile for now */
	device = map->stripes[0].dev;

	free_extent_map(em);

	return device;
}

/**
 * Activate block group and underlying device zones
 *
 * @block_group: the block group to activate
 *
 * Return: true on success, false otherwise
 */
bool btrfs_zone_activate(struct btrfs_block_group *block_group)
{
	struct btrfs_fs_info *fs_info = block_group->fs_info;
	struct btrfs_space_info *space_info = block_group->space_info;
	struct map_lookup *map;
	struct btrfs_device *device;
	u64 physical;
	bool ret;
	int i;

	if (!btrfs_is_zoned(block_group->fs_info))
		return true;

	map = block_group->physical_map;

	spin_lock(&space_info->lock);
	spin_lock(&block_group->lock);
	if (test_bit(BLOCK_GROUP_FLAG_ZONE_IS_ACTIVE, &block_group->runtime_flags)) {
		ret = true;
		goto out_unlock;
	}

	/* No space left */
	if (btrfs_zoned_bg_is_full(block_group)) {
		ret = false;
		goto out_unlock;
	}

	for (i = 0; i < map->num_stripes; i++) {
		device = map->stripes[i].dev;
		physical = map->stripes[i].physical;

		if (device->zone_info->max_active_zones == 0)
			continue;

		if (!btrfs_dev_set_active_zone(device, physical)) {
			/* Cannot activate the zone */
			ret = false;
			goto out_unlock;
		}
	}

	/* Successfully activated all the zones */
<<<<<<< HEAD
	block_group->zone_is_active = 1;
=======
	set_bit(BLOCK_GROUP_FLAG_ZONE_IS_ACTIVE, &block_group->runtime_flags);
>>>>>>> 7365df19
	space_info->active_total_bytes += block_group->length;
	spin_unlock(&block_group->lock);
	btrfs_try_granting_tickets(fs_info, space_info);
	spin_unlock(&space_info->lock);

	/* For the active block group list */
	btrfs_get_block_group(block_group);

	spin_lock(&fs_info->zone_active_bgs_lock);
	list_add_tail(&block_group->active_bg_list, &fs_info->zone_active_bgs);
	spin_unlock(&fs_info->zone_active_bgs_lock);

	return true;

out_unlock:
	spin_unlock(&block_group->lock);
	spin_unlock(&space_info->lock);
	return ret;
}

static void wait_eb_writebacks(struct btrfs_block_group *block_group)
{
	struct btrfs_fs_info *fs_info = block_group->fs_info;
	const u64 end = block_group->start + block_group->length;
	struct radix_tree_iter iter;
	struct extent_buffer *eb;
	void __rcu **slot;

	rcu_read_lock();
	radix_tree_for_each_slot(slot, &fs_info->buffer_radix, &iter,
				 block_group->start >> fs_info->sectorsize_bits) {
		eb = radix_tree_deref_slot(slot);
		if (!eb)
			continue;
		if (radix_tree_deref_retry(eb)) {
			slot = radix_tree_iter_retry(&iter);
			continue;
		}

		if (eb->start < block_group->start)
			continue;
		if (eb->start >= end)
			break;

		slot = radix_tree_iter_resume(slot, &iter);
		rcu_read_unlock();
		wait_on_extent_buffer_writeback(eb);
		rcu_read_lock();
	}
	rcu_read_unlock();
}

static int do_zone_finish(struct btrfs_block_group *block_group, bool fully_written)
{
	struct btrfs_fs_info *fs_info = block_group->fs_info;
	struct map_lookup *map;
<<<<<<< HEAD
=======
	const bool is_metadata = (block_group->flags &
			(BTRFS_BLOCK_GROUP_METADATA | BTRFS_BLOCK_GROUP_SYSTEM));
>>>>>>> 7365df19
	int ret = 0;
	int i;

	spin_lock(&block_group->lock);
	if (!test_bit(BLOCK_GROUP_FLAG_ZONE_IS_ACTIVE, &block_group->runtime_flags)) {
		spin_unlock(&block_group->lock);
		return 0;
	}

	/* Check if we have unwritten allocated space */
	if (is_metadata &&
	    block_group->start + block_group->alloc_offset > block_group->meta_write_pointer) {
		spin_unlock(&block_group->lock);
		return -EAGAIN;
	}

	/*
	 * If we are sure that the block group is full (= no more room left for
	 * new allocation) and the IO for the last usable block is completed, we
	 * don't need to wait for the other IOs. This holds because we ensure
	 * the sequential IO submissions using the ZONE_APPEND command for data
	 * and block_group->meta_write_pointer for metadata.
	 */
	if (!fully_written) {
		spin_unlock(&block_group->lock);

		ret = btrfs_inc_block_group_ro(block_group, false);
		if (ret)
			return ret;

		/* Ensure all writes in this block group finish */
		btrfs_wait_block_group_reservations(block_group);
		/* No need to wait for NOCOW writers. Zoned mode does not allow that */
		btrfs_wait_ordered_roots(fs_info, U64_MAX, block_group->start,
					 block_group->length);
		/* Wait for extent buffers to be written. */
		if (is_metadata)
			wait_eb_writebacks(block_group);

		spin_lock(&block_group->lock);

		/*
		 * Bail out if someone already deactivated the block group, or
		 * allocated space is left in the block group.
		 */
		if (!test_bit(BLOCK_GROUP_FLAG_ZONE_IS_ACTIVE,
			      &block_group->runtime_flags)) {
			spin_unlock(&block_group->lock);
			btrfs_dec_block_group_ro(block_group);
			return 0;
		}

		if (block_group->reserved) {
			spin_unlock(&block_group->lock);
			btrfs_dec_block_group_ro(block_group);
			return -EAGAIN;
		}
	}

<<<<<<< HEAD
	block_group->zone_is_active = 0;
=======
	clear_bit(BLOCK_GROUP_FLAG_ZONE_IS_ACTIVE, &block_group->runtime_flags);
>>>>>>> 7365df19
	block_group->alloc_offset = block_group->zone_capacity;
	block_group->free_space_ctl->free_space = 0;
	btrfs_clear_treelog_bg(block_group);
	btrfs_clear_data_reloc_bg(block_group);
	spin_unlock(&block_group->lock);

	map = block_group->physical_map;
	for (i = 0; i < map->num_stripes; i++) {
		struct btrfs_device *device = map->stripes[i].dev;
		const u64 physical = map->stripes[i].physical;

		if (device->zone_info->max_active_zones == 0)
			continue;

		ret = blkdev_zone_mgmt(device->bdev, REQ_OP_ZONE_FINISH,
				       physical >> SECTOR_SHIFT,
				       device->zone_info->zone_size >> SECTOR_SHIFT,
				       GFP_NOFS);

		if (ret)
			return ret;

		btrfs_dev_clear_active_zone(device, physical);
	}

	if (!fully_written)
		btrfs_dec_block_group_ro(block_group);

	spin_lock(&fs_info->zone_active_bgs_lock);
	ASSERT(!list_empty(&block_group->active_bg_list));
	list_del_init(&block_group->active_bg_list);
	spin_unlock(&fs_info->zone_active_bgs_lock);

	/* For active_bg_list */
	btrfs_put_block_group(block_group);

<<<<<<< HEAD
	clear_bit(BTRFS_FS_NEED_ZONE_FINISH, &fs_info->flags);
	wake_up_all(&fs_info->zone_finish_wait);
=======
	clear_and_wake_up_bit(BTRFS_FS_NEED_ZONE_FINISH, &fs_info->flags);
>>>>>>> 7365df19

	return 0;
}

int btrfs_zone_finish(struct btrfs_block_group *block_group)
{
	if (!btrfs_is_zoned(block_group->fs_info))
		return 0;

	return do_zone_finish(block_group, false);
}

bool btrfs_can_activate_zone(struct btrfs_fs_devices *fs_devices, u64 flags)
{
	struct btrfs_fs_info *fs_info = fs_devices->fs_info;
	struct btrfs_device *device;
	bool ret = false;

	if (!btrfs_is_zoned(fs_info))
		return true;

	/* Check if there is a device with active zones left */
	mutex_lock(&fs_info->chunk_mutex);
	list_for_each_entry(device, &fs_devices->alloc_list, dev_alloc_list) {
		struct btrfs_zoned_device_info *zinfo = device->zone_info;

		if (!device->bdev)
			continue;

		if (!zinfo->max_active_zones ||
		    atomic_read(&zinfo->active_zones_left)) {
			ret = true;
			break;
		}
	}
	mutex_unlock(&fs_info->chunk_mutex);

	if (!ret)
		set_bit(BTRFS_FS_NEED_ZONE_FINISH, &fs_info->flags);

	return ret;
}

void btrfs_zone_finish_endio(struct btrfs_fs_info *fs_info, u64 logical, u64 length)
{
	struct btrfs_block_group *block_group;
	u64 min_alloc_bytes;

	if (!btrfs_is_zoned(fs_info))
		return;

	block_group = btrfs_lookup_block_group(fs_info, logical);
	ASSERT(block_group);

	/* No MIXED_BG on zoned btrfs. */
	if (block_group->flags & BTRFS_BLOCK_GROUP_DATA)
		min_alloc_bytes = fs_info->sectorsize;
	else
		min_alloc_bytes = fs_info->nodesize;

	/* Bail out if we can allocate more data from this block group. */
	if (logical + length + min_alloc_bytes <=
	    block_group->start + block_group->zone_capacity)
		goto out;

	do_zone_finish(block_group, true);

out:
	btrfs_put_block_group(block_group);
}

static void btrfs_zone_finish_endio_workfn(struct work_struct *work)
{
	struct btrfs_block_group *bg =
		container_of(work, struct btrfs_block_group, zone_finish_work);

	wait_on_extent_buffer_writeback(bg->last_eb);
	free_extent_buffer(bg->last_eb);
	btrfs_zone_finish_endio(bg->fs_info, bg->start, bg->length);
	btrfs_put_block_group(bg);
}

void btrfs_schedule_zone_finish_bg(struct btrfs_block_group *bg,
				   struct extent_buffer *eb)
{
	if (!bg->seq_zone || eb->start + eb->len * 2 <= bg->start + bg->zone_capacity)
		return;

	if (WARN_ON(bg->zone_finish_work.func == btrfs_zone_finish_endio_workfn)) {
		btrfs_err(bg->fs_info, "double scheduling of bg %llu zone finishing",
			  bg->start);
		return;
	}

	/* For the work */
	btrfs_get_block_group(bg);
	atomic_inc(&eb->refs);
	bg->last_eb = eb;
	INIT_WORK(&bg->zone_finish_work, btrfs_zone_finish_endio_workfn);
	queue_work(system_unbound_wq, &bg->zone_finish_work);
}

void btrfs_clear_data_reloc_bg(struct btrfs_block_group *bg)
{
	struct btrfs_fs_info *fs_info = bg->fs_info;

	spin_lock(&fs_info->relocation_bg_lock);
	if (fs_info->data_reloc_bg == bg->start)
		fs_info->data_reloc_bg = 0;
	spin_unlock(&fs_info->relocation_bg_lock);
}

void btrfs_free_zone_cache(struct btrfs_fs_info *fs_info)
{
	struct btrfs_fs_devices *fs_devices = fs_info->fs_devices;
	struct btrfs_device *device;

	if (!btrfs_is_zoned(fs_info))
		return;

	mutex_lock(&fs_devices->device_list_mutex);
	list_for_each_entry(device, &fs_devices->devices, dev_list) {
		if (device->zone_info) {
			vfree(device->zone_info->zone_cache);
			device->zone_info->zone_cache = NULL;
		}
	}
	mutex_unlock(&fs_devices->device_list_mutex);
}

bool btrfs_zoned_should_reclaim(struct btrfs_fs_info *fs_info)
{
	struct btrfs_fs_devices *fs_devices = fs_info->fs_devices;
	struct btrfs_device *device;
	u64 used = 0;
	u64 total = 0;
	u64 factor;

	ASSERT(btrfs_is_zoned(fs_info));

	if (fs_info->bg_reclaim_threshold == 0)
		return false;

	mutex_lock(&fs_devices->device_list_mutex);
	list_for_each_entry(device, &fs_devices->devices, dev_list) {
		if (!device->bdev)
			continue;

		total += device->disk_total_bytes;
		used += device->bytes_used;
	}
	mutex_unlock(&fs_devices->device_list_mutex);

	factor = div64_u64(used * 100, total);
	return factor >= fs_info->bg_reclaim_threshold;
}

void btrfs_zoned_release_data_reloc_bg(struct btrfs_fs_info *fs_info, u64 logical,
				       u64 length)
{
	struct btrfs_block_group *block_group;

	if (!btrfs_is_zoned(fs_info))
		return;

	block_group = btrfs_lookup_block_group(fs_info, logical);
	/* It should be called on a previous data relocation block group. */
	ASSERT(block_group && (block_group->flags & BTRFS_BLOCK_GROUP_DATA));

	spin_lock(&block_group->lock);
<<<<<<< HEAD
	if (!block_group->zoned_data_reloc_ongoing)
=======
	if (!test_bit(BLOCK_GROUP_FLAG_ZONED_DATA_RELOC, &block_group->runtime_flags))
>>>>>>> 7365df19
		goto out;

	/* All relocation extents are written. */
	if (block_group->start + block_group->alloc_offset == logical + length) {
		/* Now, release this block group for further allocations. */
<<<<<<< HEAD
		block_group->zoned_data_reloc_ongoing = 0;
=======
		clear_bit(BLOCK_GROUP_FLAG_ZONED_DATA_RELOC,
			  &block_group->runtime_flags);
>>>>>>> 7365df19
	}

out:
	spin_unlock(&block_group->lock);
	btrfs_put_block_group(block_group);
}

int btrfs_zone_finish_one_bg(struct btrfs_fs_info *fs_info)
{
	struct btrfs_block_group *block_group;
	struct btrfs_block_group *min_bg = NULL;
	u64 min_avail = U64_MAX;
	int ret;

	spin_lock(&fs_info->zone_active_bgs_lock);
	list_for_each_entry(block_group, &fs_info->zone_active_bgs,
			    active_bg_list) {
		u64 avail;

		spin_lock(&block_group->lock);
		if (block_group->reserved ||
		    (block_group->flags & BTRFS_BLOCK_GROUP_SYSTEM)) {
			spin_unlock(&block_group->lock);
			continue;
		}

		avail = block_group->zone_capacity - block_group->alloc_offset;
		if (min_avail > avail) {
			if (min_bg)
				btrfs_put_block_group(min_bg);
			min_bg = block_group;
			min_avail = avail;
			btrfs_get_block_group(min_bg);
		}
		spin_unlock(&block_group->lock);
	}
	spin_unlock(&fs_info->zone_active_bgs_lock);

	if (!min_bg)
		return 0;

	ret = btrfs_zone_finish(min_bg);
	btrfs_put_block_group(min_bg);

	return ret < 0 ? ret : 1;
}

int btrfs_zoned_activate_one_bg(struct btrfs_fs_info *fs_info,
				struct btrfs_space_info *space_info,
				bool do_finish)
{
	struct btrfs_block_group *bg;
	int index;

	if (!btrfs_is_zoned(fs_info) || (space_info->flags & BTRFS_BLOCK_GROUP_DATA))
		return 0;

	/* No more block groups to activate */
	if (space_info->active_total_bytes == space_info->total_bytes)
		return 0;

	for (;;) {
		int ret;
		bool need_finish = false;

		down_read(&space_info->groups_sem);
		for (index = 0; index < BTRFS_NR_RAID_TYPES; index++) {
			list_for_each_entry(bg, &space_info->block_groups[index],
					    list) {
				if (!spin_trylock(&bg->lock))
					continue;
<<<<<<< HEAD
				if (btrfs_zoned_bg_is_full(bg) || bg->zone_is_active) {
=======
				if (btrfs_zoned_bg_is_full(bg) ||
				    test_bit(BLOCK_GROUP_FLAG_ZONE_IS_ACTIVE,
					     &bg->runtime_flags)) {
>>>>>>> 7365df19
					spin_unlock(&bg->lock);
					continue;
				}
				spin_unlock(&bg->lock);

				if (btrfs_zone_activate(bg)) {
					up_read(&space_info->groups_sem);
					return 1;
				}

				need_finish = true;
			}
		}
		up_read(&space_info->groups_sem);

		if (!do_finish || !need_finish)
			break;

		ret = btrfs_zone_finish_one_bg(fs_info);
		if (ret == 0)
			break;
		if (ret < 0)
			return ret;
	}

	return 0;
}<|MERGE_RESOLUTION|>--- conflicted
+++ resolved
@@ -421,12 +421,6 @@
 	 * since btrfs adds the pages one by one to a bio, and btrfs cannot
 	 * increase the metadata reservation even if it increases the number of
 	 * extents, it is safe to stick with the limit.
-<<<<<<< HEAD
-	 */
-	zone_info->max_zone_append_size =
-		min_t(u64, (u64)bdev_max_zone_append_sectors(bdev) << SECTOR_SHIFT,
-		      (u64)bdev_max_segments(bdev) << PAGE_SHIFT);
-=======
 	 *
 	 * With the zoned emulation, we can have non-zoned device on the zoned
 	 * mode. In this case, we don't have a valid max zone append size. So,
@@ -440,7 +434,6 @@
 		zone_info->max_zone_append_size =
 			(u64)bdev_max_segments(bdev) << PAGE_SHIFT;
 	}
->>>>>>> 7365df19
 	if (!IS_ALIGNED(nr_sectors, zone_sectors))
 		zone_info->nr_zones++;
 
@@ -681,12 +674,7 @@
 	struct btrfs_device *device;
 	u64 zone_size = 0;
 	u64 max_zone_append_size = 0;
-<<<<<<< HEAD
-	const bool incompat_zoned = btrfs_fs_incompat(fs_info, ZONED);
-	int ret = 0;
-=======
 	int ret;
->>>>>>> 7365df19
 
 	/*
 	 * Host-Managed devices can't be used without the ZONED flag.  With the
@@ -706,21 +694,8 @@
 		} else if (zone_info->zone_size != zone_size) {
 			btrfs_err(fs_info,
 		"zoned: unequal block device zone sizes: have %llu found %llu",
-<<<<<<< HEAD
-					  device->zone_info->zone_size,
-					  zone_size);
-				ret = -EINVAL;
-				goto out;
-			}
-			if (!max_zone_append_size ||
-			    (zone_info->max_zone_append_size &&
-			     zone_info->max_zone_append_size < max_zone_append_size))
-				max_zone_append_size =
-					zone_info->max_zone_append_size;
-=======
 				  zone_info->zone_size, zone_size);
 			return -EINVAL;
->>>>>>> 7365df19
 		}
 		if (!max_zone_append_size ||
 		    (zone_info->max_zone_append_size &&
@@ -1896,11 +1871,7 @@
 	}
 
 	/* Successfully activated all the zones */
-<<<<<<< HEAD
-	block_group->zone_is_active = 1;
-=======
 	set_bit(BLOCK_GROUP_FLAG_ZONE_IS_ACTIVE, &block_group->runtime_flags);
->>>>>>> 7365df19
 	space_info->active_total_bytes += block_group->length;
 	spin_unlock(&block_group->lock);
 	btrfs_try_granting_tickets(fs_info, space_info);
@@ -1957,11 +1928,8 @@
 {
 	struct btrfs_fs_info *fs_info = block_group->fs_info;
 	struct map_lookup *map;
-<<<<<<< HEAD
-=======
 	const bool is_metadata = (block_group->flags &
 			(BTRFS_BLOCK_GROUP_METADATA | BTRFS_BLOCK_GROUP_SYSTEM));
->>>>>>> 7365df19
 	int ret = 0;
 	int i;
 
@@ -2021,11 +1989,7 @@
 		}
 	}
 
-<<<<<<< HEAD
-	block_group->zone_is_active = 0;
-=======
 	clear_bit(BLOCK_GROUP_FLAG_ZONE_IS_ACTIVE, &block_group->runtime_flags);
->>>>>>> 7365df19
 	block_group->alloc_offset = block_group->zone_capacity;
 	block_group->free_space_ctl->free_space = 0;
 	btrfs_clear_treelog_bg(block_group);
@@ -2062,12 +2026,7 @@
 	/* For active_bg_list */
 	btrfs_put_block_group(block_group);
 
-<<<<<<< HEAD
-	clear_bit(BTRFS_FS_NEED_ZONE_FINISH, &fs_info->flags);
-	wake_up_all(&fs_info->zone_finish_wait);
-=======
 	clear_and_wake_up_bit(BTRFS_FS_NEED_ZONE_FINISH, &fs_info->flags);
->>>>>>> 7365df19
 
 	return 0;
 }
@@ -2238,22 +2197,14 @@
 	ASSERT(block_group && (block_group->flags & BTRFS_BLOCK_GROUP_DATA));
 
 	spin_lock(&block_group->lock);
-<<<<<<< HEAD
-	if (!block_group->zoned_data_reloc_ongoing)
-=======
 	if (!test_bit(BLOCK_GROUP_FLAG_ZONED_DATA_RELOC, &block_group->runtime_flags))
->>>>>>> 7365df19
 		goto out;
 
 	/* All relocation extents are written. */
 	if (block_group->start + block_group->alloc_offset == logical + length) {
 		/* Now, release this block group for further allocations. */
-<<<<<<< HEAD
-		block_group->zoned_data_reloc_ongoing = 0;
-=======
 		clear_bit(BLOCK_GROUP_FLAG_ZONED_DATA_RELOC,
 			  &block_group->runtime_flags);
->>>>>>> 7365df19
 	}
 
 out:
@@ -2325,13 +2276,9 @@
 					    list) {
 				if (!spin_trylock(&bg->lock))
 					continue;
-<<<<<<< HEAD
-				if (btrfs_zoned_bg_is_full(bg) || bg->zone_is_active) {
-=======
 				if (btrfs_zoned_bg_is_full(bg) ||
 				    test_bit(BLOCK_GROUP_FLAG_ZONE_IS_ACTIVE,
 					     &bg->runtime_flags)) {
->>>>>>> 7365df19
 					spin_unlock(&bg->lock);
 					continue;
 				}
