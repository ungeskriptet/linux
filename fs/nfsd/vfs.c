// SPDX-License-Identifier: GPL-2.0
/*
 * File operations used by nfsd. Some of these have been ripped from
 * other parts of the kernel because they weren't exported, others
 * are partial duplicates with added or changed functionality.
 *
 * Note that several functions dget() the dentry upon which they want
 * to act, most notably those that create directory entries. Response
 * dentry's are dput()'d if necessary in the release callback.
 * So if you notice code paths that apparently fail to dput() the
 * dentry, don't worry--they have been taken care of.
 *
 * Copyright (C) 1995-1999 Olaf Kirch <okir@monad.swb.de>
 * Zerocpy NFS support (C) 2002 Hirokazu Takahashi <taka@valinux.co.jp>
 */

#include <linux/fs.h>
#include <linux/file.h>
#include <linux/splice.h>
#include <linux/falloc.h>
#include <linux/fcntl.h>
#include <linux/namei.h>
#include <linux/delay.h>
#include <linux/fsnotify.h>
#include <linux/posix_acl_xattr.h>
#include <linux/xattr.h>
#include <linux/jhash.h>
#include <linux/ima.h>
#include <linux/pagemap.h>
#include <linux/slab.h>
#include <linux/uaccess.h>
#include <linux/exportfs.h>
#include <linux/writeback.h>
#include <linux/security.h>

#include "xdr3.h"

#ifdef CONFIG_NFSD_V4
#include "../internal.h"
#include "acl.h"
#include "idmap.h"
#include "xdr4.h"
#endif /* CONFIG_NFSD_V4 */

#include "nfsd.h"
#include "vfs.h"
#include "filecache.h"
#include "trace.h"

#define NFSDDBG_FACILITY		NFSDDBG_FILEOP

/* 
 * Called from nfsd_lookup and encode_dirent. Check if we have crossed 
 * a mount point.
 * Returns -EAGAIN or -ETIMEDOUT leaving *dpp and *expp unchanged,
 *  or nfs_ok having possibly changed *dpp and *expp
 */
int
nfsd_cross_mnt(struct svc_rqst *rqstp, struct dentry **dpp, 
		        struct svc_export **expp)
{
	struct svc_export *exp = *expp, *exp2 = NULL;
	struct dentry *dentry = *dpp;
	struct path path = {.mnt = mntget(exp->ex_path.mnt),
			    .dentry = dget(dentry)};
	int err = 0;

	err = follow_down(&path);
	if (err < 0)
		goto out;
	if (path.mnt == exp->ex_path.mnt && path.dentry == dentry &&
	    nfsd_mountpoint(dentry, exp) == 2) {
		/* This is only a mountpoint in some other namespace */
		path_put(&path);
		goto out;
	}

	exp2 = rqst_exp_get_by_name(rqstp, &path);
	if (IS_ERR(exp2)) {
		err = PTR_ERR(exp2);
		/*
		 * We normally allow NFS clients to continue
		 * "underneath" a mountpoint that is not exported.
		 * The exception is V4ROOT, where no traversal is ever
		 * allowed without an explicit export of the new
		 * directory.
		 */
		if (err == -ENOENT && !(exp->ex_flags & NFSEXP_V4ROOT))
			err = 0;
		path_put(&path);
		goto out;
	}
	if (nfsd_v4client(rqstp) ||
		(exp->ex_flags & NFSEXP_CROSSMOUNT) || EX_NOHIDE(exp2)) {
		/* successfully crossed mount point */
		/*
		 * This is subtle: path.dentry is *not* on path.mnt
		 * at this point.  The only reason we are safe is that
		 * original mnt is pinned down by exp, so we should
		 * put path *before* putting exp
		 */
		*dpp = path.dentry;
		path.dentry = dentry;
		*expp = exp2;
		exp2 = exp;
	}
	path_put(&path);
	exp_put(exp2);
out:
	return err;
}

static void follow_to_parent(struct path *path)
{
	struct dentry *dp;

	while (path->dentry == path->mnt->mnt_root && follow_up(path))
		;
	dp = dget_parent(path->dentry);
	dput(path->dentry);
	path->dentry = dp;
}

static int nfsd_lookup_parent(struct svc_rqst *rqstp, struct dentry *dparent, struct svc_export **exp, struct dentry **dentryp)
{
	struct svc_export *exp2;
	struct path path = {.mnt = mntget((*exp)->ex_path.mnt),
			    .dentry = dget(dparent)};

	follow_to_parent(&path);

	exp2 = rqst_exp_parent(rqstp, &path);
	if (PTR_ERR(exp2) == -ENOENT) {
		*dentryp = dget(dparent);
	} else if (IS_ERR(exp2)) {
		path_put(&path);
		return PTR_ERR(exp2);
	} else {
		*dentryp = dget(path.dentry);
		exp_put(*exp);
		*exp = exp2;
	}
	path_put(&path);
	return 0;
}

/*
 * For nfsd purposes, we treat V4ROOT exports as though there was an
 * export at *every* directory.
 * We return:
 * '1' if this dentry *must* be an export point,
 * '2' if it might be, if there is really a mount here, and
 * '0' if there is no chance of an export point here.
 */
int nfsd_mountpoint(struct dentry *dentry, struct svc_export *exp)
{
	if (!d_inode(dentry))
		return 0;
	if (exp->ex_flags & NFSEXP_V4ROOT)
		return 1;
	if (nfsd4_is_junction(dentry))
		return 1;
	if (d_mountpoint(dentry))
		/*
		 * Might only be a mountpoint in a different namespace,
		 * but we need to check.
		 */
		return 2;
	return 0;
}

__be32
nfsd_lookup_dentry(struct svc_rqst *rqstp, struct svc_fh *fhp,
		   const char *name, unsigned int len,
		   struct svc_export **exp_ret, struct dentry **dentry_ret)
{
	struct svc_export	*exp;
	struct dentry		*dparent;
	struct dentry		*dentry;
	int			host_err;

	dprintk("nfsd: nfsd_lookup(fh %s, %.*s)\n", SVCFH_fmt(fhp), len,name);

	dparent = fhp->fh_dentry;
	exp = exp_get(fhp->fh_export);

	/* Lookup the name, but don't follow links */
	if (isdotent(name, len)) {
		if (len==1)
			dentry = dget(dparent);
		else if (dparent != exp->ex_path.dentry)
			dentry = dget_parent(dparent);
		else if (!EX_NOHIDE(exp) && !nfsd_v4client(rqstp))
			dentry = dget(dparent); /* .. == . just like at / */
		else {
			/* checking mountpoint crossing is very different when stepping up */
			host_err = nfsd_lookup_parent(rqstp, dparent, &exp, &dentry);
			if (host_err)
				goto out_nfserr;
		}
	} else {
		dentry = lookup_one_len_unlocked(name, dparent, len);
		host_err = PTR_ERR(dentry);
		if (IS_ERR(dentry))
			goto out_nfserr;
		if (nfsd_mountpoint(dentry, exp)) {
			host_err = nfsd_cross_mnt(rqstp, &dentry, &exp);
			if (host_err) {
				dput(dentry);
				goto out_nfserr;
			}
		}
	}
	*dentry_ret = dentry;
	*exp_ret = exp;
	return 0;

out_nfserr:
	exp_put(exp);
	return nfserrno(host_err);
}

/**
 * nfsd_lookup - look up a single path component for nfsd
 *
 * @rqstp:   the request context
 * @fhp:     the file handle of the directory
 * @name:    the component name, or %NULL to look up parent
 * @len:     length of name to examine
 * @resfh:   pointer to pre-initialised filehandle to hold result.
 *
 * Look up one component of a pathname.
 * N.B. After this call _both_ fhp and resfh need an fh_put
 *
 * If the lookup would cross a mountpoint, and the mounted filesystem
 * is exported to the client with NFSEXP_NOHIDE, then the lookup is
 * accepted as it stands and the mounted directory is
 * returned. Otherwise the covered directory is returned.
 * NOTE: this mountpoint crossing is not supported properly by all
 *   clients and is explicitly disallowed for NFSv3
 *
 */
__be32
nfsd_lookup(struct svc_rqst *rqstp, struct svc_fh *fhp, const char *name,
	    unsigned int len, struct svc_fh *resfh)
{
	struct svc_export	*exp;
	struct dentry		*dentry;
	__be32 err;

	err = fh_verify(rqstp, fhp, S_IFDIR, NFSD_MAY_EXEC);
	if (err)
		return err;
	err = nfsd_lookup_dentry(rqstp, fhp, name, len, &exp, &dentry);
	if (err)
		return err;
	err = check_nfsd_access(exp, rqstp);
	if (err)
		goto out;
	/*
	 * Note: we compose the file handle now, but as the
	 * dentry may be negative, it may need to be updated.
	 */
	err = fh_compose(resfh, exp, dentry, fhp);
	if (!err && d_really_is_negative(dentry))
		err = nfserr_noent;
out:
	dput(dentry);
	exp_put(exp);
	return err;
}

/*
 * Commit metadata changes to stable storage.
 */
static int
commit_inode_metadata(struct inode *inode)
{
	const struct export_operations *export_ops = inode->i_sb->s_export_op;

	if (export_ops->commit_metadata)
		return export_ops->commit_metadata(inode);
	return sync_inode_metadata(inode, 1);
}

static int
commit_metadata(struct svc_fh *fhp)
{
	struct inode *inode = d_inode(fhp->fh_dentry);

	if (!EX_ISSYNC(fhp->fh_export))
		return 0;
	return commit_inode_metadata(inode);
}

/*
 * Go over the attributes and take care of the small differences between
 * NFS semantics and what Linux expects.
 */
static void
nfsd_sanitize_attrs(struct inode *inode, struct iattr *iap)
{
	/* Ignore mode updates on symlinks */
	if (S_ISLNK(inode->i_mode))
		iap->ia_valid &= ~ATTR_MODE;

	/* sanitize the mode change */
	if (iap->ia_valid & ATTR_MODE) {
		iap->ia_mode &= S_IALLUGO;
		iap->ia_mode |= (inode->i_mode & ~S_IALLUGO);
	}

	/* Revoke setuid/setgid on chown */
	if (!S_ISDIR(inode->i_mode) &&
	    ((iap->ia_valid & ATTR_UID) || (iap->ia_valid & ATTR_GID))) {
		iap->ia_valid |= ATTR_KILL_PRIV;
		if (iap->ia_valid & ATTR_MODE) {
			/* we're setting mode too, just clear the s*id bits */
			iap->ia_mode &= ~S_ISUID;
			if (iap->ia_mode & S_IXGRP)
				iap->ia_mode &= ~S_ISGID;
		} else {
			/* set ATTR_KILL_* bits and let VFS handle it */
			iap->ia_valid |= (ATTR_KILL_SUID | ATTR_KILL_SGID);
		}
	}
}

static __be32
nfsd_get_write_access(struct svc_rqst *rqstp, struct svc_fh *fhp,
		struct iattr *iap)
{
	struct inode *inode = d_inode(fhp->fh_dentry);

	if (iap->ia_size < inode->i_size) {
		__be32 err;

		err = nfsd_permission(rqstp, fhp->fh_export, fhp->fh_dentry,
				NFSD_MAY_TRUNC | NFSD_MAY_OWNER_OVERRIDE);
		if (err)
			return err;
	}
	return nfserrno(get_write_access(inode));
}

static int __nfsd_setattr(struct dentry *dentry, struct iattr *iap)
{
	int host_err;

	if (iap->ia_valid & ATTR_SIZE) {
		/*
		 * RFC5661, Section 18.30.4:
		 *   Changing the size of a file with SETATTR indirectly
		 *   changes the time_modify and change attributes.
		 *
		 * (and similar for the older RFCs)
		 */
		struct iattr size_attr = {
			.ia_valid	= ATTR_SIZE | ATTR_CTIME | ATTR_MTIME,
			.ia_size	= iap->ia_size,
		};

		if (iap->ia_size < 0)
			return -EFBIG;

		host_err = notify_change(&init_user_ns, dentry, &size_attr, NULL);
		if (host_err)
			return host_err;
		iap->ia_valid &= ~ATTR_SIZE;

		/*
		 * Avoid the additional setattr call below if the only other
		 * attribute that the client sends is the mtime, as we update
		 * it as part of the size change above.
		 */
		if ((iap->ia_valid & ~ATTR_MTIME) == 0)
			return 0;
	}

	if (!iap->ia_valid)
		return 0;

	iap->ia_valid |= ATTR_CTIME;
	return notify_change(&init_user_ns, dentry, iap, NULL);
}

/**
 * nfsd_setattr - Set various file attributes.
 * @rqstp: controlling RPC transaction
 * @fhp: filehandle of target
 * @attr: attributes to set
 * @check_guard: set to 1 if guardtime is a valid timestamp
 * @guardtime: do not act if ctime.tv_sec does not match this timestamp
 *
 * This call may adjust the contents of @attr (in particular, this
 * call may change the bits in the na_iattr.ia_valid field).
 *
 * Returns nfs_ok on success, otherwise an NFS status code is
 * returned. Caller must release @fhp by calling fh_put in either
 * case.
 */
__be32
nfsd_setattr(struct svc_rqst *rqstp, struct svc_fh *fhp,
	     struct nfsd_attrs *attr,
	     int check_guard, time64_t guardtime)
{
	struct dentry	*dentry;
	struct inode	*inode;
	struct iattr	*iap = attr->na_iattr;
	int		accmode = NFSD_MAY_SATTR;
	umode_t		ftype = 0;
	__be32		err;
	int		host_err;
	bool		get_write_count;
	bool		size_change = (iap->ia_valid & ATTR_SIZE);
	int		retries;

	if (iap->ia_valid & ATTR_SIZE) {
		accmode |= NFSD_MAY_WRITE|NFSD_MAY_OWNER_OVERRIDE;
		ftype = S_IFREG;
	}

	/*
	 * If utimes(2) and friends are called with times not NULL, we should
	 * not set NFSD_MAY_WRITE bit. Otherwise fh_verify->nfsd_permission
	 * will return EACCES, when the caller's effective UID does not match
	 * the owner of the file, and the caller is not privileged. In this
	 * situation, we should return EPERM(notify_change will return this).
	 */
	if (iap->ia_valid & (ATTR_ATIME | ATTR_MTIME)) {
		accmode |= NFSD_MAY_OWNER_OVERRIDE;
		if (!(iap->ia_valid & (ATTR_ATIME_SET | ATTR_MTIME_SET)))
			accmode |= NFSD_MAY_WRITE;
	}

	/* Callers that do fh_verify should do the fh_want_write: */
	get_write_count = !fhp->fh_dentry;

	/* Get inode */
	err = fh_verify(rqstp, fhp, ftype, accmode);
	if (err)
		return err;
	if (get_write_count) {
		host_err = fh_want_write(fhp);
		if (host_err)
			goto out;
	}

	dentry = fhp->fh_dentry;
	inode = d_inode(dentry);

	nfsd_sanitize_attrs(inode, iap);

	if (check_guard && guardtime != inode->i_ctime.tv_sec)
		return nfserr_notsync;

	/*
	 * The size case is special, it changes the file in addition to the
	 * attributes, and file systems don't expect it to be mixed with
	 * "random" attribute changes.  We thus split out the size change
	 * into a separate call to ->setattr, and do the rest as a separate
	 * setattr call.
	 */
	if (size_change) {
		err = nfsd_get_write_access(rqstp, fhp, iap);
		if (err)
			return err;
	}

	inode_lock(inode);
	for (retries = 1;;) {
		host_err = __nfsd_setattr(dentry, iap);
		if (host_err != -EAGAIN || !retries--)
			break;
		if (!nfsd_wait_for_delegreturn(rqstp, inode))
			break;
	}
	if (attr->na_seclabel && attr->na_seclabel->len)
		attr->na_labelerr = security_inode_setsecctx(dentry,
			attr->na_seclabel->data, attr->na_seclabel->len);
	if (IS_ENABLED(CONFIG_FS_POSIX_ACL) && attr->na_pacl)
		attr->na_aclerr = set_posix_acl(&init_user_ns,
						inode, ACL_TYPE_ACCESS,
						attr->na_pacl);
	if (IS_ENABLED(CONFIG_FS_POSIX_ACL) &&
	    !attr->na_aclerr && attr->na_dpacl && S_ISDIR(inode->i_mode))
		attr->na_aclerr = set_posix_acl(&init_user_ns,
						inode, ACL_TYPE_DEFAULT,
						attr->na_dpacl);
	inode_unlock(inode);
	if (size_change)
		put_write_access(inode);
out:
	if (!host_err)
		host_err = commit_metadata(fhp);
	return nfserrno(host_err);
}

#if defined(CONFIG_NFSD_V4)
/*
 * NFS junction information is stored in an extended attribute.
 */
#define NFSD_JUNCTION_XATTR_NAME	XATTR_TRUSTED_PREFIX "junction.nfs"

/**
 * nfsd4_is_junction - Test if an object could be an NFS junction
 *
 * @dentry: object to test
 *
 * Returns 1 if "dentry" appears to contain NFS junction information.
 * Otherwise 0 is returned.
 */
int nfsd4_is_junction(struct dentry *dentry)
{
	struct inode *inode = d_inode(dentry);

	if (inode == NULL)
		return 0;
	if (inode->i_mode & S_IXUGO)
		return 0;
	if (!(inode->i_mode & S_ISVTX))
		return 0;
	if (vfs_getxattr(&init_user_ns, dentry, NFSD_JUNCTION_XATTR_NAME,
			 NULL, 0) <= 0)
		return 0;
	return 1;
}

static struct nfsd4_compound_state *nfsd4_get_cstate(struct svc_rqst *rqstp)
{
	return &((struct nfsd4_compoundres *)rqstp->rq_resp)->cstate;
}

__be32 nfsd4_clone_file_range(struct svc_rqst *rqstp,
		struct nfsd_file *nf_src, u64 src_pos,
		struct nfsd_file *nf_dst, u64 dst_pos,
		u64 count, bool sync)
{
	struct file *src = nf_src->nf_file;
	struct file *dst = nf_dst->nf_file;
	errseq_t since;
	loff_t cloned;
	__be32 ret = 0;

	since = READ_ONCE(dst->f_wb_err);
	cloned = vfs_clone_file_range(src, src_pos, dst, dst_pos, count, 0);
	if (cloned < 0) {
		ret = nfserrno(cloned);
		goto out_err;
	}
	if (count && cloned != count) {
		ret = nfserrno(-EINVAL);
		goto out_err;
	}
	if (sync) {
		loff_t dst_end = count ? dst_pos + count - 1 : LLONG_MAX;
		int status = vfs_fsync_range(dst, dst_pos, dst_end, 0);

		if (!status)
			status = filemap_check_wb_err(dst->f_mapping, since);
		if (!status)
			status = commit_inode_metadata(file_inode(src));
		if (status < 0) {
			struct nfsd_net *nn = net_generic(nf_dst->nf_net,
							  nfsd_net_id);

			trace_nfsd_clone_file_range_err(rqstp,
					&nfsd4_get_cstate(rqstp)->save_fh,
					src_pos,
					&nfsd4_get_cstate(rqstp)->current_fh,
					dst_pos,
					count, status);
			nfsd_reset_write_verifier(nn);
			trace_nfsd_writeverf_reset(nn, rqstp, status);
			ret = nfserrno(status);
		}
	}
out_err:
	return ret;
}

ssize_t nfsd_copy_file_range(struct file *src, u64 src_pos, struct file *dst,
			     u64 dst_pos, u64 count)
{
	ssize_t ret;

	/*
	 * Limit copy to 4MB to prevent indefinitely blocking an nfsd
	 * thread and client rpc slot.  The choice of 4MB is somewhat
	 * arbitrary.  We might instead base this on r/wsize, or make it
	 * tunable, or use a time instead of a byte limit, or implement
	 * asynchronous copy.  In theory a client could also recognize a
	 * limit like this and pipeline multiple COPY requests.
	 */
	count = min_t(u64, count, 1 << 22);
	ret = vfs_copy_file_range(src, src_pos, dst, dst_pos, count, 0);

	if (ret == -EOPNOTSUPP || ret == -EXDEV)
		ret = generic_copy_file_range(src, src_pos, dst, dst_pos,
					      count, 0);
	return ret;
}

__be32 nfsd4_vfs_fallocate(struct svc_rqst *rqstp, struct svc_fh *fhp,
			   struct file *file, loff_t offset, loff_t len,
			   int flags)
{
	int error;

	if (!S_ISREG(file_inode(file)->i_mode))
		return nfserr_inval;

	error = vfs_fallocate(file, flags, offset, len);
	if (!error)
		error = commit_metadata(fhp);

	return nfserrno(error);
}
#endif /* defined(CONFIG_NFSD_V4) */

/*
 * Check server access rights to a file system object
 */
struct accessmap {
	u32		access;
	int		how;
};
static struct accessmap	nfs3_regaccess[] = {
    {	NFS3_ACCESS_READ,	NFSD_MAY_READ			},
    {	NFS3_ACCESS_EXECUTE,	NFSD_MAY_EXEC			},
    {	NFS3_ACCESS_MODIFY,	NFSD_MAY_WRITE|NFSD_MAY_TRUNC	},
    {	NFS3_ACCESS_EXTEND,	NFSD_MAY_WRITE			},

#ifdef CONFIG_NFSD_V4
    {	NFS4_ACCESS_XAREAD,	NFSD_MAY_READ			},
    {	NFS4_ACCESS_XAWRITE,	NFSD_MAY_WRITE			},
    {	NFS4_ACCESS_XALIST,	NFSD_MAY_READ			},
#endif

    {	0,			0				}
};

static struct accessmap	nfs3_diraccess[] = {
    {	NFS3_ACCESS_READ,	NFSD_MAY_READ			},
    {	NFS3_ACCESS_LOOKUP,	NFSD_MAY_EXEC			},
    {	NFS3_ACCESS_MODIFY,	NFSD_MAY_EXEC|NFSD_MAY_WRITE|NFSD_MAY_TRUNC},
    {	NFS3_ACCESS_EXTEND,	NFSD_MAY_EXEC|NFSD_MAY_WRITE	},
    {	NFS3_ACCESS_DELETE,	NFSD_MAY_REMOVE			},

#ifdef CONFIG_NFSD_V4
    {	NFS4_ACCESS_XAREAD,	NFSD_MAY_READ			},
    {	NFS4_ACCESS_XAWRITE,	NFSD_MAY_WRITE			},
    {	NFS4_ACCESS_XALIST,	NFSD_MAY_READ			},
#endif

    {	0,			0				}
};

static struct accessmap	nfs3_anyaccess[] = {
	/* Some clients - Solaris 2.6 at least, make an access call
	 * to the server to check for access for things like /dev/null
	 * (which really, the server doesn't care about).  So
	 * We provide simple access checking for them, looking
	 * mainly at mode bits, and we make sure to ignore read-only
	 * filesystem checks
	 */
    {	NFS3_ACCESS_READ,	NFSD_MAY_READ			},
    {	NFS3_ACCESS_EXECUTE,	NFSD_MAY_EXEC			},
    {	NFS3_ACCESS_MODIFY,	NFSD_MAY_WRITE|NFSD_MAY_LOCAL_ACCESS	},
    {	NFS3_ACCESS_EXTEND,	NFSD_MAY_WRITE|NFSD_MAY_LOCAL_ACCESS	},

    {	0,			0				}
};

__be32
nfsd_access(struct svc_rqst *rqstp, struct svc_fh *fhp, u32 *access, u32 *supported)
{
	struct accessmap	*map;
	struct svc_export	*export;
	struct dentry		*dentry;
	u32			query, result = 0, sresult = 0;
	__be32			error;

	error = fh_verify(rqstp, fhp, 0, NFSD_MAY_NOP);
	if (error)
		goto out;

	export = fhp->fh_export;
	dentry = fhp->fh_dentry;

	if (d_is_reg(dentry))
		map = nfs3_regaccess;
	else if (d_is_dir(dentry))
		map = nfs3_diraccess;
	else
		map = nfs3_anyaccess;


	query = *access;
	for  (; map->access; map++) {
		if (map->access & query) {
			__be32 err2;

			sresult |= map->access;

			err2 = nfsd_permission(rqstp, export, dentry, map->how);
			switch (err2) {
			case nfs_ok:
				result |= map->access;
				break;
				
			/* the following error codes just mean the access was not allowed,
			 * rather than an error occurred */
			case nfserr_rofs:
			case nfserr_acces:
			case nfserr_perm:
				/* simply don't "or" in the access bit. */
				break;
			default:
				error = err2;
				goto out;
			}
		}
	}
	*access = result;
	if (supported)
		*supported = sresult;

 out:
	return error;
}

int nfsd_open_break_lease(struct inode *inode, int access)
{
	unsigned int mode;

	if (access & NFSD_MAY_NOT_BREAK_LEASE)
		return 0;
	mode = (access & NFSD_MAY_WRITE) ? O_WRONLY : O_RDONLY;
	return break_lease(inode, mode | O_NONBLOCK);
}

/*
 * Open an existing file or directory.
 * The may_flags argument indicates the type of open (read/write/lock)
 * and additional flags.
 * N.B. After this call fhp needs an fh_put
 */
static __be32
__nfsd_open(struct svc_rqst *rqstp, struct svc_fh *fhp, umode_t type,
			int may_flags, struct file **filp)
{
	struct path	path;
	struct inode	*inode;
	struct file	*file;
	int		flags = O_RDONLY|O_LARGEFILE;
	__be32		err;
	int		host_err = 0;

	path.mnt = fhp->fh_export->ex_path.mnt;
	path.dentry = fhp->fh_dentry;
	inode = d_inode(path.dentry);

	err = nfserr_perm;
	if (IS_APPEND(inode) && (may_flags & NFSD_MAY_WRITE))
		goto out;

	if (!inode->i_fop)
		goto out;

	host_err = nfsd_open_break_lease(inode, may_flags);
	if (host_err) /* NOMEM or WOULDBLOCK */
		goto out_nfserr;

	if (may_flags & NFSD_MAY_WRITE) {
		if (may_flags & NFSD_MAY_READ)
			flags = O_RDWR|O_LARGEFILE;
		else
			flags = O_WRONLY|O_LARGEFILE;
	}

	file = dentry_open(&path, flags, current_cred());
	if (IS_ERR(file)) {
		host_err = PTR_ERR(file);
		goto out_nfserr;
	}

	host_err = ima_file_check(file, may_flags);
	if (host_err) {
		fput(file);
		goto out_nfserr;
	}

	if (may_flags & NFSD_MAY_64BIT_COOKIE)
		file->f_mode |= FMODE_64BITHASH;
	else
		file->f_mode |= FMODE_32BITHASH;

	*filp = file;
out_nfserr:
	err = nfserrno(host_err);
out:
	return err;
}

__be32
nfsd_open(struct svc_rqst *rqstp, struct svc_fh *fhp, umode_t type,
		int may_flags, struct file **filp)
{
	__be32 err;
	bool retried = false;

	validate_process_creds();
	/*
	 * If we get here, then the client has already done an "open",
	 * and (hopefully) checked permission - so allow OWNER_OVERRIDE
	 * in case a chmod has now revoked permission.
	 *
	 * Arguably we should also allow the owner override for
	 * directories, but we never have and it doesn't seem to have
	 * caused anyone a problem.  If we were to change this, note
	 * also that our filldir callbacks would need a variant of
	 * lookup_one_len that doesn't check permissions.
	 */
	if (type == S_IFREG)
		may_flags |= NFSD_MAY_OWNER_OVERRIDE;
retry:
	err = fh_verify(rqstp, fhp, type, may_flags);
	if (!err) {
		err = __nfsd_open(rqstp, fhp, type, may_flags, filp);
		if (err == nfserr_stale && !retried) {
			retried = true;
			fh_put(fhp);
			goto retry;
		}
	}
	validate_process_creds();
	return err;
}

/**
 * nfsd_open_verified - Open a regular file for the filecache
 * @rqstp: RPC request
 * @fhp: NFS filehandle of the file to open
 * @may_flags: internal permission flags
 * @filp: OUT: open "struct file *"
 *
 * Returns an nfsstat value in network byte order.
 */
__be32
nfsd_open_verified(struct svc_rqst *rqstp, struct svc_fh *fhp, int may_flags,
		   struct file **filp)
{
	__be32 err;

	validate_process_creds();
	err = __nfsd_open(rqstp, fhp, S_IFREG, may_flags, filp);
	validate_process_creds();
	return err;
}

/*
 * Grab and keep cached pages associated with a file in the svc_rqst
 * so that they can be passed to the network sendmsg/sendpage routines
 * directly. They will be released after the sending has completed.
 */
static int
nfsd_splice_actor(struct pipe_inode_info *pipe, struct pipe_buffer *buf,
		  struct splice_desc *sd)
{
	struct svc_rqst *rqstp = sd->u.data;
<<<<<<< HEAD

	svc_rqst_replace_page(rqstp, buf->page);
	if (rqstp->rq_res.page_len == 0)
		rqstp->rq_res.page_base = buf->offset;
=======
	struct page *page = buf->page;	// may be a compound one
	unsigned offset = buf->offset;

	page += offset / PAGE_SIZE;
	for (int i = sd->len; i > 0; i -= PAGE_SIZE)
		svc_rqst_replace_page(rqstp, page++);
	if (rqstp->rq_res.page_len == 0)	// first call
		rqstp->rq_res.page_base = offset % PAGE_SIZE;
>>>>>>> 7365df19
	rqstp->rq_res.page_len += sd->len;
	return sd->len;
}

static int nfsd_direct_splice_actor(struct pipe_inode_info *pipe,
				    struct splice_desc *sd)
{
	return __splice_from_pipe(pipe, sd, nfsd_splice_actor);
}

static u32 nfsd_eof_on_read(struct file *file, loff_t offset, ssize_t len,
		size_t expected)
{
	if (expected != 0 && len == 0)
		return 1;
	if (offset+len >= i_size_read(file_inode(file)))
		return 1;
	return 0;
}

static __be32 nfsd_finish_read(struct svc_rqst *rqstp, struct svc_fh *fhp,
			       struct file *file, loff_t offset,
			       unsigned long *count, u32 *eof, ssize_t host_err)
{
	if (host_err >= 0) {
		nfsd_stats_io_read_add(fhp->fh_export, host_err);
		*eof = nfsd_eof_on_read(file, offset, host_err, *count);
		*count = host_err;
		fsnotify_access(file);
		trace_nfsd_read_io_done(rqstp, fhp, offset, *count);
		return 0;
	} else {
		trace_nfsd_read_err(rqstp, fhp, offset, host_err);
		return nfserrno(host_err);
	}
}

__be32 nfsd_splice_read(struct svc_rqst *rqstp, struct svc_fh *fhp,
			struct file *file, loff_t offset, unsigned long *count,
			u32 *eof)
{
	struct splice_desc sd = {
		.len		= 0,
		.total_len	= *count,
		.pos		= offset,
		.u.data		= rqstp,
	};
	ssize_t host_err;

	trace_nfsd_read_splice(rqstp, fhp, offset, *count);
	rqstp->rq_next_page = rqstp->rq_respages + 1;
	host_err = splice_direct_to_actor(file, &sd, nfsd_direct_splice_actor);
	return nfsd_finish_read(rqstp, fhp, file, offset, count, eof, host_err);
}

__be32 nfsd_readv(struct svc_rqst *rqstp, struct svc_fh *fhp,
		  struct file *file, loff_t offset,
		  struct kvec *vec, int vlen, unsigned long *count,
		  u32 *eof)
{
	struct iov_iter iter;
	loff_t ppos = offset;
	ssize_t host_err;

	trace_nfsd_read_vector(rqstp, fhp, offset, *count);
	iov_iter_kvec(&iter, READ, vec, vlen, *count);
	host_err = vfs_iter_read(file, &iter, &ppos, 0);
	return nfsd_finish_read(rqstp, fhp, file, offset, count, eof, host_err);
}

/*
 * Gathered writes: If another process is currently writing to the file,
 * there's a high chance this is another nfsd (triggered by a bulk write
 * from a client's biod). Rather than syncing the file with each write
 * request, we sleep for 10 msec.
 *
 * I don't know if this roughly approximates C. Juszak's idea of
 * gathered writes, but it's a nice and simple solution (IMHO), and it
 * seems to work:-)
 *
 * Note: we do this only in the NFSv2 case, since v3 and higher have a
 * better tool (separate unstable writes and commits) for solving this
 * problem.
 */
static int wait_for_concurrent_writes(struct file *file)
{
	struct inode *inode = file_inode(file);
	static ino_t last_ino;
	static dev_t last_dev;
	int err = 0;

	if (atomic_read(&inode->i_writecount) > 1
	    || (last_ino == inode->i_ino && last_dev == inode->i_sb->s_dev)) {
		dprintk("nfsd: write defer %d\n", task_pid_nr(current));
		msleep(10);
		dprintk("nfsd: write resume %d\n", task_pid_nr(current));
	}

	if (inode->i_state & I_DIRTY) {
		dprintk("nfsd: write sync %d\n", task_pid_nr(current));
		err = vfs_fsync(file, 0);
	}
	last_ino = inode->i_ino;
	last_dev = inode->i_sb->s_dev;
	return err;
}

__be32
nfsd_vfs_write(struct svc_rqst *rqstp, struct svc_fh *fhp, struct nfsd_file *nf,
				loff_t offset, struct kvec *vec, int vlen,
				unsigned long *cnt, int stable,
				__be32 *verf)
{
	struct nfsd_net		*nn = net_generic(SVC_NET(rqstp), nfsd_net_id);
	struct file		*file = nf->nf_file;
	struct super_block	*sb = file_inode(file)->i_sb;
	struct svc_export	*exp;
	struct iov_iter		iter;
	errseq_t		since;
	__be32			nfserr;
	int			host_err;
	int			use_wgather;
	loff_t			pos = offset;
	unsigned long		exp_op_flags = 0;
	unsigned int		pflags = current->flags;
	rwf_t			flags = 0;
	bool			restore_flags = false;

	trace_nfsd_write_opened(rqstp, fhp, offset, *cnt);

	if (sb->s_export_op)
		exp_op_flags = sb->s_export_op->flags;

	if (test_bit(RQ_LOCAL, &rqstp->rq_flags) &&
	    !(exp_op_flags & EXPORT_OP_REMOTE_FS)) {
		/*
		 * We want throttling in balance_dirty_pages()
		 * and shrink_inactive_list() to only consider
		 * the backingdev we are writing to, so that nfs to
		 * localhost doesn't cause nfsd to lock up due to all
		 * the client's dirty pages or its congested queue.
		 */
		current->flags |= PF_LOCAL_THROTTLE;
		restore_flags = true;
	}

	exp = fhp->fh_export;
	use_wgather = (rqstp->rq_vers == 2) && EX_WGATHER(exp);

	if (!EX_ISSYNC(exp))
		stable = NFS_UNSTABLE;

	if (stable && !use_wgather)
		flags |= RWF_SYNC;

	iov_iter_kvec(&iter, WRITE, vec, vlen, *cnt);
	since = READ_ONCE(file->f_wb_err);
	if (verf)
		nfsd_copy_write_verifier(verf, nn);
	host_err = vfs_iter_write(file, &iter, &pos, flags);
	if (host_err < 0) {
		nfsd_reset_write_verifier(nn);
		trace_nfsd_writeverf_reset(nn, rqstp, host_err);
		goto out_nfserr;
	}
	*cnt = host_err;
	nfsd_stats_io_write_add(exp, *cnt);
	fsnotify_modify(file);
	host_err = filemap_check_wb_err(file->f_mapping, since);
	if (host_err < 0)
		goto out_nfserr;

	if (stable && use_wgather) {
		host_err = wait_for_concurrent_writes(file);
		if (host_err < 0) {
			nfsd_reset_write_verifier(nn);
			trace_nfsd_writeverf_reset(nn, rqstp, host_err);
		}
	}

out_nfserr:
	if (host_err >= 0) {
		trace_nfsd_write_io_done(rqstp, fhp, offset, *cnt);
		nfserr = nfs_ok;
	} else {
		trace_nfsd_write_err(rqstp, fhp, offset, host_err);
		nfserr = nfserrno(host_err);
	}
	if (restore_flags)
		current_restore_flags(pflags, PF_LOCAL_THROTTLE);
	return nfserr;
}

/*
 * Read data from a file. count must contain the requested read count
 * on entry. On return, *count contains the number of bytes actually read.
 * N.B. After this call fhp needs an fh_put
 */
__be32 nfsd_read(struct svc_rqst *rqstp, struct svc_fh *fhp,
	loff_t offset, struct kvec *vec, int vlen, unsigned long *count,
	u32 *eof)
{
	struct nfsd_file	*nf;
	struct file *file;
	__be32 err;

	trace_nfsd_read_start(rqstp, fhp, offset, *count);
	err = nfsd_file_acquire(rqstp, fhp, NFSD_MAY_READ, &nf);
	if (err)
		return err;

	file = nf->nf_file;
	if (file->f_op->splice_read && test_bit(RQ_SPLICE_OK, &rqstp->rq_flags))
		err = nfsd_splice_read(rqstp, fhp, file, offset, count, eof);
	else
		err = nfsd_readv(rqstp, fhp, file, offset, vec, vlen, count, eof);

	nfsd_file_put(nf);

	trace_nfsd_read_done(rqstp, fhp, offset, *count);

	return err;
}

/*
 * Write data to a file.
 * The stable flag requests synchronous writes.
 * N.B. After this call fhp needs an fh_put
 */
__be32
nfsd_write(struct svc_rqst *rqstp, struct svc_fh *fhp, loff_t offset,
	   struct kvec *vec, int vlen, unsigned long *cnt, int stable,
	   __be32 *verf)
{
	struct nfsd_file *nf;
	__be32 err;

	trace_nfsd_write_start(rqstp, fhp, offset, *cnt);

	err = nfsd_file_acquire(rqstp, fhp, NFSD_MAY_WRITE, &nf);
	if (err)
		goto out;

	err = nfsd_vfs_write(rqstp, fhp, nf, offset, vec,
			vlen, cnt, stable, verf);
	nfsd_file_put(nf);
out:
	trace_nfsd_write_done(rqstp, fhp, offset, *cnt);
	return err;
}

/**
 * nfsd_commit - Commit pending writes to stable storage
 * @rqstp: RPC request being processed
 * @fhp: NFS filehandle
 * @offset: raw offset from beginning of file
 * @count: raw count of bytes to sync
 * @verf: filled in with the server's current write verifier
 *
 * Note: we guarantee that data that lies within the range specified
 * by the 'offset' and 'count' parameters will be synced. The server
 * is permitted to sync data that lies outside this range at the
 * same time.
 *
 * Unfortunately we cannot lock the file to make sure we return full WCC
 * data to the client, as locking happens lower down in the filesystem.
 *
 * Return values:
 *   An nfsstat value in network byte order.
 */
__be32
nfsd_commit(struct svc_rqst *rqstp, struct svc_fh *fhp, u64 offset,
	    u32 count, __be32 *verf)
{
	u64			maxbytes;
	loff_t			start, end;
	struct nfsd_net		*nn;
	struct nfsd_file	*nf;
	__be32			err;

	err = nfsd_file_acquire(rqstp, fhp,
			NFSD_MAY_WRITE|NFSD_MAY_NOT_BREAK_LEASE, &nf);
	if (err)
		goto out;

	/*
	 * Convert the client-provided (offset, count) range to a
	 * (start, end) range. If the client-provided range falls
	 * outside the maximum file size of the underlying FS,
	 * clamp the sync range appropriately.
	 */
	start = 0;
	end = LLONG_MAX;
	maxbytes = (u64)fhp->fh_dentry->d_sb->s_maxbytes;
	if (offset < maxbytes) {
		start = offset;
		if (count && (offset + count - 1 < maxbytes))
			end = offset + count - 1;
	}

	nn = net_generic(nf->nf_net, nfsd_net_id);
	if (EX_ISSYNC(fhp->fh_export)) {
		errseq_t since = READ_ONCE(nf->nf_file->f_wb_err);
		int err2;

		err2 = vfs_fsync_range(nf->nf_file, start, end, 0);
		switch (err2) {
		case 0:
			nfsd_copy_write_verifier(verf, nn);
			err2 = filemap_check_wb_err(nf->nf_file->f_mapping,
						    since);
			err = nfserrno(err2);
			break;
		case -EINVAL:
			err = nfserr_notsupp;
			break;
		default:
			nfsd_reset_write_verifier(nn);
			trace_nfsd_writeverf_reset(nn, rqstp, err2);
			err = nfserrno(err2);
		}
	} else
		nfsd_copy_write_verifier(verf, nn);

	nfsd_file_put(nf);
out:
	return err;
}

/**
 * nfsd_create_setattr - Set a created file's attributes
 * @rqstp: RPC transaction being executed
 * @fhp: NFS filehandle of parent directory
 * @resfhp: NFS filehandle of new object
<<<<<<< HEAD
 * @iap: requested attributes of new object
=======
 * @attrs: requested attributes of new object
>>>>>>> 7365df19
 *
 * Returns nfs_ok on success, or an nfsstat in network byte order.
 */
__be32
nfsd_create_setattr(struct svc_rqst *rqstp, struct svc_fh *fhp,
<<<<<<< HEAD
		    struct svc_fh *resfhp, struct iattr *iap)
{
=======
		    struct svc_fh *resfhp, struct nfsd_attrs *attrs)
{
	struct iattr *iap = attrs->na_iattr;
>>>>>>> 7365df19
	__be32 status;

	/*
	 * Mode has already been set by file creation.
	 */
	iap->ia_valid &= ~ATTR_MODE;

	/*
	 * Setting uid/gid works only for root.  Irix appears to
	 * send along the gid on create when it tries to implement
	 * setgid directories via NFS:
	 */
	if (!uid_eq(current_fsuid(), GLOBAL_ROOT_UID))
		iap->ia_valid &= ~(ATTR_UID|ATTR_GID);

	/*
	 * Callers expect new file metadata to be committed even
	 * if the attributes have not changed.
	 */
	if (iap->ia_valid)
<<<<<<< HEAD
		status = nfsd_setattr(rqstp, resfhp, iap, 0, (time64_t)0);
=======
		status = nfsd_setattr(rqstp, resfhp, attrs, 0, (time64_t)0);
>>>>>>> 7365df19
	else
		status = nfserrno(commit_metadata(resfhp));

	/*
	 * Transactional filesystems had a chance to commit changes
	 * for both parent and child simultaneously making the
	 * following commit_metadata a noop in many cases.
	 */
	if (!status)
		status = nfserrno(commit_metadata(fhp));

	/*
	 * Update the new filehandle to pick up the new attributes.
	 */
	if (!status)
		status = fh_update(resfhp);

	return status;
}

/* HPUX client sometimes creates a file in mode 000, and sets size to 0.
 * setting size to 0 may fail for some specific file systems by the permission
 * checking which requires WRITE permission but the mode is 000.
 * we ignore the resizing(to 0) on the just new created file, since the size is
 * 0 after file created.
 *
 * call this only after vfs_create() is called.
 * */
static void
nfsd_check_ignore_resizing(struct iattr *iap)
{
	if ((iap->ia_valid & ATTR_SIZE) && (iap->ia_size == 0))
		iap->ia_valid &= ~ATTR_SIZE;
}

/* The parent directory should already be locked: */
__be32
nfsd_create_locked(struct svc_rqst *rqstp, struct svc_fh *fhp,
		   struct nfsd_attrs *attrs,
		   int type, dev_t rdev, struct svc_fh *resfhp)
{
	struct dentry	*dentry, *dchild;
	struct inode	*dirp;
	struct iattr	*iap = attrs->na_iattr;
	__be32		err;
	int		host_err;

	dentry = fhp->fh_dentry;
	dirp = d_inode(dentry);

	dchild = dget(resfhp->fh_dentry);
	err = nfsd_permission(rqstp, fhp->fh_export, dentry, NFSD_MAY_CREATE);
	if (err)
		goto out;

	if (!(iap->ia_valid & ATTR_MODE))
		iap->ia_mode = 0;
	iap->ia_mode = (iap->ia_mode & S_IALLUGO) | type;

	if (!IS_POSIXACL(dirp))
		iap->ia_mode &= ~current_umask();

	err = 0;
	host_err = 0;
	switch (type) {
	case S_IFREG:
		host_err = vfs_create(&init_user_ns, dirp, dchild, iap->ia_mode, true);
		if (!host_err)
			nfsd_check_ignore_resizing(iap);
		break;
	case S_IFDIR:
		host_err = vfs_mkdir(&init_user_ns, dirp, dchild, iap->ia_mode);
		if (!host_err && unlikely(d_unhashed(dchild))) {
			struct dentry *d;
			d = lookup_one_len(dchild->d_name.name,
					   dchild->d_parent,
					   dchild->d_name.len);
			if (IS_ERR(d)) {
				host_err = PTR_ERR(d);
				break;
			}
			if (unlikely(d_is_negative(d))) {
				dput(d);
				err = nfserr_serverfault;
				goto out;
			}
			dput(resfhp->fh_dentry);
			resfhp->fh_dentry = dget(d);
			err = fh_update(resfhp);
			dput(dchild);
			dchild = d;
			if (err)
				goto out;
		}
		break;
	case S_IFCHR:
	case S_IFBLK:
	case S_IFIFO:
	case S_IFSOCK:
		host_err = vfs_mknod(&init_user_ns, dirp, dchild,
				     iap->ia_mode, rdev);
		break;
	default:
		printk(KERN_WARNING "nfsd: bad file type %o in nfsd_create\n",
		       type);
		host_err = -EINVAL;
	}
	if (host_err < 0)
		goto out_nfserr;

<<<<<<< HEAD
	err = nfsd_create_setattr(rqstp, fhp, resfhp, iap);
=======
	err = nfsd_create_setattr(rqstp, fhp, resfhp, attrs);
>>>>>>> 7365df19

out:
	dput(dchild);
	return err;

out_nfserr:
	err = nfserrno(host_err);
	goto out;
}

/*
 * Create a filesystem object (regular, directory, special).
 * Note that the parent directory is left locked.
 *
 * N.B. Every call to nfsd_create needs an fh_put for _both_ fhp and resfhp
 */
__be32
nfsd_create(struct svc_rqst *rqstp, struct svc_fh *fhp,
	    char *fname, int flen, struct nfsd_attrs *attrs,
	    int type, dev_t rdev, struct svc_fh *resfhp)
{
	struct dentry	*dentry, *dchild = NULL;
	__be32		err;
	int		host_err;

	if (isdotent(fname, flen))
		return nfserr_exist;

	err = fh_verify(rqstp, fhp, S_IFDIR, NFSD_MAY_NOP);
	if (err)
		return err;

	dentry = fhp->fh_dentry;

	host_err = fh_want_write(fhp);
	if (host_err)
		return nfserrno(host_err);

	inode_lock_nested(dentry->d_inode, I_MUTEX_PARENT);
	dchild = lookup_one_len(fname, dentry, flen);
	host_err = PTR_ERR(dchild);
	if (IS_ERR(dchild)) {
		err = nfserrno(host_err);
		goto out_unlock;
	}
	err = fh_compose(resfhp, fhp->fh_export, dchild, fhp);
	/*
	 * We unconditionally drop our ref to dchild as fh_compose will have
	 * already grabbed its own ref for it.
	 */
	dput(dchild);
	if (err)
<<<<<<< HEAD
		return err;
	return nfsd_create_locked(rqstp, fhp, fname, flen, iap, type,
					rdev, resfhp);
=======
		goto out_unlock;
	fh_fill_pre_attrs(fhp);
	err = nfsd_create_locked(rqstp, fhp, attrs, type, rdev, resfhp);
	fh_fill_post_attrs(fhp);
out_unlock:
	inode_unlock(dentry->d_inode);
	return err;
>>>>>>> 7365df19
}

/*
 * Read a symlink. On entry, *lenp must contain the maximum path length that
 * fits into the buffer. On return, it contains the true length.
 * N.B. After this call fhp needs an fh_put
 */
__be32
nfsd_readlink(struct svc_rqst *rqstp, struct svc_fh *fhp, char *buf, int *lenp)
{
	__be32		err;
	const char *link;
	struct path path;
	DEFINE_DELAYED_CALL(done);
	int len;

	err = fh_verify(rqstp, fhp, S_IFLNK, NFSD_MAY_NOP);
	if (unlikely(err))
		return err;

	path.mnt = fhp->fh_export->ex_path.mnt;
	path.dentry = fhp->fh_dentry;

	if (unlikely(!d_is_symlink(path.dentry)))
		return nfserr_inval;

	touch_atime(&path);

	link = vfs_get_link(path.dentry, &done);
	if (IS_ERR(link))
		return nfserrno(PTR_ERR(link));

	len = strlen(link);
	if (len < *lenp)
		*lenp = len;
	memcpy(buf, link, *lenp);
	do_delayed_call(&done);
	return 0;
}

/**
 * nfsd_symlink - Create a symlink and look up its inode
 * @rqstp: RPC transaction being executed
 * @fhp: NFS filehandle of parent directory
 * @fname: filename of the new symlink
 * @flen: length of @fname
 * @path: content of the new symlink (NUL-terminated)
 * @attrs: requested attributes of new object
 * @resfhp: NFS filehandle of new object
 *
 * N.B. After this call _both_ fhp and resfhp need an fh_put
 *
 * Returns nfs_ok on success, or an nfsstat in network byte order.
 */
__be32
nfsd_symlink(struct svc_rqst *rqstp, struct svc_fh *fhp,
	     char *fname, int flen,
	     char *path, struct nfsd_attrs *attrs,
	     struct svc_fh *resfhp)
{
	struct dentry	*dentry, *dnew;
	__be32		err, cerr;
	int		host_err;

	err = nfserr_noent;
	if (!flen || path[0] == '\0')
		goto out;
	err = nfserr_exist;
	if (isdotent(fname, flen))
		goto out;

	err = fh_verify(rqstp, fhp, S_IFDIR, NFSD_MAY_CREATE);
	if (err)
		goto out;

	host_err = fh_want_write(fhp);
	if (host_err) {
		err = nfserrno(host_err);
		goto out;
	}

	dentry = fhp->fh_dentry;
	inode_lock_nested(dentry->d_inode, I_MUTEX_PARENT);
	dnew = lookup_one_len(fname, dentry, flen);
	if (IS_ERR(dnew)) {
		err = nfserrno(PTR_ERR(dnew));
		inode_unlock(dentry->d_inode);
		goto out_drop_write;
	}
	fh_fill_pre_attrs(fhp);
	host_err = vfs_symlink(&init_user_ns, d_inode(dentry), dnew, path);
	err = nfserrno(host_err);
	cerr = fh_compose(resfhp, fhp->fh_export, dnew, fhp);
	if (!err)
		nfsd_create_setattr(rqstp, fhp, resfhp, attrs);
	fh_fill_post_attrs(fhp);
	inode_unlock(dentry->d_inode);
	if (!err)
		err = nfserrno(commit_metadata(fhp));
	dput(dnew);
	if (err==0) err = cerr;
out_drop_write:
	fh_drop_write(fhp);
out:
	return err;
}

/*
 * Create a hardlink
 * N.B. After this call _both_ ffhp and tfhp need an fh_put
 */
__be32
nfsd_link(struct svc_rqst *rqstp, struct svc_fh *ffhp,
				char *name, int len, struct svc_fh *tfhp)
{
	struct dentry	*ddir, *dnew, *dold;
	struct inode	*dirp;
	__be32		err;
	int		host_err;

	err = fh_verify(rqstp, ffhp, S_IFDIR, NFSD_MAY_CREATE);
	if (err)
		goto out;
	err = fh_verify(rqstp, tfhp, 0, NFSD_MAY_NOP);
	if (err)
		goto out;
	err = nfserr_isdir;
	if (d_is_dir(tfhp->fh_dentry))
		goto out;
	err = nfserr_perm;
	if (!len)
		goto out;
	err = nfserr_exist;
	if (isdotent(name, len))
		goto out;

	host_err = fh_want_write(tfhp);
	if (host_err) {
		err = nfserrno(host_err);
		goto out;
	}

	ddir = ffhp->fh_dentry;
	dirp = d_inode(ddir);
	inode_lock_nested(dirp, I_MUTEX_PARENT);

	dnew = lookup_one_len(name, ddir, len);
	if (IS_ERR(dnew)) {
		err = nfserrno(PTR_ERR(dnew));
		goto out_unlock;
	}

	dold = tfhp->fh_dentry;

	err = nfserr_noent;
	if (d_really_is_negative(dold))
		goto out_dput;
	fh_fill_pre_attrs(ffhp);
	host_err = vfs_link(dold, &init_user_ns, dirp, dnew, NULL);
	fh_fill_post_attrs(ffhp);
	inode_unlock(dirp);
	if (!host_err) {
		err = nfserrno(commit_metadata(ffhp));
		if (!err)
			err = nfserrno(commit_metadata(tfhp));
	} else {
		if (host_err == -EXDEV && rqstp->rq_vers == 2)
			err = nfserr_acces;
		else
			err = nfserrno(host_err);
	}
	dput(dnew);
out_drop_write:
	fh_drop_write(tfhp);
out:
	return err;

out_dput:
	dput(dnew);
out_unlock:
	inode_unlock(dirp);
	goto out_drop_write;
}

static void
nfsd_close_cached_files(struct dentry *dentry)
{
	struct inode *inode = d_inode(dentry);

	if (inode && S_ISREG(inode->i_mode))
		nfsd_file_close_inode_sync(inode);
}

static bool
nfsd_has_cached_files(struct dentry *dentry)
{
	bool		ret = false;
	struct inode *inode = d_inode(dentry);

	if (inode && S_ISREG(inode->i_mode))
		ret = nfsd_file_is_cached(inode);
	return ret;
}

/*
 * Rename a file
 * N.B. After this call _both_ ffhp and tfhp need an fh_put
 */
__be32
nfsd_rename(struct svc_rqst *rqstp, struct svc_fh *ffhp, char *fname, int flen,
			    struct svc_fh *tfhp, char *tname, int tlen)
{
	struct dentry	*fdentry, *tdentry, *odentry, *ndentry, *trap;
	struct inode	*fdir, *tdir;
	__be32		err;
	int		host_err;
	bool		close_cached = false;

	err = fh_verify(rqstp, ffhp, S_IFDIR, NFSD_MAY_REMOVE);
	if (err)
		goto out;
	err = fh_verify(rqstp, tfhp, S_IFDIR, NFSD_MAY_CREATE);
	if (err)
		goto out;

	fdentry = ffhp->fh_dentry;
	fdir = d_inode(fdentry);

	tdentry = tfhp->fh_dentry;
	tdir = d_inode(tdentry);

	err = nfserr_perm;
	if (!flen || isdotent(fname, flen) || !tlen || isdotent(tname, tlen))
		goto out;

retry:
	host_err = fh_want_write(ffhp);
	if (host_err) {
		err = nfserrno(host_err);
		goto out;
	}

	trap = lock_rename(tdentry, fdentry);
	fh_fill_pre_attrs(ffhp);
	fh_fill_pre_attrs(tfhp);

	odentry = lookup_one_len(fname, fdentry, flen);
	host_err = PTR_ERR(odentry);
	if (IS_ERR(odentry))
		goto out_nfserr;

	host_err = -ENOENT;
	if (d_really_is_negative(odentry))
		goto out_dput_old;
	host_err = -EINVAL;
	if (odentry == trap)
		goto out_dput_old;

	ndentry = lookup_one_len(tname, tdentry, tlen);
	host_err = PTR_ERR(ndentry);
	if (IS_ERR(ndentry))
		goto out_dput_old;
	host_err = -ENOTEMPTY;
	if (ndentry == trap)
		goto out_dput_new;

	host_err = -EXDEV;
	if (ffhp->fh_export->ex_path.mnt != tfhp->fh_export->ex_path.mnt)
		goto out_dput_new;
	if (ffhp->fh_export->ex_path.dentry != tfhp->fh_export->ex_path.dentry)
		goto out_dput_new;

	if ((ndentry->d_sb->s_export_op->flags & EXPORT_OP_CLOSE_BEFORE_UNLINK) &&
	    nfsd_has_cached_files(ndentry)) {
		close_cached = true;
		goto out_dput_old;
	} else {
		struct renamedata rd = {
			.old_mnt_userns	= &init_user_ns,
			.old_dir	= fdir,
			.old_dentry	= odentry,
			.new_mnt_userns	= &init_user_ns,
			.new_dir	= tdir,
			.new_dentry	= ndentry,
		};
		int retries;

		for (retries = 1;;) {
			host_err = vfs_rename(&rd);
			if (host_err != -EAGAIN || !retries--)
				break;
			if (!nfsd_wait_for_delegreturn(rqstp, d_inode(odentry)))
				break;
		}
		if (!host_err) {
			host_err = commit_metadata(tfhp);
			if (!host_err)
				host_err = commit_metadata(ffhp);
		}
	}
 out_dput_new:
	dput(ndentry);
 out_dput_old:
	dput(odentry);
 out_nfserr:
	err = nfserrno(host_err);

	if (!close_cached) {
		fh_fill_post_attrs(ffhp);
		fh_fill_post_attrs(tfhp);
	}
	unlock_rename(tdentry, fdentry);
	fh_drop_write(ffhp);

	/*
	 * If the target dentry has cached open files, then we need to try to
	 * close them prior to doing the rename. Flushing delayed fput
	 * shouldn't be done with locks held however, so we delay it until this
	 * point and then reattempt the whole shebang.
	 */
	if (close_cached) {
		close_cached = false;
		nfsd_close_cached_files(ndentry);
		dput(ndentry);
		goto retry;
	}
out:
	return err;
}

/*
 * Unlink a file or directory
 * N.B. After this call fhp needs an fh_put
 */
__be32
nfsd_unlink(struct svc_rqst *rqstp, struct svc_fh *fhp, int type,
				char *fname, int flen)
{
	struct dentry	*dentry, *rdentry;
	struct inode	*dirp;
	struct inode	*rinode;
	__be32		err;
	int		host_err;

	err = nfserr_acces;
	if (!flen || isdotent(fname, flen))
		goto out;
	err = fh_verify(rqstp, fhp, S_IFDIR, NFSD_MAY_REMOVE);
	if (err)
		goto out;

	host_err = fh_want_write(fhp);
	if (host_err)
		goto out_nfserr;

	dentry = fhp->fh_dentry;
	dirp = d_inode(dentry);
	inode_lock_nested(dirp, I_MUTEX_PARENT);

	rdentry = lookup_one_len(fname, dentry, flen);
	host_err = PTR_ERR(rdentry);
	if (IS_ERR(rdentry))
		goto out_unlock;

	if (d_really_is_negative(rdentry)) {
		dput(rdentry);
		host_err = -ENOENT;
		goto out_unlock;
	}
	rinode = d_inode(rdentry);
	ihold(rinode);

	if (!type)
		type = d_inode(rdentry)->i_mode & S_IFMT;

	fh_fill_pre_attrs(fhp);
	if (type != S_IFDIR) {
		int retries;

		if (rdentry->d_sb->s_export_op->flags & EXPORT_OP_CLOSE_BEFORE_UNLINK)
			nfsd_close_cached_files(rdentry);

		for (retries = 1;;) {
			host_err = vfs_unlink(&init_user_ns, dirp, rdentry, NULL);
			if (host_err != -EAGAIN || !retries--)
				break;
			if (!nfsd_wait_for_delegreturn(rqstp, rinode))
				break;
		}
	} else {
		host_err = vfs_rmdir(&init_user_ns, dirp, rdentry);
	}
	fh_fill_post_attrs(fhp);

	inode_unlock(dirp);
	if (!host_err)
		host_err = commit_metadata(fhp);
	dput(rdentry);
	iput(rinode);    /* truncate the inode here */

out_drop_write:
	fh_drop_write(fhp);
out_nfserr:
	if (host_err == -EBUSY) {
		/* name is mounted-on. There is no perfect
		 * error status.
		 */
		if (nfsd_v4client(rqstp))
			err = nfserr_file_open;
		else
			err = nfserr_acces;
	} else {
		err = nfserrno(host_err);
	}
out:
	return err;
out_unlock:
	inode_unlock(dirp);
	goto out_drop_write;
}

/*
 * We do this buffering because we must not call back into the file
 * system's ->lookup() method from the filldir callback. That may well
 * deadlock a number of file systems.
 *
 * This is based heavily on the implementation of same in XFS.
 */
struct buffered_dirent {
	u64		ino;
	loff_t		offset;
	int		namlen;
	unsigned int	d_type;
	char		name[];
};

struct readdir_data {
	struct dir_context ctx;
	char		*dirent;
	size_t		used;
	int		full;
};

static bool nfsd_buffered_filldir(struct dir_context *ctx, const char *name,
				 int namlen, loff_t offset, u64 ino,
				 unsigned int d_type)
{
	struct readdir_data *buf =
		container_of(ctx, struct readdir_data, ctx);
	struct buffered_dirent *de = (void *)(buf->dirent + buf->used);
	unsigned int reclen;

	reclen = ALIGN(sizeof(struct buffered_dirent) + namlen, sizeof(u64));
	if (buf->used + reclen > PAGE_SIZE) {
		buf->full = 1;
		return false;
	}

	de->namlen = namlen;
	de->offset = offset;
	de->ino = ino;
	de->d_type = d_type;
	memcpy(de->name, name, namlen);
	buf->used += reclen;

	return true;
}

static __be32 nfsd_buffered_readdir(struct file *file, struct svc_fh *fhp,
				    nfsd_filldir_t func, struct readdir_cd *cdp,
				    loff_t *offsetp)
{
	struct buffered_dirent *de;
	int host_err;
	int size;
	loff_t offset;
	struct readdir_data buf = {
		.ctx.actor = nfsd_buffered_filldir,
		.dirent = (void *)__get_free_page(GFP_KERNEL)
	};

	if (!buf.dirent)
		return nfserrno(-ENOMEM);

	offset = *offsetp;

	while (1) {
		unsigned int reclen;

		cdp->err = nfserr_eof; /* will be cleared on successful read */
		buf.used = 0;
		buf.full = 0;

		host_err = iterate_dir(file, &buf.ctx);
		if (buf.full)
			host_err = 0;

		if (host_err < 0)
			break;

		size = buf.used;

		if (!size)
			break;

		de = (struct buffered_dirent *)buf.dirent;
		while (size > 0) {
			offset = de->offset;

			if (func(cdp, de->name, de->namlen, de->offset,
				 de->ino, de->d_type))
				break;

			if (cdp->err != nfs_ok)
				break;

			trace_nfsd_dirent(fhp, de->ino, de->name, de->namlen);

			reclen = ALIGN(sizeof(*de) + de->namlen,
				       sizeof(u64));
			size -= reclen;
			de = (struct buffered_dirent *)((char *)de + reclen);
		}
		if (size > 0) /* We bailed out early */
			break;

		offset = vfs_llseek(file, 0, SEEK_CUR);
	}

	free_page((unsigned long)(buf.dirent));

	if (host_err)
		return nfserrno(host_err);

	*offsetp = offset;
	return cdp->err;
}

/*
 * Read entries from a directory.
 * The  NFSv3/4 verifier we ignore for now.
 */
__be32
nfsd_readdir(struct svc_rqst *rqstp, struct svc_fh *fhp, loff_t *offsetp, 
	     struct readdir_cd *cdp, nfsd_filldir_t func)
{
	__be32		err;
	struct file	*file;
	loff_t		offset = *offsetp;
	int             may_flags = NFSD_MAY_READ;

	/* NFSv2 only supports 32 bit cookies */
	if (rqstp->rq_vers > 2)
		may_flags |= NFSD_MAY_64BIT_COOKIE;

	err = nfsd_open(rqstp, fhp, S_IFDIR, may_flags, &file);
	if (err)
		goto out;

	offset = vfs_llseek(file, offset, SEEK_SET);
	if (offset < 0) {
		err = nfserrno((int)offset);
		goto out_close;
	}

	err = nfsd_buffered_readdir(file, fhp, func, cdp, offsetp);

	if (err == nfserr_eof || err == nfserr_toosmall)
		err = nfs_ok; /* can still be found in ->err */
out_close:
	fput(file);
out:
	return err;
}

/*
 * Get file system stats
 * N.B. After this call fhp needs an fh_put
 */
__be32
nfsd_statfs(struct svc_rqst *rqstp, struct svc_fh *fhp, struct kstatfs *stat, int access)
{
	__be32 err;

	err = fh_verify(rqstp, fhp, 0, NFSD_MAY_NOP | access);
	if (!err) {
		struct path path = {
			.mnt	= fhp->fh_export->ex_path.mnt,
			.dentry	= fhp->fh_dentry,
		};
		if (vfs_statfs(&path, stat))
			err = nfserr_io;
	}
	return err;
}

static int exp_rdonly(struct svc_rqst *rqstp, struct svc_export *exp)
{
	return nfsexp_flags(rqstp, exp) & NFSEXP_READONLY;
}

#ifdef CONFIG_NFSD_V4
/*
 * Helper function to translate error numbers. In the case of xattr operations,
 * some error codes need to be translated outside of the standard translations.
 *
 * ENODATA needs to be translated to nfserr_noxattr.
 * E2BIG to nfserr_xattr2big.
 *
 * Additionally, vfs_listxattr can return -ERANGE. This means that the
 * file has too many extended attributes to retrieve inside an
 * XATTR_LIST_MAX sized buffer. This is a bug in the xattr implementation:
 * filesystems will allow the adding of extended attributes until they hit
 * their own internal limit. This limit may be larger than XATTR_LIST_MAX.
 * So, at that point, the attributes are present and valid, but can't
 * be retrieved using listxattr, since the upper level xattr code enforces
 * the XATTR_LIST_MAX limit.
 *
 * This bug means that we need to deal with listxattr returning -ERANGE. The
 * best mapping is to return TOOSMALL.
 */
static __be32
nfsd_xattr_errno(int err)
{
	switch (err) {
	case -ENODATA:
		return nfserr_noxattr;
	case -E2BIG:
		return nfserr_xattr2big;
	case -ERANGE:
		return nfserr_toosmall;
	}
	return nfserrno(err);
}

/*
 * Retrieve the specified user extended attribute. To avoid always
 * having to allocate the maximum size (since we are not getting
 * a maximum size from the RPC), do a probe + alloc. Hold a reader
 * lock on i_rwsem to prevent the extended attribute from changing
 * size while we're doing this.
 */
__be32
nfsd_getxattr(struct svc_rqst *rqstp, struct svc_fh *fhp, char *name,
	      void **bufp, int *lenp)
{
	ssize_t len;
	__be32 err;
	char *buf;
	struct inode *inode;
	struct dentry *dentry;

	err = fh_verify(rqstp, fhp, 0, NFSD_MAY_READ);
	if (err)
		return err;

	err = nfs_ok;
	dentry = fhp->fh_dentry;
	inode = d_inode(dentry);

	inode_lock_shared(inode);

	len = vfs_getxattr(&init_user_ns, dentry, name, NULL, 0);

	/*
	 * Zero-length attribute, just return.
	 */
	if (len == 0) {
		*bufp = NULL;
		*lenp = 0;
		goto out;
	}

	if (len < 0) {
		err = nfsd_xattr_errno(len);
		goto out;
	}

	if (len > *lenp) {
		err = nfserr_toosmall;
		goto out;
	}

	buf = kvmalloc(len, GFP_KERNEL | GFP_NOFS);
	if (buf == NULL) {
		err = nfserr_jukebox;
		goto out;
	}

	len = vfs_getxattr(&init_user_ns, dentry, name, buf, len);
	if (len <= 0) {
		kvfree(buf);
		buf = NULL;
		err = nfsd_xattr_errno(len);
	}

	*lenp = len;
	*bufp = buf;

out:
	inode_unlock_shared(inode);

	return err;
}

/*
 * Retrieve the xattr names. Since we can't know how many are
 * user extended attributes, we must get all attributes here,
 * and have the XDR encode filter out the "user." ones.
 *
 * While this could always just allocate an XATTR_LIST_MAX
 * buffer, that's a waste, so do a probe + allocate. To
 * avoid any changes between the probe and allocate, wrap
 * this in inode_lock.
 */
__be32
nfsd_listxattr(struct svc_rqst *rqstp, struct svc_fh *fhp, char **bufp,
	       int *lenp)
{
	ssize_t len;
	__be32 err;
	char *buf;
	struct inode *inode;
	struct dentry *dentry;

	err = fh_verify(rqstp, fhp, 0, NFSD_MAY_READ);
	if (err)
		return err;

	dentry = fhp->fh_dentry;
	inode = d_inode(dentry);
	*lenp = 0;

	inode_lock_shared(inode);

	len = vfs_listxattr(dentry, NULL, 0);
	if (len <= 0) {
		err = nfsd_xattr_errno(len);
		goto out;
	}

	if (len > XATTR_LIST_MAX) {
		err = nfserr_xattr2big;
		goto out;
	}

	/*
	 * We're holding i_rwsem - use GFP_NOFS.
	 */
	buf = kvmalloc(len, GFP_KERNEL | GFP_NOFS);
	if (buf == NULL) {
		err = nfserr_jukebox;
		goto out;
	}

	len = vfs_listxattr(dentry, buf, len);
	if (len <= 0) {
		kvfree(buf);
		err = nfsd_xattr_errno(len);
		goto out;
	}

	*lenp = len;
	*bufp = buf;

	err = nfs_ok;
out:
	inode_unlock_shared(inode);

	return err;
}

/**
 * nfsd_removexattr - Remove an extended attribute
 * @rqstp: RPC transaction being executed
 * @fhp: NFS filehandle of object with xattr to remove
 * @name: name of xattr to remove (NUL-terminate)
 *
 * Pass in a NULL pointer for delegated_inode, and let the client deal
 * with NFS4ERR_DELAY (same as with e.g. setattr and remove).
 *
 * Returns nfs_ok on success, or an nfsstat in network byte order.
 */
__be32
nfsd_removexattr(struct svc_rqst *rqstp, struct svc_fh *fhp, char *name)
{
	__be32 err;
	int ret;

	err = fh_verify(rqstp, fhp, 0, NFSD_MAY_WRITE);
	if (err)
		return err;

	ret = fh_want_write(fhp);
	if (ret)
		return nfserrno(ret);

	inode_lock(fhp->fh_dentry->d_inode);
	fh_fill_pre_attrs(fhp);

	ret = __vfs_removexattr_locked(&init_user_ns, fhp->fh_dentry,
				       name, NULL);

	fh_fill_post_attrs(fhp);
	inode_unlock(fhp->fh_dentry->d_inode);
	fh_drop_write(fhp);

	return nfsd_xattr_errno(ret);
}

__be32
nfsd_setxattr(struct svc_rqst *rqstp, struct svc_fh *fhp, char *name,
	      void *buf, u32 len, u32 flags)
{
	__be32 err;
	int ret;

	err = fh_verify(rqstp, fhp, 0, NFSD_MAY_WRITE);
	if (err)
		return err;

	ret = fh_want_write(fhp);
	if (ret)
		return nfserrno(ret);
	inode_lock(fhp->fh_dentry->d_inode);
	fh_fill_pre_attrs(fhp);

	ret = __vfs_setxattr_locked(&init_user_ns, fhp->fh_dentry, name, buf,
				    len, flags, NULL);
	fh_fill_post_attrs(fhp);
	inode_unlock(fhp->fh_dentry->d_inode);
	fh_drop_write(fhp);

	return nfsd_xattr_errno(ret);
}
#endif

/*
 * Check for a user's access permissions to this inode.
 */
__be32
nfsd_permission(struct svc_rqst *rqstp, struct svc_export *exp,
					struct dentry *dentry, int acc)
{
	struct inode	*inode = d_inode(dentry);
	int		err;

	if ((acc & NFSD_MAY_MASK) == NFSD_MAY_NOP)
		return 0;
#if 0
	dprintk("nfsd: permission 0x%x%s%s%s%s%s%s%s mode 0%o%s%s%s\n",
		acc,
		(acc & NFSD_MAY_READ)?	" read"  : "",
		(acc & NFSD_MAY_WRITE)?	" write" : "",
		(acc & NFSD_MAY_EXEC)?	" exec"  : "",
		(acc & NFSD_MAY_SATTR)?	" sattr" : "",
		(acc & NFSD_MAY_TRUNC)?	" trunc" : "",
		(acc & NFSD_MAY_LOCK)?	" lock"  : "",
		(acc & NFSD_MAY_OWNER_OVERRIDE)? " owneroverride" : "",
		inode->i_mode,
		IS_IMMUTABLE(inode)?	" immut" : "",
		IS_APPEND(inode)?	" append" : "",
		__mnt_is_readonly(exp->ex_path.mnt)?	" ro" : "");
	dprintk("      owner %d/%d user %d/%d\n",
		inode->i_uid, inode->i_gid, current_fsuid(), current_fsgid());
#endif

	/* Normally we reject any write/sattr etc access on a read-only file
	 * system.  But if it is IRIX doing check on write-access for a 
	 * device special file, we ignore rofs.
	 */
	if (!(acc & NFSD_MAY_LOCAL_ACCESS))
		if (acc & (NFSD_MAY_WRITE | NFSD_MAY_SATTR | NFSD_MAY_TRUNC)) {
			if (exp_rdonly(rqstp, exp) ||
			    __mnt_is_readonly(exp->ex_path.mnt))
				return nfserr_rofs;
			if (/* (acc & NFSD_MAY_WRITE) && */ IS_IMMUTABLE(inode))
				return nfserr_perm;
		}
	if ((acc & NFSD_MAY_TRUNC) && IS_APPEND(inode))
		return nfserr_perm;

	if (acc & NFSD_MAY_LOCK) {
		/* If we cannot rely on authentication in NLM requests,
		 * just allow locks, otherwise require read permission, or
		 * ownership
		 */
		if (exp->ex_flags & NFSEXP_NOAUTHNLM)
			return 0;
		else
			acc = NFSD_MAY_READ | NFSD_MAY_OWNER_OVERRIDE;
	}
	/*
	 * The file owner always gets access permission for accesses that
	 * would normally be checked at open time. This is to make
	 * file access work even when the client has done a fchmod(fd, 0).
	 *
	 * However, `cp foo bar' should fail nevertheless when bar is
	 * readonly. A sensible way to do this might be to reject all
	 * attempts to truncate a read-only file, because a creat() call
	 * always implies file truncation.
	 * ... but this isn't really fair.  A process may reasonably call
	 * ftruncate on an open file descriptor on a file with perm 000.
	 * We must trust the client to do permission checking - using "ACCESS"
	 * with NFSv3.
	 */
	if ((acc & NFSD_MAY_OWNER_OVERRIDE) &&
	    uid_eq(inode->i_uid, current_fsuid()))
		return 0;

	/* This assumes  NFSD_MAY_{READ,WRITE,EXEC} == MAY_{READ,WRITE,EXEC} */
	err = inode_permission(&init_user_ns, inode,
			       acc & (MAY_READ | MAY_WRITE | MAY_EXEC));

	/* Allow read access to binaries even when mode 111 */
	if (err == -EACCES && S_ISREG(inode->i_mode) &&
	     (acc == (NFSD_MAY_READ | NFSD_MAY_OWNER_OVERRIDE) ||
	      acc == (NFSD_MAY_READ | NFSD_MAY_READ_IF_EXEC)))
		err = inode_permission(&init_user_ns, inode, MAY_EXEC);

	return err? nfserrno(err) : 0;
}<|MERGE_RESOLUTION|>--- conflicted
+++ resolved
@@ -869,12 +869,6 @@
 		  struct splice_desc *sd)
 {
 	struct svc_rqst *rqstp = sd->u.data;
-<<<<<<< HEAD
-
-	svc_rqst_replace_page(rqstp, buf->page);
-	if (rqstp->rq_res.page_len == 0)
-		rqstp->rq_res.page_base = buf->offset;
-=======
 	struct page *page = buf->page;	// may be a compound one
 	unsigned offset = buf->offset;
 
@@ -883,7 +877,6 @@
 		svc_rqst_replace_page(rqstp, page++);
 	if (rqstp->rq_res.page_len == 0)	// first call
 		rqstp->rq_res.page_base = offset % PAGE_SIZE;
->>>>>>> 7365df19
 	rqstp->rq_res.page_len += sd->len;
 	return sd->len;
 }
@@ -1218,24 +1211,15 @@
  * @rqstp: RPC transaction being executed
  * @fhp: NFS filehandle of parent directory
  * @resfhp: NFS filehandle of new object
-<<<<<<< HEAD
- * @iap: requested attributes of new object
-=======
  * @attrs: requested attributes of new object
->>>>>>> 7365df19
  *
  * Returns nfs_ok on success, or an nfsstat in network byte order.
  */
 __be32
 nfsd_create_setattr(struct svc_rqst *rqstp, struct svc_fh *fhp,
-<<<<<<< HEAD
-		    struct svc_fh *resfhp, struct iattr *iap)
-{
-=======
 		    struct svc_fh *resfhp, struct nfsd_attrs *attrs)
 {
 	struct iattr *iap = attrs->na_iattr;
->>>>>>> 7365df19
 	__be32 status;
 
 	/*
@@ -1256,11 +1240,7 @@
 	 * if the attributes have not changed.
 	 */
 	if (iap->ia_valid)
-<<<<<<< HEAD
-		status = nfsd_setattr(rqstp, resfhp, iap, 0, (time64_t)0);
-=======
 		status = nfsd_setattr(rqstp, resfhp, attrs, 0, (time64_t)0);
->>>>>>> 7365df19
 	else
 		status = nfserrno(commit_metadata(resfhp));
 
@@ -1371,11 +1351,7 @@
 	if (host_err < 0)
 		goto out_nfserr;
 
-<<<<<<< HEAD
-	err = nfsd_create_setattr(rqstp, fhp, resfhp, iap);
-=======
 	err = nfsd_create_setattr(rqstp, fhp, resfhp, attrs);
->>>>>>> 7365df19
 
 out:
 	dput(dchild);
@@ -1428,11 +1404,6 @@
 	 */
 	dput(dchild);
 	if (err)
-<<<<<<< HEAD
-		return err;
-	return nfsd_create_locked(rqstp, fhp, fname, flen, iap, type,
-					rdev, resfhp);
-=======
 		goto out_unlock;
 	fh_fill_pre_attrs(fhp);
 	err = nfsd_create_locked(rqstp, fhp, attrs, type, rdev, resfhp);
@@ -1440,7 +1411,6 @@
 out_unlock:
 	inode_unlock(dentry->d_inode);
 	return err;
->>>>>>> 7365df19
 }
 
 /*
