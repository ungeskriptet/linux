// SPDX-License-Identifier: GPL-2.0
/*
 * Copyright (c) 2000-2002,2005 Silicon Graphics, Inc.
 * Copyright (c) 2010 David Chinner.
 * Copyright (c) 2011 Christoph Hellwig.
 * All Rights Reserved.
 */
#include "xfs.h"
#include "xfs_fs.h"
#include "xfs_format.h"
#include "xfs_log_format.h"
#include "xfs_shared.h"
#include "xfs_trans_resv.h"
#include "xfs_mount.h"
#include "xfs_alloc.h"
#include "xfs_extent_busy.h"
#include "xfs_trace.h"
#include "xfs_trans.h"
#include "xfs_log.h"
#include "xfs_ag.h"

static void
xfs_extent_busy_insert_list(
	struct xfs_perag	*pag,
	xfs_agblock_t		bno,
	xfs_extlen_t		len,
	unsigned int		flags,
	struct list_head	*busy_list)
{
	struct xfs_extent_busy	*new;
	struct xfs_extent_busy	*busyp;
	struct rb_node		**rbp;
	struct rb_node		*parent = NULL;

	new = kmem_zalloc(sizeof(struct xfs_extent_busy), 0);
	new->agno = pag->pag_agno;
	new->bno = bno;
	new->length = len;
	INIT_LIST_HEAD(&new->list);
	new->flags = flags;

	/* trace before insert to be able to see failed inserts */
	trace_xfs_extent_busy(pag->pag_mount, pag->pag_agno, bno, len);

	spin_lock(&pag->pagb_lock);
	rbp = &pag->pagb_tree.rb_node;
	while (*rbp) {
		parent = *rbp;
		busyp = rb_entry(parent, struct xfs_extent_busy, rb_node);

		if (new->bno < busyp->bno) {
			rbp = &(*rbp)->rb_left;
			ASSERT(new->bno + new->length <= busyp->bno);
		} else if (new->bno > busyp->bno) {
			rbp = &(*rbp)->rb_right;
			ASSERT(bno >= busyp->bno + busyp->length);
		} else {
			ASSERT(0);
		}
	}

	rb_link_node(&new->rb_node, parent, rbp);
	rb_insert_color(&new->rb_node, &pag->pagb_tree);

<<<<<<< HEAD
	list_add(&new->list, busy_list);
=======
	/* always process discard lists in fifo order */
	list_add_tail(&new->list, busy_list);
>>>>>>> 740329d7
	spin_unlock(&pag->pagb_lock);
}

void
xfs_extent_busy_insert(
	struct xfs_trans	*tp,
	struct xfs_perag	*pag,
	xfs_agblock_t		bno,
	xfs_extlen_t		len,
	unsigned int		flags)
{
	xfs_extent_busy_insert_list(pag, bno, len, flags, &tp->t_busy);
}

void
xfs_extent_busy_insert_discard(
	struct xfs_perag	*pag,
	xfs_agblock_t		bno,
	xfs_extlen_t		len,
	struct list_head	*busy_list)
{
	xfs_extent_busy_insert_list(pag, bno, len, XFS_EXTENT_BUSY_DISCARDED,
			busy_list);
}

/*
 * Search for a busy extent within the range of the extent we are about to
 * allocate.  You need to be holding the busy extent tree lock when calling
 * xfs_extent_busy_search(). This function returns 0 for no overlapping busy
 * extent, -1 for an overlapping but not exact busy extent, and 1 for an exact
 * match. This is done so that a non-zero return indicates an overlap that
 * will require a synchronous transaction, but it can still be
 * used to distinguish between a partial or exact match.
 */
int
xfs_extent_busy_search(
	struct xfs_mount	*mp,
	struct xfs_perag	*pag,
	xfs_agblock_t		bno,
	xfs_extlen_t		len)
{
	struct rb_node		*rbp;
	struct xfs_extent_busy	*busyp;
	int			match = 0;

	/* find closest start bno overlap */
	spin_lock(&pag->pagb_lock);
	rbp = pag->pagb_tree.rb_node;
	while (rbp) {
		busyp = rb_entry(rbp, struct xfs_extent_busy, rb_node);
		if (bno < busyp->bno) {
			/* may overlap, but exact start block is lower */
			if (bno + len > busyp->bno)
				match = -1;
			rbp = rbp->rb_left;
		} else if (bno > busyp->bno) {
			/* may overlap, but exact start block is higher */
			if (bno < busyp->bno + busyp->length)
				match = -1;
			rbp = rbp->rb_right;
		} else {
			/* bno matches busyp, length determines exact match */
			match = (busyp->length == len) ? 1 : -1;
			break;
		}
	}
	spin_unlock(&pag->pagb_lock);
	return match;
}

/*
 * The found free extent [fbno, fend] overlaps part or all of the given busy
 * extent.  If the overlap covers the beginning, the end, or all of the busy
 * extent, the overlapping portion can be made unbusy and used for the
 * allocation.  We can't split a busy extent because we can't modify a
 * transaction/CIL context busy list, but we can update an entry's block
 * number or length.
 *
 * Returns true if the extent can safely be reused, or false if the search
 * needs to be restarted.
 */
STATIC bool
xfs_extent_busy_update_extent(
	struct xfs_mount	*mp,
	struct xfs_perag	*pag,
	struct xfs_extent_busy	*busyp,
	xfs_agblock_t		fbno,
	xfs_extlen_t		flen,
	bool			userdata) __releases(&pag->pagb_lock)
					  __acquires(&pag->pagb_lock)
{
	xfs_agblock_t		fend = fbno + flen;
	xfs_agblock_t		bbno = busyp->bno;
	xfs_agblock_t		bend = bbno + busyp->length;

	/*
	 * This extent is currently being discarded.  Give the thread
	 * performing the discard a chance to mark the extent unbusy
	 * and retry.
	 */
	if (busyp->flags & XFS_EXTENT_BUSY_DISCARDED) {
		spin_unlock(&pag->pagb_lock);
		delay(1);
		spin_lock(&pag->pagb_lock);
		return false;
	}

	/*
	 * If there is a busy extent overlapping a user allocation, we have
	 * no choice but to force the log and retry the search.
	 *
	 * Fortunately this does not happen during normal operation, but
	 * only if the filesystem is very low on space and has to dip into
	 * the AGFL for normal allocations.
	 */
	if (userdata)
		goto out_force_log;

	if (bbno < fbno && bend > fend) {
		/*
		 * Case 1:
		 *    bbno           bend
		 *    +BBBBBBBBBBBBBBBBB+
		 *        +---------+
		 *        fbno   fend
		 */

		/*
		 * We would have to split the busy extent to be able to track
		 * it correct, which we cannot do because we would have to
		 * modify the list of busy extents attached to the transaction
		 * or CIL context, which is immutable.
		 *
		 * Force out the log to clear the busy extent and retry the
		 * search.
		 */
		goto out_force_log;
	} else if (bbno >= fbno && bend <= fend) {
		/*
		 * Case 2:
		 *    bbno           bend
		 *    +BBBBBBBBBBBBBBBBB+
		 *    +-----------------+
		 *    fbno           fend
		 *
		 * Case 3:
		 *    bbno           bend
		 *    +BBBBBBBBBBBBBBBBB+
		 *    +--------------------------+
		 *    fbno                    fend
		 *
		 * Case 4:
		 *             bbno           bend
		 *             +BBBBBBBBBBBBBBBBB+
		 *    +--------------------------+
		 *    fbno                    fend
		 *
		 * Case 5:
		 *             bbno           bend
		 *             +BBBBBBBBBBBBBBBBB+
		 *    +-----------------------------------+
		 *    fbno                             fend
		 *
		 */

		/*
		 * The busy extent is fully covered by the extent we are
		 * allocating, and can simply be removed from the rbtree.
		 * However we cannot remove it from the immutable list
		 * tracking busy extents in the transaction or CIL context,
		 * so set the length to zero to mark it invalid.
		 *
		 * We also need to restart the busy extent search from the
		 * tree root, because erasing the node can rearrange the
		 * tree topology.
		 */
		rb_erase(&busyp->rb_node, &pag->pagb_tree);
		busyp->length = 0;
		return false;
	} else if (fend < bend) {
		/*
		 * Case 6:
		 *              bbno           bend
		 *             +BBBBBBBBBBBBBBBBB+
		 *             +---------+
		 *             fbno   fend
		 *
		 * Case 7:
		 *             bbno           bend
		 *             +BBBBBBBBBBBBBBBBB+
		 *    +------------------+
		 *    fbno            fend
		 *
		 */
		busyp->bno = fend;
		busyp->length = bend - fend;
	} else if (bbno < fbno) {
		/*
		 * Case 8:
		 *    bbno           bend
		 *    +BBBBBBBBBBBBBBBBB+
		 *        +-------------+
		 *        fbno       fend
		 *
		 * Case 9:
		 *    bbno           bend
		 *    +BBBBBBBBBBBBBBBBB+
		 *        +----------------------+
		 *        fbno                fend
		 */
		busyp->length = fbno - busyp->bno;
	} else {
		ASSERT(0);
	}

	trace_xfs_extent_busy_reuse(mp, pag->pag_agno, fbno, flen);
	return true;

out_force_log:
	spin_unlock(&pag->pagb_lock);
	xfs_log_force(mp, XFS_LOG_SYNC);
	trace_xfs_extent_busy_force(mp, pag->pag_agno, fbno, flen);
	spin_lock(&pag->pagb_lock);
	return false;
}


/*
 * For a given extent [fbno, flen], make sure we can reuse it safely.
 */
void
xfs_extent_busy_reuse(
	struct xfs_mount	*mp,
	struct xfs_perag	*pag,
	xfs_agblock_t		fbno,
	xfs_extlen_t		flen,
	bool			userdata)
{
	struct rb_node		*rbp;

	ASSERT(flen > 0);
	spin_lock(&pag->pagb_lock);
restart:
	rbp = pag->pagb_tree.rb_node;
	while (rbp) {
		struct xfs_extent_busy *busyp =
			rb_entry(rbp, struct xfs_extent_busy, rb_node);
		xfs_agblock_t	bbno = busyp->bno;
		xfs_agblock_t	bend = bbno + busyp->length;

		if (fbno + flen <= bbno) {
			rbp = rbp->rb_left;
			continue;
		} else if (fbno >= bend) {
			rbp = rbp->rb_right;
			continue;
		}

		if (!xfs_extent_busy_update_extent(mp, pag, busyp, fbno, flen,
						  userdata))
			goto restart;
	}
	spin_unlock(&pag->pagb_lock);
}

/*
 * For a given extent [fbno, flen], search the busy extent list to find a
 * subset of the extent that is not busy.  If *rlen is smaller than
 * args->minlen no suitable extent could be found, and the higher level
 * code needs to force out the log and retry the allocation.
 *
 * Return the current busy generation for the AG if the extent is busy. This
 * value can be used to wait for at least one of the currently busy extents
 * to be cleared. Note that the busy list is not guaranteed to be empty after
 * the gen is woken. The state of a specific extent must always be confirmed
 * with another call to xfs_extent_busy_trim() before it can be used.
 */
bool
xfs_extent_busy_trim(
	struct xfs_alloc_arg	*args,
	xfs_agblock_t		*bno,
	xfs_extlen_t		*len,
	unsigned		*busy_gen)
{
	xfs_agblock_t		fbno;
	xfs_extlen_t		flen;
	struct rb_node		*rbp;
	bool			ret = false;

	ASSERT(*len > 0);

	spin_lock(&args->pag->pagb_lock);
	fbno = *bno;
	flen = *len;
	rbp = args->pag->pagb_tree.rb_node;
	while (rbp && flen >= args->minlen) {
		struct xfs_extent_busy *busyp =
			rb_entry(rbp, struct xfs_extent_busy, rb_node);
		xfs_agblock_t	fend = fbno + flen;
		xfs_agblock_t	bbno = busyp->bno;
		xfs_agblock_t	bend = bbno + busyp->length;

		if (fend <= bbno) {
			rbp = rbp->rb_left;
			continue;
		} else if (fbno >= bend) {
			rbp = rbp->rb_right;
			continue;
		}

		if (bbno <= fbno) {
			/* start overlap */

			/*
			 * Case 1:
			 *    bbno           bend
			 *    +BBBBBBBBBBBBBBBBB+
			 *        +---------+
			 *        fbno   fend
			 *
			 * Case 2:
			 *    bbno           bend
			 *    +BBBBBBBBBBBBBBBBB+
			 *    +-------------+
			 *    fbno       fend
			 *
			 * Case 3:
			 *    bbno           bend
			 *    +BBBBBBBBBBBBBBBBB+
			 *        +-------------+
			 *        fbno       fend
			 *
			 * Case 4:
			 *    bbno           bend
			 *    +BBBBBBBBBBBBBBBBB+
			 *    +-----------------+
			 *    fbno           fend
			 *
			 * No unbusy region in extent, return failure.
			 */
			if (fend <= bend)
				goto fail;

			/*
			 * Case 5:
			 *    bbno           bend
			 *    +BBBBBBBBBBBBBBBBB+
			 *        +----------------------+
			 *        fbno                fend
			 *
			 * Case 6:
			 *    bbno           bend
			 *    +BBBBBBBBBBBBBBBBB+
			 *    +--------------------------+
			 *    fbno                    fend
			 *
			 * Needs to be trimmed to:
			 *                       +-------+
			 *                       fbno fend
			 */
			fbno = bend;
		} else if (bend >= fend) {
			/* end overlap */

			/*
			 * Case 7:
			 *             bbno           bend
			 *             +BBBBBBBBBBBBBBBBB+
			 *    +------------------+
			 *    fbno            fend
			 *
			 * Case 8:
			 *             bbno           bend
			 *             +BBBBBBBBBBBBBBBBB+
			 *    +--------------------------+
			 *    fbno                    fend
			 *
			 * Needs to be trimmed to:
			 *    +-------+
			 *    fbno fend
			 */
			fend = bbno;
		} else {
			/* middle overlap */

			/*
			 * Case 9:
			 *             bbno           bend
			 *             +BBBBBBBBBBBBBBBBB+
			 *    +-----------------------------------+
			 *    fbno                             fend
			 *
			 * Can be trimmed to:
			 *    +-------+        OR         +-------+
			 *    fbno fend                   fbno fend
			 *
			 * Backward allocation leads to significant
			 * fragmentation of directories, which degrades
			 * directory performance, therefore we always want to
			 * choose the option that produces forward allocation
			 * patterns.
			 * Preferring the lower bno extent will make the next
			 * request use "fend" as the start of the next
			 * allocation;  if the segment is no longer busy at
			 * that point, we'll get a contiguous allocation, but
			 * even if it is still busy, we will get a forward
			 * allocation.
			 * We try to avoid choosing the segment at "bend",
			 * because that can lead to the next allocation
			 * taking the segment at "fbno", which would be a
			 * backward allocation.  We only use the segment at
			 * "fbno" if it is much larger than the current
			 * requested size, because in that case there's a
			 * good chance subsequent allocations will be
			 * contiguous.
			 */
			if (bbno - fbno >= args->maxlen) {
				/* left candidate fits perfect */
				fend = bbno;
			} else if (fend - bend >= args->maxlen * 4) {
				/* right candidate has enough free space */
				fbno = bend;
			} else if (bbno - fbno >= args->minlen) {
				/* left candidate fits minimum requirement */
				fend = bbno;
			} else {
				goto fail;
			}
		}

		flen = fend - fbno;
	}
out:

	if (fbno != *bno || flen != *len) {
		trace_xfs_extent_busy_trim(args->mp, args->agno, *bno, *len,
					  fbno, flen);
		*bno = fbno;
		*len = flen;
		*busy_gen = args->pag->pagb_gen;
		ret = true;
	}
	spin_unlock(&args->pag->pagb_lock);
	return ret;
fail:
	/*
	 * Return a zero extent length as failure indications.  All callers
	 * re-check if the trimmed extent satisfies the minlen requirement.
	 */
	flen = 0;
	goto out;
}

STATIC void
xfs_extent_busy_clear_one(
	struct xfs_mount	*mp,
	struct xfs_perag	*pag,
	struct xfs_extent_busy	*busyp)
{
	if (busyp->length) {
		trace_xfs_extent_busy_clear(mp, busyp->agno, busyp->bno,
						busyp->length);
		rb_erase(&busyp->rb_node, &pag->pagb_tree);
	}

	list_del_init(&busyp->list);
	kmem_free(busyp);
}

static void
xfs_extent_busy_put_pag(
	struct xfs_perag	*pag,
	bool			wakeup)
		__releases(pag->pagb_lock)
{
	if (wakeup) {
		pag->pagb_gen++;
		wake_up_all(&pag->pagb_wait);
	}

	spin_unlock(&pag->pagb_lock);
	xfs_perag_put(pag);
}

/*
 * Remove all extents on the passed in list from the busy extents tree.
 * If do_discard is set skip extents that need to be discarded, and mark
 * these as undergoing a discard operation instead.
 */
void
xfs_extent_busy_clear(
	struct xfs_mount	*mp,
	struct list_head	*list,
	bool			do_discard)
{
	struct xfs_extent_busy	*busyp, *n;
	struct xfs_perag	*pag = NULL;
	xfs_agnumber_t		agno = NULLAGNUMBER;
	bool			wakeup = false;

	list_for_each_entry_safe(busyp, n, list, list) {
		if (busyp->agno != agno) {
			if (pag)
				xfs_extent_busy_put_pag(pag, wakeup);
			agno = busyp->agno;
			pag = xfs_perag_get(mp, agno);
			spin_lock(&pag->pagb_lock);
			wakeup = false;
		}

		if (do_discard && busyp->length &&
		    !(busyp->flags & XFS_EXTENT_BUSY_SKIP_DISCARD)) {
			busyp->flags = XFS_EXTENT_BUSY_DISCARDED;
		} else {
			xfs_extent_busy_clear_one(mp, pag, busyp);
			wakeup = true;
		}
	}

	if (pag)
		xfs_extent_busy_put_pag(pag, wakeup);
}

/*
 * Flush out all busy extents for this AG.
 *
 * If the current transaction is holding busy extents, the caller may not want
 * to wait for committed busy extents to resolve. If we are being told just to
 * try a flush or progress has been made since we last skipped a busy extent,
 * return immediately to allow the caller to try again.
 *
 * If we are freeing extents, we might actually be holding the only free extents
 * in the transaction busy list and the log force won't resolve that situation.
 * In this case, we must return -EAGAIN to avoid a deadlock by informing the
 * caller it needs to commit the busy extents it holds before retrying the
 * extent free operation.
 */
int
xfs_extent_busy_flush(
	struct xfs_trans	*tp,
	struct xfs_perag	*pag,
	unsigned		busy_gen,
	uint32_t		alloc_flags)
{
	DEFINE_WAIT		(wait);
	int			error;

	error = xfs_log_force(tp->t_mountp, XFS_LOG_SYNC);
	if (error)
		return error;

	/* Avoid deadlocks on uncommitted busy extents. */
	if (!list_empty(&tp->t_busy)) {
		if (alloc_flags & XFS_ALLOC_FLAG_TRYFLUSH)
			return 0;

		if (busy_gen != READ_ONCE(pag->pagb_gen))
			return 0;

		if (alloc_flags & XFS_ALLOC_FLAG_FREEING)
			return -EAGAIN;
	}

	/* Wait for committed busy extents to resolve. */
	do {
		prepare_to_wait(&pag->pagb_wait, &wait, TASK_KILLABLE);
		if  (busy_gen != READ_ONCE(pag->pagb_gen))
			break;
		schedule();
	} while (1);

	finish_wait(&pag->pagb_wait, &wait);
	return 0;
}

void
xfs_extent_busy_wait_all(
	struct xfs_mount	*mp)
{
	struct xfs_perag	*pag;
	DEFINE_WAIT		(wait);
	xfs_agnumber_t		agno;

	for_each_perag(mp, agno, pag) {
		do {
			prepare_to_wait(&pag->pagb_wait, &wait, TASK_KILLABLE);
			if  (RB_EMPTY_ROOT(&pag->pagb_tree))
				break;
			schedule();
		} while (1);
		finish_wait(&pag->pagb_wait, &wait);
	}
}

/*
 * Callback for list_sort to sort busy extents by the AG they reside in.
 */
int
xfs_extent_busy_ag_cmp(
	void			*priv,
	const struct list_head	*l1,
	const struct list_head	*l2)
{
	struct xfs_extent_busy	*b1 =
		container_of(l1, struct xfs_extent_busy, list);
	struct xfs_extent_busy	*b2 =
		container_of(l2, struct xfs_extent_busy, list);
	s32 diff;

	diff = b1->agno - b2->agno;
	if (!diff)
		diff = b1->bno - b2->bno;
	return diff;
}<|MERGE_RESOLUTION|>--- conflicted
+++ resolved
@@ -62,12 +62,8 @@
 	rb_link_node(&new->rb_node, parent, rbp);
 	rb_insert_color(&new->rb_node, &pag->pagb_tree);
 
-<<<<<<< HEAD
-	list_add(&new->list, busy_list);
-=======
 	/* always process discard lists in fifo order */
 	list_add_tail(&new->list, busy_list);
->>>>>>> 740329d7
 	spin_unlock(&pag->pagb_lock);
 }
 
