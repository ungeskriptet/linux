/*
 * fs/f2fs/inode.c
 *
 * Copyright (c) 2012 Samsung Electronics Co., Ltd.
 *             http://www.samsung.com/
 *
 * This program is free software; you can redistribute it and/or modify
 * it under the terms of the GNU General Public License version 2 as
 * published by the Free Software Foundation.
 */
#include <linux/fs.h>
#include <linux/f2fs_fs.h>
#include <linux/buffer_head.h>
#include <linux/writeback.h>

#include "f2fs.h"
#include "node.h"

#include <trace/events/f2fs.h>

void f2fs_set_inode_flags(struct inode *inode)
{
	unsigned int flags = F2FS_I(inode)->i_flags;

	inode->i_flags &= ~(S_SYNC | S_APPEND | S_IMMUTABLE |
			S_NOATIME | S_DIRSYNC);

	if (flags & FS_SYNC_FL)
		inode->i_flags |= S_SYNC;
	if (flags & FS_APPEND_FL)
		inode->i_flags |= S_APPEND;
	if (flags & FS_IMMUTABLE_FL)
		inode->i_flags |= S_IMMUTABLE;
	if (flags & FS_NOATIME_FL)
		inode->i_flags |= S_NOATIME;
	if (flags & FS_DIRSYNC_FL)
		inode->i_flags |= S_DIRSYNC;
}

static void __get_inode_rdev(struct inode *inode, struct f2fs_inode *ri)
{
	if (S_ISCHR(inode->i_mode) || S_ISBLK(inode->i_mode) ||
			S_ISFIFO(inode->i_mode) || S_ISSOCK(inode->i_mode)) {
		if (ri->i_addr[0])
			inode->i_rdev = old_decode_dev(le32_to_cpu(ri->i_addr[0]));
		else
			inode->i_rdev = new_decode_dev(le32_to_cpu(ri->i_addr[1]));
	}
}

static void __set_inode_rdev(struct inode *inode, struct f2fs_inode *ri)
{
	if (S_ISCHR(inode->i_mode) || S_ISBLK(inode->i_mode)) {
		if (old_valid_dev(inode->i_rdev)) {
			ri->i_addr[0] = cpu_to_le32(old_encode_dev(inode->i_rdev));
			ri->i_addr[1] = 0;
		} else {
			ri->i_addr[0] = 0;
			ri->i_addr[1] = cpu_to_le32(new_encode_dev(inode->i_rdev));
			ri->i_addr[2] = 0;
		}
	}
}

static int do_read_inode(struct inode *inode)
{
	struct f2fs_sb_info *sbi = F2FS_SB(inode->i_sb);
	struct f2fs_inode_info *fi = F2FS_I(inode);
	struct page *node_page;
	struct f2fs_node *rn;
	struct f2fs_inode *ri;

	/* Check if ino is within scope */
	if (check_nid_range(sbi, inode->i_ino)) {
		f2fs_msg(inode->i_sb, KERN_ERR, "bad inode number: %lu",
			 (unsigned long) inode->i_ino);
		return -EINVAL;
	}

	node_page = get_node_page(sbi, inode->i_ino);
	if (IS_ERR(node_page))
		return PTR_ERR(node_page);

	rn = F2FS_NODE(node_page);
	ri = &(rn->i);

	inode->i_mode = le16_to_cpu(ri->i_mode);
	i_uid_write(inode, le32_to_cpu(ri->i_uid));
	i_gid_write(inode, le32_to_cpu(ri->i_gid));
	set_nlink(inode, le32_to_cpu(ri->i_links));
	inode->i_size = le64_to_cpu(ri->i_size);
	inode->i_blocks = le64_to_cpu(ri->i_blocks);

	inode->i_atime.tv_sec = le64_to_cpu(ri->i_atime);
	inode->i_ctime.tv_sec = le64_to_cpu(ri->i_ctime);
	inode->i_mtime.tv_sec = le64_to_cpu(ri->i_mtime);
	inode->i_atime.tv_nsec = le32_to_cpu(ri->i_atime_nsec);
	inode->i_ctime.tv_nsec = le32_to_cpu(ri->i_ctime_nsec);
	inode->i_mtime.tv_nsec = le32_to_cpu(ri->i_mtime_nsec);
	inode->i_generation = le32_to_cpu(ri->i_generation);

	fi->i_current_depth = le32_to_cpu(ri->i_current_depth);
	fi->i_xattr_nid = le32_to_cpu(ri->i_xattr_nid);
	fi->i_flags = le32_to_cpu(ri->i_flags);
	fi->flags = 0;
	fi->i_advise = ri->i_advise;
	fi->i_pino = le32_to_cpu(ri->i_pino);

	get_extent_info(&fi->ext, ri->i_ext);
	get_inline_info(fi, ri);
<<<<<<< HEAD
=======

	/* get rdev by using inline_info */
	__get_inode_rdev(inode, ri);

>>>>>>> d8ec26d7
	f2fs_put_page(node_page, 1);
	return 0;
}

struct inode *f2fs_iget(struct super_block *sb, unsigned long ino)
{
	struct f2fs_sb_info *sbi = F2FS_SB(sb);
	struct inode *inode;
	int ret = 0;

	inode = iget_locked(sb, ino);
	if (!inode)
		return ERR_PTR(-ENOMEM);

	if (!(inode->i_state & I_NEW)) {
		trace_f2fs_iget(inode);
		return inode;
	}
	if (ino == F2FS_NODE_INO(sbi) || ino == F2FS_META_INO(sbi))
		goto make_now;

	ret = do_read_inode(inode);
	if (ret)
		goto bad_inode;
make_now:
	if (ino == F2FS_NODE_INO(sbi)) {
		inode->i_mapping->a_ops = &f2fs_node_aops;
		mapping_set_gfp_mask(inode->i_mapping, GFP_F2FS_ZERO);
	} else if (ino == F2FS_META_INO(sbi)) {
		inode->i_mapping->a_ops = &f2fs_meta_aops;
		mapping_set_gfp_mask(inode->i_mapping, GFP_F2FS_ZERO);
	} else if (S_ISREG(inode->i_mode)) {
		inode->i_op = &f2fs_file_inode_operations;
		inode->i_fop = &f2fs_file_operations;
		inode->i_mapping->a_ops = &f2fs_dblock_aops;
	} else if (S_ISDIR(inode->i_mode)) {
		inode->i_op = &f2fs_dir_inode_operations;
		inode->i_fop = &f2fs_dir_operations;
		inode->i_mapping->a_ops = &f2fs_dblock_aops;
		mapping_set_gfp_mask(inode->i_mapping, GFP_F2FS_ZERO);
	} else if (S_ISLNK(inode->i_mode)) {
		inode->i_op = &f2fs_symlink_inode_operations;
		inode->i_mapping->a_ops = &f2fs_dblock_aops;
	} else if (S_ISCHR(inode->i_mode) || S_ISBLK(inode->i_mode) ||
			S_ISFIFO(inode->i_mode) || S_ISSOCK(inode->i_mode)) {
		inode->i_op = &f2fs_special_inode_operations;
		init_special_inode(inode, inode->i_mode, inode->i_rdev);
	} else {
		ret = -EIO;
		goto bad_inode;
	}
	unlock_new_inode(inode);
	trace_f2fs_iget(inode);
	return inode;

bad_inode:
	iget_failed(inode);
	trace_f2fs_iget_exit(inode, ret);
	return ERR_PTR(ret);
}

void update_inode(struct inode *inode, struct page *node_page)
{
	struct f2fs_node *rn;
	struct f2fs_inode *ri;

	f2fs_wait_on_page_writeback(node_page, NODE, false);

	rn = F2FS_NODE(node_page);
	ri = &(rn->i);

	ri->i_mode = cpu_to_le16(inode->i_mode);
	ri->i_advise = F2FS_I(inode)->i_advise;
	ri->i_uid = cpu_to_le32(i_uid_read(inode));
	ri->i_gid = cpu_to_le32(i_gid_read(inode));
	ri->i_links = cpu_to_le32(inode->i_nlink);
	ri->i_size = cpu_to_le64(i_size_read(inode));
	ri->i_blocks = cpu_to_le64(inode->i_blocks);
	set_raw_extent(&F2FS_I(inode)->ext, &ri->i_ext);
	set_raw_inline(F2FS_I(inode), ri);

	ri->i_atime = cpu_to_le64(inode->i_atime.tv_sec);
	ri->i_ctime = cpu_to_le64(inode->i_ctime.tv_sec);
	ri->i_mtime = cpu_to_le64(inode->i_mtime.tv_sec);
	ri->i_atime_nsec = cpu_to_le32(inode->i_atime.tv_nsec);
	ri->i_ctime_nsec = cpu_to_le32(inode->i_ctime.tv_nsec);
	ri->i_mtime_nsec = cpu_to_le32(inode->i_mtime.tv_nsec);
	ri->i_current_depth = cpu_to_le32(F2FS_I(inode)->i_current_depth);
	ri->i_xattr_nid = cpu_to_le32(F2FS_I(inode)->i_xattr_nid);
	ri->i_flags = cpu_to_le32(F2FS_I(inode)->i_flags);
	ri->i_pino = cpu_to_le32(F2FS_I(inode)->i_pino);
	ri->i_generation = cpu_to_le32(inode->i_generation);

	__set_inode_rdev(inode, ri);
	set_cold_node(inode, node_page);
	set_page_dirty(node_page);

	clear_inode_flag(F2FS_I(inode), FI_DIRTY_INODE);
}

int update_inode_page(struct inode *inode)
{
	struct f2fs_sb_info *sbi = F2FS_SB(inode->i_sb);
	struct page *node_page;

	node_page = get_node_page(sbi, inode->i_ino);
	if (IS_ERR(node_page))
		return PTR_ERR(node_page);

	update_inode(inode, node_page);
	f2fs_put_page(node_page, 1);
	return 0;
}

int f2fs_write_inode(struct inode *inode, struct writeback_control *wbc)
{
	struct f2fs_sb_info *sbi = F2FS_SB(inode->i_sb);
	int ret;

	if (inode->i_ino == F2FS_NODE_INO(sbi) ||
			inode->i_ino == F2FS_META_INO(sbi))
		return 0;

	if (!is_inode_flag_set(F2FS_I(inode), FI_DIRTY_INODE))
		return 0;

	/*
	 * We need to lock here to prevent from producing dirty node pages
	 * during the urgent cleaning time when runing out of free sections.
	 */
	f2fs_lock_op(sbi);
	ret = update_inode_page(inode);
<<<<<<< HEAD
	mutex_unlock_op(sbi, ilock);
=======
	f2fs_unlock_op(sbi);
>>>>>>> d8ec26d7

	if (wbc)
		f2fs_balance_fs(sbi);

	return ret;
}

/*
 * Called at the last iput() if i_nlink is zero
 */
void f2fs_evict_inode(struct inode *inode)
{
	struct f2fs_sb_info *sbi = F2FS_SB(inode->i_sb);

	trace_f2fs_evict_inode(inode);
	truncate_inode_pages(&inode->i_data, 0);

	if (inode->i_ino == F2FS_NODE_INO(sbi) ||
			inode->i_ino == F2FS_META_INO(sbi))
		goto no_delete;

	f2fs_bug_on(atomic_read(&F2FS_I(inode)->dirty_dents));
	remove_dirty_dir_inode(inode);

	if (inode->i_nlink || is_bad_inode(inode))
		goto no_delete;

	sb_start_intwrite(inode->i_sb);
	set_inode_flag(F2FS_I(inode), FI_NO_ALLOC);
	i_size_write(inode, 0);

	if (F2FS_HAS_BLOCKS(inode))
		f2fs_truncate(inode);

	f2fs_lock_op(sbi);
	remove_inode_page(inode);
	f2fs_unlock_op(sbi);

	sb_end_intwrite(inode->i_sb);
no_delete:
	clear_inode(inode);
}<|MERGE_RESOLUTION|>--- conflicted
+++ resolved
@@ -108,13 +108,10 @@
 
 	get_extent_info(&fi->ext, ri->i_ext);
 	get_inline_info(fi, ri);
-<<<<<<< HEAD
-=======
 
 	/* get rdev by using inline_info */
 	__get_inode_rdev(inode, ri);
 
->>>>>>> d8ec26d7
 	f2fs_put_page(node_page, 1);
 	return 0;
 }
@@ -247,11 +244,7 @@
 	 */
 	f2fs_lock_op(sbi);
 	ret = update_inode_page(inode);
-<<<<<<< HEAD
-	mutex_unlock_op(sbi, ilock);
-=======
 	f2fs_unlock_op(sbi);
->>>>>>> d8ec26d7
 
 	if (wbc)
 		f2fs_balance_fs(sbi);
