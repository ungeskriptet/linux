--- conflicted
+++ resolved
@@ -532,11 +532,7 @@
 	lock_buffer(bh);
 	get_bh(bh);
 	bh->b_end_io = end_buffer_read_sync;
-<<<<<<< HEAD
-	return submit_bh(REQ_OP_READ, bh);
-=======
 	submit_bh(REQ_OP_READ, bh);
->>>>>>> 7365df19
 }
 
 /**
