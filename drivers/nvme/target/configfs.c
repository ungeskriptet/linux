// SPDX-License-Identifier: GPL-2.0
/*
 * Configfs interface for the NVMe target.
 * Copyright (c) 2015-2016 HGST, a Western Digital Company.
 */
#define pr_fmt(fmt) KBUILD_MODNAME ": " fmt
#include <linux/kernel.h>
#include <linux/module.h>
#include <linux/slab.h>
#include <linux/stat.h>
#include <linux/ctype.h>
#include <linux/pci.h>
#include <linux/pci-p2pdma.h>

#include "nvmet.h"

static const struct config_item_type nvmet_host_type;
static const struct config_item_type nvmet_subsys_type;

static LIST_HEAD(nvmet_ports_list);
struct list_head *nvmet_ports = &nvmet_ports_list;

struct nvmet_type_name_map {
	u8		type;
	const char	*name;
};

static struct nvmet_type_name_map nvmet_transport[] = {
	{ NVMF_TRTYPE_RDMA,	"rdma" },
	{ NVMF_TRTYPE_FC,	"fc" },
	{ NVMF_TRTYPE_TCP,	"tcp" },
	{ NVMF_TRTYPE_LOOP,	"loop" },
};

static const struct nvmet_type_name_map nvmet_addr_family[] = {
	{ NVMF_ADDR_FAMILY_PCI,		"pcie" },
	{ NVMF_ADDR_FAMILY_IP4,		"ipv4" },
	{ NVMF_ADDR_FAMILY_IP6,		"ipv6" },
	{ NVMF_ADDR_FAMILY_IB,		"ib" },
	{ NVMF_ADDR_FAMILY_FC,		"fc" },
	{ NVMF_ADDR_FAMILY_LOOP,	"loop" },
};

static bool nvmet_is_port_enabled(struct nvmet_port *p, const char *caller)
{
	if (p->enabled)
		pr_err("Disable port '%u' before changing attribute in %s\n",
		       le16_to_cpu(p->disc_addr.portid), caller);
	return p->enabled;
}

/*
 * nvmet_port Generic ConfigFS definitions.
 * Used in any place in the ConfigFS tree that refers to an address.
 */
static ssize_t nvmet_addr_adrfam_show(struct config_item *item, char *page)
{
	u8 adrfam = to_nvmet_port(item)->disc_addr.adrfam;
	int i;

	for (i = 1; i < ARRAY_SIZE(nvmet_addr_family); i++) {
		if (nvmet_addr_family[i].type == adrfam)
			return snprintf(page, PAGE_SIZE, "%s\n",
					nvmet_addr_family[i].name);
	}

	return snprintf(page, PAGE_SIZE, "\n");
}

static ssize_t nvmet_addr_adrfam_store(struct config_item *item,
		const char *page, size_t count)
{
	struct nvmet_port *port = to_nvmet_port(item);
	int i;

	if (nvmet_is_port_enabled(port, __func__))
		return -EACCES;

	for (i = 1; i < ARRAY_SIZE(nvmet_addr_family); i++) {
		if (sysfs_streq(page, nvmet_addr_family[i].name))
			goto found;
	}

	pr_err("Invalid value '%s' for adrfam\n", page);
	return -EINVAL;

found:
	port->disc_addr.adrfam = nvmet_addr_family[i].type;
	return count;
}

CONFIGFS_ATTR(nvmet_, addr_adrfam);

static ssize_t nvmet_addr_portid_show(struct config_item *item,
		char *page)
{
	__le16 portid = to_nvmet_port(item)->disc_addr.portid;

	return snprintf(page, PAGE_SIZE, "%d\n", le16_to_cpu(portid));
}

static ssize_t nvmet_addr_portid_store(struct config_item *item,
		const char *page, size_t count)
{
	struct nvmet_port *port = to_nvmet_port(item);
	u16 portid = 0;

	if (kstrtou16(page, 0, &portid)) {
		pr_err("Invalid value '%s' for portid\n", page);
		return -EINVAL;
	}

	if (nvmet_is_port_enabled(port, __func__))
		return -EACCES;

	port->disc_addr.portid = cpu_to_le16(portid);
	return count;
}

CONFIGFS_ATTR(nvmet_, addr_portid);

static ssize_t nvmet_addr_traddr_show(struct config_item *item,
		char *page)
{
	struct nvmet_port *port = to_nvmet_port(item);

	return snprintf(page, PAGE_SIZE, "%s\n", port->disc_addr.traddr);
}

static ssize_t nvmet_addr_traddr_store(struct config_item *item,
		const char *page, size_t count)
{
	struct nvmet_port *port = to_nvmet_port(item);

	if (count > NVMF_TRADDR_SIZE) {
		pr_err("Invalid value '%s' for traddr\n", page);
		return -EINVAL;
	}

	if (nvmet_is_port_enabled(port, __func__))
		return -EACCES;

	if (sscanf(page, "%s\n", port->disc_addr.traddr) != 1)
		return -EINVAL;
	return count;
}

CONFIGFS_ATTR(nvmet_, addr_traddr);

static const struct nvmet_type_name_map nvmet_addr_treq[] = {
	{ NVMF_TREQ_NOT_SPECIFIED,	"not specified" },
	{ NVMF_TREQ_REQUIRED,		"required" },
	{ NVMF_TREQ_NOT_REQUIRED,	"not required" },
};

static ssize_t nvmet_addr_treq_show(struct config_item *item, char *page)
{
	u8 treq = to_nvmet_port(item)->disc_addr.treq &
		NVME_TREQ_SECURE_CHANNEL_MASK;
	int i;

	for (i = 0; i < ARRAY_SIZE(nvmet_addr_treq); i++) {
		if (treq == nvmet_addr_treq[i].type)
			return snprintf(page, PAGE_SIZE, "%s\n",
					nvmet_addr_treq[i].name);
	}

	return snprintf(page, PAGE_SIZE, "\n");
}

static ssize_t nvmet_addr_treq_store(struct config_item *item,
		const char *page, size_t count)
{
	struct nvmet_port *port = to_nvmet_port(item);
	u8 treq = port->disc_addr.treq & ~NVME_TREQ_SECURE_CHANNEL_MASK;
	int i;

	if (nvmet_is_port_enabled(port, __func__))
		return -EACCES;

	for (i = 0; i < ARRAY_SIZE(nvmet_addr_treq); i++) {
		if (sysfs_streq(page, nvmet_addr_treq[i].name))
			goto found;
	}

	pr_err("Invalid value '%s' for treq\n", page);
	return -EINVAL;

found:
	treq |= nvmet_addr_treq[i].type;
	port->disc_addr.treq = treq;
	return count;
}

CONFIGFS_ATTR(nvmet_, addr_treq);

static ssize_t nvmet_addr_trsvcid_show(struct config_item *item,
		char *page)
{
	struct nvmet_port *port = to_nvmet_port(item);

	return snprintf(page, PAGE_SIZE, "%s\n", port->disc_addr.trsvcid);
}

static ssize_t nvmet_addr_trsvcid_store(struct config_item *item,
		const char *page, size_t count)
{
	struct nvmet_port *port = to_nvmet_port(item);

	if (count > NVMF_TRSVCID_SIZE) {
		pr_err("Invalid value '%s' for trsvcid\n", page);
		return -EINVAL;
	}
	if (nvmet_is_port_enabled(port, __func__))
		return -EACCES;

	if (sscanf(page, "%s\n", port->disc_addr.trsvcid) != 1)
		return -EINVAL;
	return count;
}

CONFIGFS_ATTR(nvmet_, addr_trsvcid);

static ssize_t nvmet_param_inline_data_size_show(struct config_item *item,
		char *page)
{
	struct nvmet_port *port = to_nvmet_port(item);

	return snprintf(page, PAGE_SIZE, "%d\n", port->inline_data_size);
}

static ssize_t nvmet_param_inline_data_size_store(struct config_item *item,
		const char *page, size_t count)
{
	struct nvmet_port *port = to_nvmet_port(item);
	int ret;

	if (nvmet_is_port_enabled(port, __func__))
		return -EACCES;
	ret = kstrtoint(page, 0, &port->inline_data_size);
	if (ret) {
		pr_err("Invalid value '%s' for inline_data_size\n", page);
		return -EINVAL;
	}
	return count;
}

CONFIGFS_ATTR(nvmet_, param_inline_data_size);

#ifdef CONFIG_BLK_DEV_INTEGRITY
static ssize_t nvmet_param_pi_enable_show(struct config_item *item,
		char *page)
{
	struct nvmet_port *port = to_nvmet_port(item);

	return snprintf(page, PAGE_SIZE, "%d\n", port->pi_enable);
}

static ssize_t nvmet_param_pi_enable_store(struct config_item *item,
		const char *page, size_t count)
{
	struct nvmet_port *port = to_nvmet_port(item);
	bool val;

	if (strtobool(page, &val))
		return -EINVAL;

	if (nvmet_is_port_enabled(port, __func__))
		return -EACCES;

	port->pi_enable = val;
	return count;
}

CONFIGFS_ATTR(nvmet_, param_pi_enable);
#endif

static ssize_t nvmet_addr_trtype_show(struct config_item *item,
		char *page)
{
	struct nvmet_port *port = to_nvmet_port(item);
	int i;

	for (i = 0; i < ARRAY_SIZE(nvmet_transport); i++) {
		if (port->disc_addr.trtype == nvmet_transport[i].type)
			return snprintf(page, PAGE_SIZE,
					"%s\n", nvmet_transport[i].name);
	}

	return sprintf(page, "\n");
}

static void nvmet_port_init_tsas_rdma(struct nvmet_port *port)
{
	port->disc_addr.tsas.rdma.qptype = NVMF_RDMA_QPTYPE_CONNECTED;
	port->disc_addr.tsas.rdma.prtype = NVMF_RDMA_PRTYPE_NOT_SPECIFIED;
	port->disc_addr.tsas.rdma.cms = NVMF_RDMA_CMS_RDMA_CM;
}

static ssize_t nvmet_addr_trtype_store(struct config_item *item,
		const char *page, size_t count)
{
	struct nvmet_port *port = to_nvmet_port(item);
	int i;

	if (nvmet_is_port_enabled(port, __func__))
		return -EACCES;

	for (i = 0; i < ARRAY_SIZE(nvmet_transport); i++) {
		if (sysfs_streq(page, nvmet_transport[i].name))
			goto found;
	}

	pr_err("Invalid value '%s' for trtype\n", page);
	return -EINVAL;

found:
	memset(&port->disc_addr.tsas, 0, NVMF_TSAS_SIZE);
	port->disc_addr.trtype = nvmet_transport[i].type;
	if (port->disc_addr.trtype == NVMF_TRTYPE_RDMA)
		nvmet_port_init_tsas_rdma(port);
	return count;
}

CONFIGFS_ATTR(nvmet_, addr_trtype);

/*
 * Namespace structures & file operation functions below
 */
static ssize_t nvmet_ns_device_path_show(struct config_item *item, char *page)
{
	return sprintf(page, "%s\n", to_nvmet_ns(item)->device_path);
}

static ssize_t nvmet_ns_device_path_store(struct config_item *item,
		const char *page, size_t count)
{
	struct nvmet_ns *ns = to_nvmet_ns(item);
	struct nvmet_subsys *subsys = ns->subsys;
	size_t len;
	int ret;

	mutex_lock(&subsys->lock);
	ret = -EBUSY;
	if (ns->enabled)
		goto out_unlock;

	ret = -EINVAL;
	len = strcspn(page, "\n");
	if (!len)
		goto out_unlock;

	kfree(ns->device_path);
	ret = -ENOMEM;
	ns->device_path = kmemdup_nul(page, len, GFP_KERNEL);
	if (!ns->device_path)
		goto out_unlock;

	mutex_unlock(&subsys->lock);
	return count;

out_unlock:
	mutex_unlock(&subsys->lock);
	return ret;
}

CONFIGFS_ATTR(nvmet_ns_, device_path);

#ifdef CONFIG_PCI_P2PDMA
static ssize_t nvmet_ns_p2pmem_show(struct config_item *item, char *page)
{
	struct nvmet_ns *ns = to_nvmet_ns(item);

	return pci_p2pdma_enable_show(page, ns->p2p_dev, ns->use_p2pmem);
}

static ssize_t nvmet_ns_p2pmem_store(struct config_item *item,
		const char *page, size_t count)
{
	struct nvmet_ns *ns = to_nvmet_ns(item);
	struct pci_dev *p2p_dev = NULL;
	bool use_p2pmem;
	int ret = count;
	int error;

	mutex_lock(&ns->subsys->lock);
	if (ns->enabled) {
		ret = -EBUSY;
		goto out_unlock;
	}

	error = pci_p2pdma_enable_store(page, &p2p_dev, &use_p2pmem);
	if (error) {
		ret = error;
		goto out_unlock;
	}

	ns->use_p2pmem = use_p2pmem;
	pci_dev_put(ns->p2p_dev);
	ns->p2p_dev = p2p_dev;

out_unlock:
	mutex_unlock(&ns->subsys->lock);

	return ret;
}

CONFIGFS_ATTR(nvmet_ns_, p2pmem);
#endif /* CONFIG_PCI_P2PDMA */

static ssize_t nvmet_ns_device_uuid_show(struct config_item *item, char *page)
{
	return sprintf(page, "%pUb\n", &to_nvmet_ns(item)->uuid);
}

static ssize_t nvmet_ns_device_uuid_store(struct config_item *item,
					  const char *page, size_t count)
{
	struct nvmet_ns *ns = to_nvmet_ns(item);
	struct nvmet_subsys *subsys = ns->subsys;
	int ret = 0;

	mutex_lock(&subsys->lock);
	if (ns->enabled) {
		ret = -EBUSY;
		goto out_unlock;
	}

	if (uuid_parse(page, &ns->uuid))
		ret = -EINVAL;

out_unlock:
	mutex_unlock(&subsys->lock);
	return ret ? ret : count;
}

CONFIGFS_ATTR(nvmet_ns_, device_uuid);

static ssize_t nvmet_ns_device_nguid_show(struct config_item *item, char *page)
{
	return sprintf(page, "%pUb\n", &to_nvmet_ns(item)->nguid);
}

static ssize_t nvmet_ns_device_nguid_store(struct config_item *item,
		const char *page, size_t count)
{
	struct nvmet_ns *ns = to_nvmet_ns(item);
	struct nvmet_subsys *subsys = ns->subsys;
	u8 nguid[16];
	const char *p = page;
	int i;
	int ret = 0;

	mutex_lock(&subsys->lock);
	if (ns->enabled) {
		ret = -EBUSY;
		goto out_unlock;
	}

	for (i = 0; i < 16; i++) {
		if (p + 2 > page + count) {
			ret = -EINVAL;
			goto out_unlock;
		}
		if (!isxdigit(p[0]) || !isxdigit(p[1])) {
			ret = -EINVAL;
			goto out_unlock;
		}

		nguid[i] = (hex_to_bin(p[0]) << 4) | hex_to_bin(p[1]);
		p += 2;

		if (*p == '-' || *p == ':')
			p++;
	}

	memcpy(&ns->nguid, nguid, sizeof(nguid));
out_unlock:
	mutex_unlock(&subsys->lock);
	return ret ? ret : count;
}

CONFIGFS_ATTR(nvmet_ns_, device_nguid);

static ssize_t nvmet_ns_ana_grpid_show(struct config_item *item, char *page)
{
	return sprintf(page, "%u\n", to_nvmet_ns(item)->anagrpid);
}

static ssize_t nvmet_ns_ana_grpid_store(struct config_item *item,
		const char *page, size_t count)
{
	struct nvmet_ns *ns = to_nvmet_ns(item);
	u32 oldgrpid, newgrpid;
	int ret;

	ret = kstrtou32(page, 0, &newgrpid);
	if (ret)
		return ret;

	if (newgrpid < 1 || newgrpid > NVMET_MAX_ANAGRPS)
		return -EINVAL;

	down_write(&nvmet_ana_sem);
	oldgrpid = ns->anagrpid;
	nvmet_ana_group_enabled[newgrpid]++;
	ns->anagrpid = newgrpid;
	nvmet_ana_group_enabled[oldgrpid]--;
	nvmet_ana_chgcnt++;
	up_write(&nvmet_ana_sem);

	nvmet_send_ana_event(ns->subsys, NULL);
	return count;
}

CONFIGFS_ATTR(nvmet_ns_, ana_grpid);

static ssize_t nvmet_ns_enable_show(struct config_item *item, char *page)
{
	return sprintf(page, "%d\n", to_nvmet_ns(item)->enabled);
}

static ssize_t nvmet_ns_enable_store(struct config_item *item,
		const char *page, size_t count)
{
	struct nvmet_ns *ns = to_nvmet_ns(item);
	bool enable;
	int ret = 0;

	if (strtobool(page, &enable))
		return -EINVAL;

	if (enable)
		ret = nvmet_ns_enable(ns);
	else
		nvmet_ns_disable(ns);

	return ret ? ret : count;
}

CONFIGFS_ATTR(nvmet_ns_, enable);

static ssize_t nvmet_ns_buffered_io_show(struct config_item *item, char *page)
{
	return sprintf(page, "%d\n", to_nvmet_ns(item)->buffered_io);
}

static ssize_t nvmet_ns_buffered_io_store(struct config_item *item,
		const char *page, size_t count)
{
	struct nvmet_ns *ns = to_nvmet_ns(item);
	bool val;

	if (strtobool(page, &val))
		return -EINVAL;

	mutex_lock(&ns->subsys->lock);
	if (ns->enabled) {
		pr_err("disable ns before setting buffered_io value.\n");
		mutex_unlock(&ns->subsys->lock);
		return -EINVAL;
	}

	ns->buffered_io = val;
	mutex_unlock(&ns->subsys->lock);
	return count;
}

CONFIGFS_ATTR(nvmet_ns_, buffered_io);

static ssize_t nvmet_ns_revalidate_size_store(struct config_item *item,
		const char *page, size_t count)
{
	struct nvmet_ns *ns = to_nvmet_ns(item);
	bool val;

	if (strtobool(page, &val))
		return -EINVAL;

	if (!val)
		return -EINVAL;

	mutex_lock(&ns->subsys->lock);
	if (!ns->enabled) {
		pr_err("enable ns before revalidate.\n");
		mutex_unlock(&ns->subsys->lock);
		return -EINVAL;
	}
	if (nvmet_ns_revalidate(ns))
		nvmet_ns_changed(ns->subsys, ns->nsid);
	mutex_unlock(&ns->subsys->lock);
	return count;
}

CONFIGFS_ATTR_WO(nvmet_ns_, revalidate_size);

static struct configfs_attribute *nvmet_ns_attrs[] = {
	&nvmet_ns_attr_device_path,
	&nvmet_ns_attr_device_nguid,
	&nvmet_ns_attr_device_uuid,
	&nvmet_ns_attr_ana_grpid,
	&nvmet_ns_attr_enable,
	&nvmet_ns_attr_buffered_io,
	&nvmet_ns_attr_revalidate_size,
#ifdef CONFIG_PCI_P2PDMA
	&nvmet_ns_attr_p2pmem,
#endif
	NULL,
};

static void nvmet_ns_release(struct config_item *item)
{
	struct nvmet_ns *ns = to_nvmet_ns(item);

	nvmet_ns_free(ns);
}

static struct configfs_item_operations nvmet_ns_item_ops = {
	.release		= nvmet_ns_release,
};

static const struct config_item_type nvmet_ns_type = {
	.ct_item_ops		= &nvmet_ns_item_ops,
	.ct_attrs		= nvmet_ns_attrs,
	.ct_owner		= THIS_MODULE,
};

static struct config_group *nvmet_ns_make(struct config_group *group,
		const char *name)
{
	struct nvmet_subsys *subsys = namespaces_to_subsys(&group->cg_item);
	struct nvmet_ns *ns;
	int ret;
	u32 nsid;

	ret = kstrtou32(name, 0, &nsid);
	if (ret)
		goto out;

	ret = -EINVAL;
	if (nsid == 0 || nsid == NVME_NSID_ALL) {
		pr_err("invalid nsid %#x", nsid);
		goto out;
	}

	ret = -ENOMEM;
	ns = nvmet_ns_alloc(subsys, nsid);
	if (!ns)
		goto out;
	config_group_init_type_name(&ns->group, name, &nvmet_ns_type);

	pr_info("adding nsid %d to subsystem %s\n", nsid, subsys->subsysnqn);

	return &ns->group;
out:
	return ERR_PTR(ret);
}

static struct configfs_group_operations nvmet_namespaces_group_ops = {
	.make_group		= nvmet_ns_make,
};

static const struct config_item_type nvmet_namespaces_type = {
	.ct_group_ops		= &nvmet_namespaces_group_ops,
	.ct_owner		= THIS_MODULE,
};

#ifdef CONFIG_NVME_TARGET_PASSTHRU

static ssize_t nvmet_passthru_device_path_show(struct config_item *item,
		char *page)
{
	struct nvmet_subsys *subsys = to_subsys(item->ci_parent);

	return snprintf(page, PAGE_SIZE, "%s\n", subsys->passthru_ctrl_path);
}

static ssize_t nvmet_passthru_device_path_store(struct config_item *item,
		const char *page, size_t count)
{
	struct nvmet_subsys *subsys = to_subsys(item->ci_parent);
	size_t len;
	int ret;

	mutex_lock(&subsys->lock);

	ret = -EBUSY;
	if (subsys->passthru_ctrl)
		goto out_unlock;

	ret = -EINVAL;
	len = strcspn(page, "\n");
	if (!len)
		goto out_unlock;

	kfree(subsys->passthru_ctrl_path);
	ret = -ENOMEM;
	subsys->passthru_ctrl_path = kstrndup(page, len, GFP_KERNEL);
	if (!subsys->passthru_ctrl_path)
		goto out_unlock;

	mutex_unlock(&subsys->lock);

	return count;
out_unlock:
	mutex_unlock(&subsys->lock);
	return ret;
}
CONFIGFS_ATTR(nvmet_passthru_, device_path);

static ssize_t nvmet_passthru_enable_show(struct config_item *item,
		char *page)
{
	struct nvmet_subsys *subsys = to_subsys(item->ci_parent);

	return sprintf(page, "%d\n", subsys->passthru_ctrl ? 1 : 0);
}

static ssize_t nvmet_passthru_enable_store(struct config_item *item,
		const char *page, size_t count)
{
	struct nvmet_subsys *subsys = to_subsys(item->ci_parent);
	bool enable;
	int ret = 0;

	if (strtobool(page, &enable))
		return -EINVAL;

	if (enable)
		ret = nvmet_passthru_ctrl_enable(subsys);
	else
		nvmet_passthru_ctrl_disable(subsys);

	return ret ? ret : count;
}
CONFIGFS_ATTR(nvmet_passthru_, enable);

static ssize_t nvmet_passthru_admin_timeout_show(struct config_item *item,
		char *page)
{
	return sprintf(page, "%u\n", to_subsys(item->ci_parent)->admin_timeout);
}

static ssize_t nvmet_passthru_admin_timeout_store(struct config_item *item,
		const char *page, size_t count)
{
	struct nvmet_subsys *subsys = to_subsys(item->ci_parent);
	unsigned int timeout;

	if (kstrtouint(page, 0, &timeout))
		return -EINVAL;
	subsys->admin_timeout = timeout;
	return count;
}
CONFIGFS_ATTR(nvmet_passthru_, admin_timeout);

static ssize_t nvmet_passthru_io_timeout_show(struct config_item *item,
		char *page)
{
	return sprintf(page, "%u\n", to_subsys(item->ci_parent)->io_timeout);
}

static ssize_t nvmet_passthru_io_timeout_store(struct config_item *item,
		const char *page, size_t count)
{
	struct nvmet_subsys *subsys = to_subsys(item->ci_parent);
	unsigned int timeout;

	if (kstrtouint(page, 0, &timeout))
		return -EINVAL;
	subsys->io_timeout = timeout;
	return count;
}
CONFIGFS_ATTR(nvmet_passthru_, io_timeout);

static struct configfs_attribute *nvmet_passthru_attrs[] = {
	&nvmet_passthru_attr_device_path,
	&nvmet_passthru_attr_enable,
	&nvmet_passthru_attr_admin_timeout,
	&nvmet_passthru_attr_io_timeout,
	NULL,
};

static const struct config_item_type nvmet_passthru_type = {
	.ct_attrs		= nvmet_passthru_attrs,
	.ct_owner		= THIS_MODULE,
};

static void nvmet_add_passthru_group(struct nvmet_subsys *subsys)
{
	config_group_init_type_name(&subsys->passthru_group,
				    "passthru", &nvmet_passthru_type);
	configfs_add_default_group(&subsys->passthru_group,
				   &subsys->group);
}

#else /* CONFIG_NVME_TARGET_PASSTHRU */

static void nvmet_add_passthru_group(struct nvmet_subsys *subsys)
{
}

#endif /* CONFIG_NVME_TARGET_PASSTHRU */

static int nvmet_port_subsys_allow_link(struct config_item *parent,
		struct config_item *target)
{
	struct nvmet_port *port = to_nvmet_port(parent->ci_parent);
	struct nvmet_subsys *subsys;
	struct nvmet_subsys_link *link, *p;
	int ret;

	if (target->ci_type != &nvmet_subsys_type) {
		pr_err("can only link subsystems into the subsystems dir.!\n");
		return -EINVAL;
	}
	subsys = to_subsys(target);
	link = kmalloc(sizeof(*link), GFP_KERNEL);
	if (!link)
		return -ENOMEM;
	link->subsys = subsys;

	down_write(&nvmet_config_sem);
	ret = -EEXIST;
	list_for_each_entry(p, &port->subsystems, entry) {
		if (p->subsys == subsys)
			goto out_free_link;
	}

	if (list_empty(&port->subsystems)) {
		ret = nvmet_enable_port(port);
		if (ret)
			goto out_free_link;
	}

	list_add_tail(&link->entry, &port->subsystems);
	nvmet_port_disc_changed(port, subsys);

	up_write(&nvmet_config_sem);
	return 0;

out_free_link:
	up_write(&nvmet_config_sem);
	kfree(link);
	return ret;
}

static void nvmet_port_subsys_drop_link(struct config_item *parent,
		struct config_item *target)
{
	struct nvmet_port *port = to_nvmet_port(parent->ci_parent);
	struct nvmet_subsys *subsys = to_subsys(target);
	struct nvmet_subsys_link *p;

	down_write(&nvmet_config_sem);
	list_for_each_entry(p, &port->subsystems, entry) {
		if (p->subsys == subsys)
			goto found;
	}
	up_write(&nvmet_config_sem);
	return;

found:
	list_del(&p->entry);
	nvmet_port_del_ctrls(port, subsys);
	nvmet_port_disc_changed(port, subsys);

	if (list_empty(&port->subsystems))
		nvmet_disable_port(port);
	up_write(&nvmet_config_sem);
	kfree(p);
}

static struct configfs_item_operations nvmet_port_subsys_item_ops = {
	.allow_link		= nvmet_port_subsys_allow_link,
	.drop_link		= nvmet_port_subsys_drop_link,
};

static const struct config_item_type nvmet_port_subsys_type = {
	.ct_item_ops		= &nvmet_port_subsys_item_ops,
	.ct_owner		= THIS_MODULE,
};

static int nvmet_allowed_hosts_allow_link(struct config_item *parent,
		struct config_item *target)
{
	struct nvmet_subsys *subsys = to_subsys(parent->ci_parent);
	struct nvmet_host *host;
	struct nvmet_host_link *link, *p;
	int ret;

	if (target->ci_type != &nvmet_host_type) {
		pr_err("can only link hosts into the allowed_hosts directory!\n");
		return -EINVAL;
	}

	host = to_host(target);
	link = kmalloc(sizeof(*link), GFP_KERNEL);
	if (!link)
		return -ENOMEM;
	link->host = host;

	down_write(&nvmet_config_sem);
	ret = -EINVAL;
	if (subsys->allow_any_host) {
		pr_err("can't add hosts when allow_any_host is set!\n");
		goto out_free_link;
	}

	ret = -EEXIST;
	list_for_each_entry(p, &subsys->hosts, entry) {
		if (!strcmp(nvmet_host_name(p->host), nvmet_host_name(host)))
			goto out_free_link;
	}
	list_add_tail(&link->entry, &subsys->hosts);
	nvmet_subsys_disc_changed(subsys, host);

	up_write(&nvmet_config_sem);
	return 0;
out_free_link:
	up_write(&nvmet_config_sem);
	kfree(link);
	return ret;
}

static void nvmet_allowed_hosts_drop_link(struct config_item *parent,
		struct config_item *target)
{
	struct nvmet_subsys *subsys = to_subsys(parent->ci_parent);
	struct nvmet_host *host = to_host(target);
	struct nvmet_host_link *p;

	down_write(&nvmet_config_sem);
	list_for_each_entry(p, &subsys->hosts, entry) {
		if (!strcmp(nvmet_host_name(p->host), nvmet_host_name(host)))
			goto found;
	}
	up_write(&nvmet_config_sem);
	return;

found:
	list_del(&p->entry);
	nvmet_subsys_disc_changed(subsys, host);

	up_write(&nvmet_config_sem);
	kfree(p);
}

static struct configfs_item_operations nvmet_allowed_hosts_item_ops = {
	.allow_link		= nvmet_allowed_hosts_allow_link,
	.drop_link		= nvmet_allowed_hosts_drop_link,
};

static const struct config_item_type nvmet_allowed_hosts_type = {
	.ct_item_ops		= &nvmet_allowed_hosts_item_ops,
	.ct_owner		= THIS_MODULE,
};

static ssize_t nvmet_subsys_attr_allow_any_host_show(struct config_item *item,
		char *page)
{
	return snprintf(page, PAGE_SIZE, "%d\n",
		to_subsys(item)->allow_any_host);
}

static ssize_t nvmet_subsys_attr_allow_any_host_store(struct config_item *item,
		const char *page, size_t count)
{
	struct nvmet_subsys *subsys = to_subsys(item);
	bool allow_any_host;
	int ret = 0;

	if (strtobool(page, &allow_any_host))
		return -EINVAL;

	down_write(&nvmet_config_sem);
	if (allow_any_host && !list_empty(&subsys->hosts)) {
		pr_err("Can't set allow_any_host when explicit hosts are set!\n");
		ret = -EINVAL;
		goto out_unlock;
	}

	if (subsys->allow_any_host != allow_any_host) {
		subsys->allow_any_host = allow_any_host;
		nvmet_subsys_disc_changed(subsys, NULL);
	}

out_unlock:
	up_write(&nvmet_config_sem);
	return ret ? ret : count;
}

CONFIGFS_ATTR(nvmet_subsys_, attr_allow_any_host);

static ssize_t nvmet_subsys_attr_version_show(struct config_item *item,
					      char *page)
{
	struct nvmet_subsys *subsys = to_subsys(item);

	if (NVME_TERTIARY(subsys->ver))
		return snprintf(page, PAGE_SIZE, "%llu.%llu.%llu\n",
				NVME_MAJOR(subsys->ver),
				NVME_MINOR(subsys->ver),
				NVME_TERTIARY(subsys->ver));

	return snprintf(page, PAGE_SIZE, "%llu.%llu\n",
			NVME_MAJOR(subsys->ver),
			NVME_MINOR(subsys->ver));
}

static ssize_t
nvmet_subsys_attr_version_store_locked(struct nvmet_subsys *subsys,
		const char *page, size_t count)
{
	int major, minor, tertiary = 0;
	int ret;

	if (subsys->subsys_discovered) {
		if (NVME_TERTIARY(subsys->ver))
			pr_err("Can't set version number. %llu.%llu.%llu is already assigned\n",
			       NVME_MAJOR(subsys->ver),
			       NVME_MINOR(subsys->ver),
			       NVME_TERTIARY(subsys->ver));
		else
			pr_err("Can't set version number. %llu.%llu is already assigned\n",
			       NVME_MAJOR(subsys->ver),
			       NVME_MINOR(subsys->ver));
		return -EINVAL;
	}

	/* passthru subsystems use the underlying controller's version */
	if (nvmet_is_passthru_subsys(subsys))
		return -EINVAL;

	ret = sscanf(page, "%d.%d.%d\n", &major, &minor, &tertiary);
	if (ret != 2 && ret != 3)
		return -EINVAL;

	subsys->ver = NVME_VS(major, minor, tertiary);

	return count;
}

static ssize_t nvmet_subsys_attr_version_store(struct config_item *item,
					       const char *page, size_t count)
{
	struct nvmet_subsys *subsys = to_subsys(item);
	ssize_t ret;

	down_write(&nvmet_config_sem);
	mutex_lock(&subsys->lock);
	ret = nvmet_subsys_attr_version_store_locked(subsys, page, count);
	mutex_unlock(&subsys->lock);
	up_write(&nvmet_config_sem);

	return ret;
}
CONFIGFS_ATTR(nvmet_subsys_, attr_version);

/* See Section 1.5 of NVMe 1.4 */
static bool nvmet_is_ascii(const char c)
{
	return c >= 0x20 && c <= 0x7e;
}

static ssize_t nvmet_subsys_attr_serial_show(struct config_item *item,
					     char *page)
{
	struct nvmet_subsys *subsys = to_subsys(item);

	return snprintf(page, PAGE_SIZE, "%.*s\n",
			NVMET_SN_MAX_SIZE, subsys->serial);
}

static ssize_t
nvmet_subsys_attr_serial_store_locked(struct nvmet_subsys *subsys,
		const char *page, size_t count)
{
	int pos, len = strcspn(page, "\n");

	if (subsys->subsys_discovered) {
		pr_err("Can't set serial number. %s is already assigned\n",
		       subsys->serial);
		return -EINVAL;
	}

	if (!len || len > NVMET_SN_MAX_SIZE) {
		pr_err("Serial Number can not be empty or exceed %d Bytes\n",
		       NVMET_SN_MAX_SIZE);
		return -EINVAL;
	}

	for (pos = 0; pos < len; pos++) {
		if (!nvmet_is_ascii(page[pos])) {
			pr_err("Serial Number must contain only ASCII strings\n");
			return -EINVAL;
		}
	}

	memcpy_and_pad(subsys->serial, NVMET_SN_MAX_SIZE, page, len, ' ');

	return count;
}

static ssize_t nvmet_subsys_attr_serial_store(struct config_item *item,
					      const char *page, size_t count)
{
	struct nvmet_subsys *subsys = to_subsys(item);
	ssize_t ret;

	down_write(&nvmet_config_sem);
	mutex_lock(&subsys->lock);
	ret = nvmet_subsys_attr_serial_store_locked(subsys, page, count);
	mutex_unlock(&subsys->lock);
	up_write(&nvmet_config_sem);

	return ret;
}
CONFIGFS_ATTR(nvmet_subsys_, attr_serial);

static ssize_t nvmet_subsys_attr_cntlid_min_show(struct config_item *item,
						 char *page)
{
	return snprintf(page, PAGE_SIZE, "%u\n", to_subsys(item)->cntlid_min);
}

static ssize_t nvmet_subsys_attr_cntlid_min_store(struct config_item *item,
						  const char *page, size_t cnt)
{
	u16 cntlid_min;

	if (sscanf(page, "%hu\n", &cntlid_min) != 1)
		return -EINVAL;

	if (cntlid_min == 0)
		return -EINVAL;

	down_write(&nvmet_config_sem);
	if (cntlid_min >= to_subsys(item)->cntlid_max)
		goto out_unlock;
	to_subsys(item)->cntlid_min = cntlid_min;
	up_write(&nvmet_config_sem);
	return cnt;

out_unlock:
	up_write(&nvmet_config_sem);
	return -EINVAL;
}
CONFIGFS_ATTR(nvmet_subsys_, attr_cntlid_min);

static ssize_t nvmet_subsys_attr_cntlid_max_show(struct config_item *item,
						 char *page)
{
	return snprintf(page, PAGE_SIZE, "%u\n", to_subsys(item)->cntlid_max);
}

static ssize_t nvmet_subsys_attr_cntlid_max_store(struct config_item *item,
						  const char *page, size_t cnt)
{
	u16 cntlid_max;

	if (sscanf(page, "%hu\n", &cntlid_max) != 1)
		return -EINVAL;

	if (cntlid_max == 0)
		return -EINVAL;

	down_write(&nvmet_config_sem);
	if (cntlid_max <= to_subsys(item)->cntlid_min)
		goto out_unlock;
	to_subsys(item)->cntlid_max = cntlid_max;
	up_write(&nvmet_config_sem);
	return cnt;

out_unlock:
	up_write(&nvmet_config_sem);
	return -EINVAL;
}
CONFIGFS_ATTR(nvmet_subsys_, attr_cntlid_max);

static ssize_t nvmet_subsys_attr_model_show(struct config_item *item,
					    char *page)
{
	struct nvmet_subsys *subsys = to_subsys(item);

	return snprintf(page, PAGE_SIZE, "%s\n", subsys->model_number);
}

static ssize_t nvmet_subsys_attr_model_store_locked(struct nvmet_subsys *subsys,
		const char *page, size_t count)
{
	int pos = 0, len;

	if (subsys->subsys_discovered) {
		pr_err("Can't set model number. %s is already assigned\n",
		       subsys->model_number);
		return -EINVAL;
	}

	len = strcspn(page, "\n");
	if (!len)
		return -EINVAL;

	if (len > NVMET_MN_MAX_SIZE) {
		pr_err("Model number size can not exceed %d Bytes\n",
		       NVMET_MN_MAX_SIZE);
		return -EINVAL;
	}

	for (pos = 0; pos < len; pos++) {
		if (!nvmet_is_ascii(page[pos]))
			return -EINVAL;
	}

	subsys->model_number = kmemdup_nul(page, len, GFP_KERNEL);
	if (!subsys->model_number)
		return -ENOMEM;
	return count;
}

static ssize_t nvmet_subsys_attr_model_store(struct config_item *item,
					     const char *page, size_t count)
{
	struct nvmet_subsys *subsys = to_subsys(item);
	ssize_t ret;

	down_write(&nvmet_config_sem);
	mutex_lock(&subsys->lock);
	ret = nvmet_subsys_attr_model_store_locked(subsys, page, count);
	mutex_unlock(&subsys->lock);
	up_write(&nvmet_config_sem);

	return ret;
}
CONFIGFS_ATTR(nvmet_subsys_, attr_model);

<<<<<<< HEAD
=======
static ssize_t nvmet_subsys_attr_discovery_nqn_show(struct config_item *item,
			char *page)
{
	return snprintf(page, PAGE_SIZE, "%s\n", nvmet_disc_subsys->subsysnqn);
}

static ssize_t nvmet_subsys_attr_discovery_nqn_store(struct config_item *item,
			const char *page, size_t count)
{
	struct nvmet_subsys *subsys = to_subsys(item);
	char *subsysnqn;
	int len;

	len = strcspn(page, "\n");
	if (!len)
		return -EINVAL;

	subsysnqn = kmemdup_nul(page, len, GFP_KERNEL);
	if (!subsysnqn)
		return -ENOMEM;

	/*
	 * The discovery NQN must be different from subsystem NQN.
	 */
	if (!strcmp(subsysnqn, subsys->subsysnqn)) {
		kfree(subsysnqn);
		return -EBUSY;
	}
	down_write(&nvmet_config_sem);
	kfree(nvmet_disc_subsys->subsysnqn);
	nvmet_disc_subsys->subsysnqn = subsysnqn;
	up_write(&nvmet_config_sem);

	return count;
}
CONFIGFS_ATTR(nvmet_subsys_, attr_discovery_nqn);

>>>>>>> ae53aea6
#ifdef CONFIG_BLK_DEV_INTEGRITY
static ssize_t nvmet_subsys_attr_pi_enable_show(struct config_item *item,
						char *page)
{
	return snprintf(page, PAGE_SIZE, "%d\n", to_subsys(item)->pi_support);
}

static ssize_t nvmet_subsys_attr_pi_enable_store(struct config_item *item,
						 const char *page, size_t count)
{
	struct nvmet_subsys *subsys = to_subsys(item);
	bool pi_enable;

	if (strtobool(page, &pi_enable))
		return -EINVAL;

	subsys->pi_support = pi_enable;
	return count;
}
CONFIGFS_ATTR(nvmet_subsys_, attr_pi_enable);
#endif

static struct configfs_attribute *nvmet_subsys_attrs[] = {
	&nvmet_subsys_attr_attr_allow_any_host,
	&nvmet_subsys_attr_attr_version,
	&nvmet_subsys_attr_attr_serial,
	&nvmet_subsys_attr_attr_cntlid_min,
	&nvmet_subsys_attr_attr_cntlid_max,
	&nvmet_subsys_attr_attr_model,
#ifdef CONFIG_BLK_DEV_INTEGRITY
	&nvmet_subsys_attr_attr_pi_enable,
#endif
	NULL,
};

/*
 * Subsystem structures & folder operation functions below
 */
static void nvmet_subsys_release(struct config_item *item)
{
	struct nvmet_subsys *subsys = to_subsys(item);

	nvmet_subsys_del_ctrls(subsys);
	nvmet_subsys_put(subsys);
}

static struct configfs_item_operations nvmet_subsys_item_ops = {
	.release		= nvmet_subsys_release,
};

static const struct config_item_type nvmet_subsys_type = {
	.ct_item_ops		= &nvmet_subsys_item_ops,
	.ct_attrs		= nvmet_subsys_attrs,
	.ct_owner		= THIS_MODULE,
};

static struct config_group *nvmet_subsys_make(struct config_group *group,
		const char *name)
{
	struct nvmet_subsys *subsys;

	if (sysfs_streq(name, NVME_DISC_SUBSYS_NAME)) {
		pr_err("can't create discovery subsystem through configfs\n");
		return ERR_PTR(-EINVAL);
	}

	subsys = nvmet_subsys_alloc(name, NVME_NQN_NVME);
	if (IS_ERR(subsys))
		return ERR_CAST(subsys);

	config_group_init_type_name(&subsys->group, name, &nvmet_subsys_type);

	config_group_init_type_name(&subsys->namespaces_group,
			"namespaces", &nvmet_namespaces_type);
	configfs_add_default_group(&subsys->namespaces_group, &subsys->group);

	config_group_init_type_name(&subsys->allowed_hosts_group,
			"allowed_hosts", &nvmet_allowed_hosts_type);
	configfs_add_default_group(&subsys->allowed_hosts_group,
			&subsys->group);

	nvmet_add_passthru_group(subsys);

	return &subsys->group;
}

static struct configfs_group_operations nvmet_subsystems_group_ops = {
	.make_group		= nvmet_subsys_make,
};

static const struct config_item_type nvmet_subsystems_type = {
	.ct_group_ops		= &nvmet_subsystems_group_ops,
	.ct_owner		= THIS_MODULE,
};

static ssize_t nvmet_referral_enable_show(struct config_item *item,
		char *page)
{
	return snprintf(page, PAGE_SIZE, "%d\n", to_nvmet_port(item)->enabled);
}

static ssize_t nvmet_referral_enable_store(struct config_item *item,
		const char *page, size_t count)
{
	struct nvmet_port *parent = to_nvmet_port(item->ci_parent->ci_parent);
	struct nvmet_port *port = to_nvmet_port(item);
	bool enable;

	if (strtobool(page, &enable))
		goto inval;

	if (enable)
		nvmet_referral_enable(parent, port);
	else
		nvmet_referral_disable(parent, port);

	return count;
inval:
	pr_err("Invalid value '%s' for enable\n", page);
	return -EINVAL;
}

CONFIGFS_ATTR(nvmet_referral_, enable);

/*
 * Discovery Service subsystem definitions
 */
static struct configfs_attribute *nvmet_referral_attrs[] = {
	&nvmet_attr_addr_adrfam,
	&nvmet_attr_addr_portid,
	&nvmet_attr_addr_treq,
	&nvmet_attr_addr_traddr,
	&nvmet_attr_addr_trsvcid,
	&nvmet_attr_addr_trtype,
	&nvmet_referral_attr_enable,
	NULL,
};

static void nvmet_referral_notify(struct config_group *group,
		struct config_item *item)
{
	struct nvmet_port *parent = to_nvmet_port(item->ci_parent->ci_parent);
	struct nvmet_port *port = to_nvmet_port(item);

	nvmet_referral_disable(parent, port);
}

static void nvmet_referral_release(struct config_item *item)
{
	struct nvmet_port *port = to_nvmet_port(item);

	kfree(port);
}

static struct configfs_item_operations nvmet_referral_item_ops = {
	.release	= nvmet_referral_release,
};

static const struct config_item_type nvmet_referral_type = {
	.ct_owner	= THIS_MODULE,
	.ct_attrs	= nvmet_referral_attrs,
	.ct_item_ops	= &nvmet_referral_item_ops,
};

static struct config_group *nvmet_referral_make(
		struct config_group *group, const char *name)
{
	struct nvmet_port *port;

	port = kzalloc(sizeof(*port), GFP_KERNEL);
	if (!port)
		return ERR_PTR(-ENOMEM);

	INIT_LIST_HEAD(&port->entry);
	config_group_init_type_name(&port->group, name, &nvmet_referral_type);

	return &port->group;
}

static struct configfs_group_operations nvmet_referral_group_ops = {
	.make_group		= nvmet_referral_make,
	.disconnect_notify	= nvmet_referral_notify,
};

static const struct config_item_type nvmet_referrals_type = {
	.ct_owner	= THIS_MODULE,
	.ct_group_ops	= &nvmet_referral_group_ops,
};

static struct nvmet_type_name_map nvmet_ana_state[] = {
	{ NVME_ANA_OPTIMIZED,		"optimized" },
	{ NVME_ANA_NONOPTIMIZED,	"non-optimized" },
	{ NVME_ANA_INACCESSIBLE,	"inaccessible" },
	{ NVME_ANA_PERSISTENT_LOSS,	"persistent-loss" },
	{ NVME_ANA_CHANGE,		"change" },
};

static ssize_t nvmet_ana_group_ana_state_show(struct config_item *item,
		char *page)
{
	struct nvmet_ana_group *grp = to_ana_group(item);
	enum nvme_ana_state state = grp->port->ana_state[grp->grpid];
	int i;

	for (i = 0; i < ARRAY_SIZE(nvmet_ana_state); i++) {
		if (state == nvmet_ana_state[i].type)
			return sprintf(page, "%s\n", nvmet_ana_state[i].name);
	}

	return sprintf(page, "\n");
}

static ssize_t nvmet_ana_group_ana_state_store(struct config_item *item,
		const char *page, size_t count)
{
	struct nvmet_ana_group *grp = to_ana_group(item);
	enum nvme_ana_state *ana_state = grp->port->ana_state;
	int i;

	for (i = 0; i < ARRAY_SIZE(nvmet_ana_state); i++) {
		if (sysfs_streq(page, nvmet_ana_state[i].name))
			goto found;
	}

	pr_err("Invalid value '%s' for ana_state\n", page);
	return -EINVAL;

found:
	down_write(&nvmet_ana_sem);
	ana_state[grp->grpid] = (enum nvme_ana_state) nvmet_ana_state[i].type;
	nvmet_ana_chgcnt++;
	up_write(&nvmet_ana_sem);
	nvmet_port_send_ana_event(grp->port);
	return count;
}

CONFIGFS_ATTR(nvmet_ana_group_, ana_state);

static struct configfs_attribute *nvmet_ana_group_attrs[] = {
	&nvmet_ana_group_attr_ana_state,
	NULL,
};

static void nvmet_ana_group_release(struct config_item *item)
{
	struct nvmet_ana_group *grp = to_ana_group(item);

	if (grp == &grp->port->ana_default_group)
		return;

	down_write(&nvmet_ana_sem);
	grp->port->ana_state[grp->grpid] = NVME_ANA_INACCESSIBLE;
	nvmet_ana_group_enabled[grp->grpid]--;
	up_write(&nvmet_ana_sem);

	nvmet_port_send_ana_event(grp->port);
	kfree(grp);
}

static struct configfs_item_operations nvmet_ana_group_item_ops = {
	.release		= nvmet_ana_group_release,
};

static const struct config_item_type nvmet_ana_group_type = {
	.ct_item_ops		= &nvmet_ana_group_item_ops,
	.ct_attrs		= nvmet_ana_group_attrs,
	.ct_owner		= THIS_MODULE,
};

static struct config_group *nvmet_ana_groups_make_group(
		struct config_group *group, const char *name)
{
	struct nvmet_port *port = ana_groups_to_port(&group->cg_item);
	struct nvmet_ana_group *grp;
	u32 grpid;
	int ret;

	ret = kstrtou32(name, 0, &grpid);
	if (ret)
		goto out;

	ret = -EINVAL;
	if (grpid <= 1 || grpid > NVMET_MAX_ANAGRPS)
		goto out;

	ret = -ENOMEM;
	grp = kzalloc(sizeof(*grp), GFP_KERNEL);
	if (!grp)
		goto out;
	grp->port = port;
	grp->grpid = grpid;

	down_write(&nvmet_ana_sem);
	nvmet_ana_group_enabled[grpid]++;
	up_write(&nvmet_ana_sem);

	nvmet_port_send_ana_event(grp->port);

	config_group_init_type_name(&grp->group, name, &nvmet_ana_group_type);
	return &grp->group;
out:
	return ERR_PTR(ret);
}

static struct configfs_group_operations nvmet_ana_groups_group_ops = {
	.make_group		= nvmet_ana_groups_make_group,
};

static const struct config_item_type nvmet_ana_groups_type = {
	.ct_group_ops		= &nvmet_ana_groups_group_ops,
	.ct_owner		= THIS_MODULE,
};

/*
 * Ports definitions.
 */
static void nvmet_port_release(struct config_item *item)
{
	struct nvmet_port *port = to_nvmet_port(item);

	/* Let inflight controllers teardown complete */
	flush_scheduled_work();
	list_del(&port->global_entry);

	kfree(port->ana_state);
	kfree(port);
}

static struct configfs_attribute *nvmet_port_attrs[] = {
	&nvmet_attr_addr_adrfam,
	&nvmet_attr_addr_treq,
	&nvmet_attr_addr_traddr,
	&nvmet_attr_addr_trsvcid,
	&nvmet_attr_addr_trtype,
	&nvmet_attr_param_inline_data_size,
#ifdef CONFIG_BLK_DEV_INTEGRITY
	&nvmet_attr_param_pi_enable,
#endif
	NULL,
};

static struct configfs_item_operations nvmet_port_item_ops = {
	.release		= nvmet_port_release,
};

static const struct config_item_type nvmet_port_type = {
	.ct_attrs		= nvmet_port_attrs,
	.ct_item_ops		= &nvmet_port_item_ops,
	.ct_owner		= THIS_MODULE,
};

static struct config_group *nvmet_ports_make(struct config_group *group,
		const char *name)
{
	struct nvmet_port *port;
	u16 portid;
	u32 i;

	if (kstrtou16(name, 0, &portid))
		return ERR_PTR(-EINVAL);

	port = kzalloc(sizeof(*port), GFP_KERNEL);
	if (!port)
		return ERR_PTR(-ENOMEM);

	port->ana_state = kcalloc(NVMET_MAX_ANAGRPS + 1,
			sizeof(*port->ana_state), GFP_KERNEL);
	if (!port->ana_state) {
		kfree(port);
		return ERR_PTR(-ENOMEM);
	}

	for (i = 1; i <= NVMET_MAX_ANAGRPS; i++) {
		if (i == NVMET_DEFAULT_ANA_GRPID)
			port->ana_state[1] = NVME_ANA_OPTIMIZED;
		else
			port->ana_state[i] = NVME_ANA_INACCESSIBLE;
	}

	list_add(&port->global_entry, &nvmet_ports_list);

	INIT_LIST_HEAD(&port->entry);
	INIT_LIST_HEAD(&port->subsystems);
	INIT_LIST_HEAD(&port->referrals);
	port->inline_data_size = -1;	/* < 0 == let the transport choose */

	port->disc_addr.portid = cpu_to_le16(portid);
	port->disc_addr.adrfam = NVMF_ADDR_FAMILY_MAX;
	port->disc_addr.treq = NVMF_TREQ_DISABLE_SQFLOW;
	config_group_init_type_name(&port->group, name, &nvmet_port_type);

	config_group_init_type_name(&port->subsys_group,
			"subsystems", &nvmet_port_subsys_type);
	configfs_add_default_group(&port->subsys_group, &port->group);

	config_group_init_type_name(&port->referrals_group,
			"referrals", &nvmet_referrals_type);
	configfs_add_default_group(&port->referrals_group, &port->group);

	config_group_init_type_name(&port->ana_groups_group,
			"ana_groups", &nvmet_ana_groups_type);
	configfs_add_default_group(&port->ana_groups_group, &port->group);

	port->ana_default_group.port = port;
	port->ana_default_group.grpid = NVMET_DEFAULT_ANA_GRPID;
	config_group_init_type_name(&port->ana_default_group.group,
			__stringify(NVMET_DEFAULT_ANA_GRPID),
			&nvmet_ana_group_type);
	configfs_add_default_group(&port->ana_default_group.group,
			&port->ana_groups_group);

	return &port->group;
}

static struct configfs_group_operations nvmet_ports_group_ops = {
	.make_group		= nvmet_ports_make,
};

static const struct config_item_type nvmet_ports_type = {
	.ct_group_ops		= &nvmet_ports_group_ops,
	.ct_owner		= THIS_MODULE,
};

static struct config_group nvmet_subsystems_group;
static struct config_group nvmet_ports_group;

static void nvmet_host_release(struct config_item *item)
{
	struct nvmet_host *host = to_host(item);

	kfree(host);
}

static struct configfs_item_operations nvmet_host_item_ops = {
	.release		= nvmet_host_release,
};

static const struct config_item_type nvmet_host_type = {
	.ct_item_ops		= &nvmet_host_item_ops,
	.ct_owner		= THIS_MODULE,
};

static struct config_group *nvmet_hosts_make_group(struct config_group *group,
		const char *name)
{
	struct nvmet_host *host;

	host = kzalloc(sizeof(*host), GFP_KERNEL);
	if (!host)
		return ERR_PTR(-ENOMEM);

	config_group_init_type_name(&host->group, name, &nvmet_host_type);

	return &host->group;
}

static struct configfs_group_operations nvmet_hosts_group_ops = {
	.make_group		= nvmet_hosts_make_group,
};

static const struct config_item_type nvmet_hosts_type = {
	.ct_group_ops		= &nvmet_hosts_group_ops,
	.ct_owner		= THIS_MODULE,
};

static struct config_group nvmet_hosts_group;

static const struct config_item_type nvmet_root_type = {
	.ct_owner		= THIS_MODULE,
};

static struct configfs_subsystem nvmet_configfs_subsystem = {
	.su_group = {
		.cg_item = {
			.ci_namebuf	= "nvmet",
			.ci_type	= &nvmet_root_type,
		},
	},
};

int __init nvmet_init_configfs(void)
{
	int ret;

	config_group_init(&nvmet_configfs_subsystem.su_group);
	mutex_init(&nvmet_configfs_subsystem.su_mutex);

	config_group_init_type_name(&nvmet_subsystems_group,
			"subsystems", &nvmet_subsystems_type);
	configfs_add_default_group(&nvmet_subsystems_group,
			&nvmet_configfs_subsystem.su_group);

	config_group_init_type_name(&nvmet_ports_group,
			"ports", &nvmet_ports_type);
	configfs_add_default_group(&nvmet_ports_group,
			&nvmet_configfs_subsystem.su_group);

	config_group_init_type_name(&nvmet_hosts_group,
			"hosts", &nvmet_hosts_type);
	configfs_add_default_group(&nvmet_hosts_group,
			&nvmet_configfs_subsystem.su_group);

	ret = configfs_register_subsystem(&nvmet_configfs_subsystem);
	if (ret) {
		pr_err("configfs_register_subsystem: %d\n", ret);
		return ret;
	}

	return 0;
}

void __exit nvmet_exit_configfs(void)
{
	configfs_unregister_subsystem(&nvmet_configfs_subsystem);
}<|MERGE_RESOLUTION|>--- conflicted
+++ resolved
@@ -1234,46 +1234,6 @@
 }
 CONFIGFS_ATTR(nvmet_subsys_, attr_model);
 
-<<<<<<< HEAD
-=======
-static ssize_t nvmet_subsys_attr_discovery_nqn_show(struct config_item *item,
-			char *page)
-{
-	return snprintf(page, PAGE_SIZE, "%s\n", nvmet_disc_subsys->subsysnqn);
-}
-
-static ssize_t nvmet_subsys_attr_discovery_nqn_store(struct config_item *item,
-			const char *page, size_t count)
-{
-	struct nvmet_subsys *subsys = to_subsys(item);
-	char *subsysnqn;
-	int len;
-
-	len = strcspn(page, "\n");
-	if (!len)
-		return -EINVAL;
-
-	subsysnqn = kmemdup_nul(page, len, GFP_KERNEL);
-	if (!subsysnqn)
-		return -ENOMEM;
-
-	/*
-	 * The discovery NQN must be different from subsystem NQN.
-	 */
-	if (!strcmp(subsysnqn, subsys->subsysnqn)) {
-		kfree(subsysnqn);
-		return -EBUSY;
-	}
-	down_write(&nvmet_config_sem);
-	kfree(nvmet_disc_subsys->subsysnqn);
-	nvmet_disc_subsys->subsysnqn = subsysnqn;
-	up_write(&nvmet_config_sem);
-
-	return count;
-}
-CONFIGFS_ATTR(nvmet_subsys_, attr_discovery_nqn);
-
->>>>>>> ae53aea6
 #ifdef CONFIG_BLK_DEV_INTEGRITY
 static ssize_t nvmet_subsys_attr_pi_enable_show(struct config_item *item,
 						char *page)
