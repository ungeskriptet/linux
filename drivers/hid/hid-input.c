--- conflicted
+++ resolved
@@ -383,11 +383,8 @@
 	  HID_BATTERY_QUIRK_IGNORE },
 	{ HID_I2C_DEVICE(USB_VENDOR_ID_ELAN, I2C_DEVICE_ID_SURFACE_GO2_TOUCHSCREEN),
 	  HID_BATTERY_QUIRK_IGNORE },
-<<<<<<< HEAD
-=======
 	{ HID_I2C_DEVICE(USB_VENDOR_ID_ELAN, I2C_DEVICE_ID_LENOVO_YOGA_C630_TOUCHSCREEN),
 	  HID_BATTERY_QUIRK_IGNORE },
->>>>>>> 7365df19
 	{}
 };
 
