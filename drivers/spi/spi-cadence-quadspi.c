// SPDX-License-Identifier: GPL-2.0-only
//
// Driver for Cadence QSPI Controller
//
// Copyright Altera Corporation (C) 2012-2014. All rights reserved.
// Copyright Intel Corporation (C) 2019-2020. All rights reserved.
// Copyright (C) 2020 Texas Instruments Incorporated - http://www.ti.com

#include <linux/clk.h>
#include <linux/completion.h>
#include <linux/delay.h>
#include <linux/dma-mapping.h>
#include <linux/dmaengine.h>
#include <linux/err.h>
#include <linux/errno.h>
#include <linux/firmware/xlnx-zynqmp.h>
#include <linux/interrupt.h>
#include <linux/io.h>
#include <linux/iopoll.h>
#include <linux/jiffies.h>
#include <linux/kernel.h>
#include <linux/log2.h>
#include <linux/module.h>
#include <linux/of_device.h>
#include <linux/of.h>
#include <linux/platform_device.h>
#include <linux/pm_runtime.h>
#include <linux/reset.h>
#include <linux/sched.h>
#include <linux/spi/spi.h>
#include <linux/spi/spi-mem.h>
#include <linux/timer.h>

#define CQSPI_NAME			"cadence-qspi"
#define CQSPI_MAX_CHIPSELECT		16

/* Quirks */
#define CQSPI_NEEDS_WR_DELAY		BIT(0)
#define CQSPI_DISABLE_DAC_MODE		BIT(1)
#define CQSPI_SUPPORT_EXTERNAL_DMA	BIT(2)
#define CQSPI_NO_SUPPORT_WR_COMPLETION	BIT(3)
#define CQSPI_SLOW_SRAM		BIT(4)

/* Capabilities */
#define CQSPI_SUPPORTS_OCTAL		BIT(0)

#define CQSPI_OP_WIDTH(part) ((part).nbytes ? ilog2((part).buswidth) : 0)

struct cqspi_st;

struct cqspi_flash_pdata {
	struct cqspi_st	*cqspi;
	u32		clk_rate;
	u32		read_delay;
	u32		tshsl_ns;
	u32		tsd2d_ns;
	u32		tchsh_ns;
	u32		tslch_ns;
	u8		cs;
};

struct cqspi_st {
	struct platform_device	*pdev;
	struct spi_master	*master;
	struct clk		*clk;
	unsigned int		sclk;

	void __iomem		*iobase;
	void __iomem		*ahb_base;
	resource_size_t		ahb_size;
	struct completion	transfer_complete;

	struct dma_chan		*rx_chan;
	struct completion	rx_dma_complete;
	dma_addr_t		mmap_phys_base;

	int			current_cs;
	unsigned long		master_ref_clk_hz;
	bool			is_decoded_cs;
	u32			fifo_depth;
	u32			fifo_width;
	u32			num_chipselect;
	bool			rclk_en;
	u32			trigger_address;
	u32			wr_delay;
	bool			use_direct_mode;
	struct cqspi_flash_pdata f_pdata[CQSPI_MAX_CHIPSELECT];
	bool			use_dma_read;
	u32			pd_dev_id;
	bool			wr_completion;
	bool			slow_sram;
};

struct cqspi_driver_platdata {
	u32 hwcaps_mask;
	u8 quirks;
	int (*indirect_read_dma)(struct cqspi_flash_pdata *f_pdata,
				 u_char *rxbuf, loff_t from_addr, size_t n_rx);
	u32 (*get_dma_status)(struct cqspi_st *cqspi);
};

/* Operation timeout value */
#define CQSPI_TIMEOUT_MS			500
#define CQSPI_READ_TIMEOUT_MS			10

#define CQSPI_DUMMY_CLKS_PER_BYTE		8
#define CQSPI_DUMMY_BYTES_MAX			4
#define CQSPI_DUMMY_CLKS_MAX			31

#define CQSPI_STIG_DATA_LEN_MAX			8

/* Register map */
#define CQSPI_REG_CONFIG			0x00
#define CQSPI_REG_CONFIG_ENABLE_MASK		BIT(0)
#define CQSPI_REG_CONFIG_ENB_DIR_ACC_CTRL	BIT(7)
#define CQSPI_REG_CONFIG_DECODE_MASK		BIT(9)
#define CQSPI_REG_CONFIG_CHIPSELECT_LSB		10
#define CQSPI_REG_CONFIG_DMA_MASK		BIT(15)
#define CQSPI_REG_CONFIG_BAUD_LSB		19
#define CQSPI_REG_CONFIG_DTR_PROTO		BIT(24)
#define CQSPI_REG_CONFIG_DUAL_OPCODE		BIT(30)
#define CQSPI_REG_CONFIG_IDLE_LSB		31
#define CQSPI_REG_CONFIG_CHIPSELECT_MASK	0xF
#define CQSPI_REG_CONFIG_BAUD_MASK		0xF

#define CQSPI_REG_RD_INSTR			0x04
#define CQSPI_REG_RD_INSTR_OPCODE_LSB		0
#define CQSPI_REG_RD_INSTR_TYPE_INSTR_LSB	8
#define CQSPI_REG_RD_INSTR_TYPE_ADDR_LSB	12
#define CQSPI_REG_RD_INSTR_TYPE_DATA_LSB	16
#define CQSPI_REG_RD_INSTR_MODE_EN_LSB		20
#define CQSPI_REG_RD_INSTR_DUMMY_LSB		24
#define CQSPI_REG_RD_INSTR_TYPE_INSTR_MASK	0x3
#define CQSPI_REG_RD_INSTR_TYPE_ADDR_MASK	0x3
#define CQSPI_REG_RD_INSTR_TYPE_DATA_MASK	0x3
#define CQSPI_REG_RD_INSTR_DUMMY_MASK		0x1F

#define CQSPI_REG_WR_INSTR			0x08
#define CQSPI_REG_WR_INSTR_OPCODE_LSB		0
#define CQSPI_REG_WR_INSTR_TYPE_ADDR_LSB	12
#define CQSPI_REG_WR_INSTR_TYPE_DATA_LSB	16

#define CQSPI_REG_DELAY				0x0C
#define CQSPI_REG_DELAY_TSLCH_LSB		0
#define CQSPI_REG_DELAY_TCHSH_LSB		8
#define CQSPI_REG_DELAY_TSD2D_LSB		16
#define CQSPI_REG_DELAY_TSHSL_LSB		24
#define CQSPI_REG_DELAY_TSLCH_MASK		0xFF
#define CQSPI_REG_DELAY_TCHSH_MASK		0xFF
#define CQSPI_REG_DELAY_TSD2D_MASK		0xFF
#define CQSPI_REG_DELAY_TSHSL_MASK		0xFF

#define CQSPI_REG_READCAPTURE			0x10
#define CQSPI_REG_READCAPTURE_BYPASS_LSB	0
#define CQSPI_REG_READCAPTURE_DELAY_LSB		1
#define CQSPI_REG_READCAPTURE_DELAY_MASK	0xF

#define CQSPI_REG_SIZE				0x14
#define CQSPI_REG_SIZE_ADDRESS_LSB		0
#define CQSPI_REG_SIZE_PAGE_LSB			4
#define CQSPI_REG_SIZE_BLOCK_LSB		16
#define CQSPI_REG_SIZE_ADDRESS_MASK		0xF
#define CQSPI_REG_SIZE_PAGE_MASK		0xFFF
#define CQSPI_REG_SIZE_BLOCK_MASK		0x3F

#define CQSPI_REG_SRAMPARTITION			0x18
#define CQSPI_REG_INDIRECTTRIGGER		0x1C

#define CQSPI_REG_DMA				0x20
#define CQSPI_REG_DMA_SINGLE_LSB		0
#define CQSPI_REG_DMA_BURST_LSB			8
#define CQSPI_REG_DMA_SINGLE_MASK		0xFF
#define CQSPI_REG_DMA_BURST_MASK		0xFF

#define CQSPI_REG_REMAP				0x24
#define CQSPI_REG_MODE_BIT			0x28

#define CQSPI_REG_SDRAMLEVEL			0x2C
#define CQSPI_REG_SDRAMLEVEL_RD_LSB		0
#define CQSPI_REG_SDRAMLEVEL_WR_LSB		16
#define CQSPI_REG_SDRAMLEVEL_RD_MASK		0xFFFF
#define CQSPI_REG_SDRAMLEVEL_WR_MASK		0xFFFF

#define CQSPI_REG_WR_COMPLETION_CTRL		0x38
#define CQSPI_REG_WR_DISABLE_AUTO_POLL		BIT(14)

#define CQSPI_REG_IRQSTATUS			0x40
#define CQSPI_REG_IRQMASK			0x44

#define CQSPI_REG_INDIRECTRD			0x60
#define CQSPI_REG_INDIRECTRD_START_MASK		BIT(0)
#define CQSPI_REG_INDIRECTRD_CANCEL_MASK	BIT(1)
#define CQSPI_REG_INDIRECTRD_DONE_MASK		BIT(5)

#define CQSPI_REG_INDIRECTRDWATERMARK		0x64
#define CQSPI_REG_INDIRECTRDSTARTADDR		0x68
#define CQSPI_REG_INDIRECTRDBYTES		0x6C

#define CQSPI_REG_CMDCTRL			0x90
#define CQSPI_REG_CMDCTRL_EXECUTE_MASK		BIT(0)
#define CQSPI_REG_CMDCTRL_INPROGRESS_MASK	BIT(1)
#define CQSPI_REG_CMDCTRL_DUMMY_LSB		7
#define CQSPI_REG_CMDCTRL_WR_BYTES_LSB		12
#define CQSPI_REG_CMDCTRL_WR_EN_LSB		15
#define CQSPI_REG_CMDCTRL_ADD_BYTES_LSB		16
#define CQSPI_REG_CMDCTRL_ADDR_EN_LSB		19
#define CQSPI_REG_CMDCTRL_RD_BYTES_LSB		20
#define CQSPI_REG_CMDCTRL_RD_EN_LSB		23
#define CQSPI_REG_CMDCTRL_OPCODE_LSB		24
#define CQSPI_REG_CMDCTRL_WR_BYTES_MASK		0x7
#define CQSPI_REG_CMDCTRL_ADD_BYTES_MASK	0x3
#define CQSPI_REG_CMDCTRL_RD_BYTES_MASK		0x7
#define CQSPI_REG_CMDCTRL_DUMMY_MASK		0x1F

#define CQSPI_REG_INDIRECTWR			0x70
#define CQSPI_REG_INDIRECTWR_START_MASK		BIT(0)
#define CQSPI_REG_INDIRECTWR_CANCEL_MASK	BIT(1)
#define CQSPI_REG_INDIRECTWR_DONE_MASK		BIT(5)

#define CQSPI_REG_INDIRECTWRWATERMARK		0x74
#define CQSPI_REG_INDIRECTWRSTARTADDR		0x78
#define CQSPI_REG_INDIRECTWRBYTES		0x7C

#define CQSPI_REG_INDTRIG_ADDRRANGE		0x80

#define CQSPI_REG_CMDADDRESS			0x94
#define CQSPI_REG_CMDREADDATALOWER		0xA0
#define CQSPI_REG_CMDREADDATAUPPER		0xA4
#define CQSPI_REG_CMDWRITEDATALOWER		0xA8
#define CQSPI_REG_CMDWRITEDATAUPPER		0xAC

#define CQSPI_REG_POLLING_STATUS		0xB0
#define CQSPI_REG_POLLING_STATUS_DUMMY_LSB	16

#define CQSPI_REG_OP_EXT_LOWER			0xE0
#define CQSPI_REG_OP_EXT_READ_LSB		24
#define CQSPI_REG_OP_EXT_WRITE_LSB		16
#define CQSPI_REG_OP_EXT_STIG_LSB		0

#define CQSPI_REG_VERSAL_DMA_SRC_ADDR		0x1000

#define CQSPI_REG_VERSAL_DMA_DST_ADDR		0x1800
#define CQSPI_REG_VERSAL_DMA_DST_SIZE		0x1804

#define CQSPI_REG_VERSAL_DMA_DST_CTRL		0x180C

#define CQSPI_REG_VERSAL_DMA_DST_I_STS		0x1814
#define CQSPI_REG_VERSAL_DMA_DST_I_EN		0x1818
#define CQSPI_REG_VERSAL_DMA_DST_I_DIS		0x181C
#define CQSPI_REG_VERSAL_DMA_DST_DONE_MASK	BIT(1)

#define CQSPI_REG_VERSAL_DMA_DST_ADDR_MSB	0x1828

#define CQSPI_REG_VERSAL_DMA_DST_CTRL_VAL	0xF43FFA00
#define CQSPI_REG_VERSAL_ADDRRANGE_WIDTH_VAL	0x6

/* Interrupt status bits */
#define CQSPI_REG_IRQ_MODE_ERR			BIT(0)
#define CQSPI_REG_IRQ_UNDERFLOW			BIT(1)
#define CQSPI_REG_IRQ_IND_COMP			BIT(2)
#define CQSPI_REG_IRQ_IND_RD_REJECT		BIT(3)
#define CQSPI_REG_IRQ_WR_PROTECTED_ERR		BIT(4)
#define CQSPI_REG_IRQ_ILLEGAL_AHB_ERR		BIT(5)
#define CQSPI_REG_IRQ_WATERMARK			BIT(6)
#define CQSPI_REG_IRQ_IND_SRAM_FULL		BIT(12)

#define CQSPI_IRQ_MASK_RD		(CQSPI_REG_IRQ_WATERMARK	| \
					 CQSPI_REG_IRQ_IND_SRAM_FULL	| \
					 CQSPI_REG_IRQ_IND_COMP)

#define CQSPI_IRQ_MASK_WR		(CQSPI_REG_IRQ_IND_COMP		| \
					 CQSPI_REG_IRQ_WATERMARK	| \
					 CQSPI_REG_IRQ_UNDERFLOW)

#define CQSPI_IRQ_STATUS_MASK		0x1FFFF
#define CQSPI_DMA_UNALIGN		0x3

#define CQSPI_REG_VERSAL_DMA_VAL		0x602

static int cqspi_wait_for_bit(void __iomem *reg, const u32 mask, bool clr)
{
	u32 val;

	return readl_relaxed_poll_timeout(reg, val,
					  (((clr ? ~val : val) & mask) == mask),
					  10, CQSPI_TIMEOUT_MS * 1000);
}

static bool cqspi_is_idle(struct cqspi_st *cqspi)
{
	u32 reg = readl(cqspi->iobase + CQSPI_REG_CONFIG);

	return reg & (1UL << CQSPI_REG_CONFIG_IDLE_LSB);
}

static u32 cqspi_get_rd_sram_level(struct cqspi_st *cqspi)
{
	u32 reg = readl(cqspi->iobase + CQSPI_REG_SDRAMLEVEL);

	reg >>= CQSPI_REG_SDRAMLEVEL_RD_LSB;
	return reg & CQSPI_REG_SDRAMLEVEL_RD_MASK;
}

static u32 cqspi_get_versal_dma_status(struct cqspi_st *cqspi)
{
	u32 dma_status;

	dma_status = readl(cqspi->iobase +
					   CQSPI_REG_VERSAL_DMA_DST_I_STS);
	writel(dma_status, cqspi->iobase +
		   CQSPI_REG_VERSAL_DMA_DST_I_STS);

	return dma_status & CQSPI_REG_VERSAL_DMA_DST_DONE_MASK;
}

static irqreturn_t cqspi_irq_handler(int this_irq, void *dev)
{
	struct cqspi_st *cqspi = dev;
	unsigned int irq_status;
	struct device *device = &cqspi->pdev->dev;
	const struct cqspi_driver_platdata *ddata;

	ddata = of_device_get_match_data(device);

	/* Read interrupt status */
	irq_status = readl(cqspi->iobase + CQSPI_REG_IRQSTATUS);

	/* Clear interrupt */
	writel(irq_status, cqspi->iobase + CQSPI_REG_IRQSTATUS);

	if (cqspi->use_dma_read && ddata && ddata->get_dma_status) {
		if (ddata->get_dma_status(cqspi)) {
			complete(&cqspi->transfer_complete);
			return IRQ_HANDLED;
		}
	}

	else if (!cqspi->slow_sram)
		irq_status &= CQSPI_IRQ_MASK_RD | CQSPI_IRQ_MASK_WR;
	else
		irq_status &= CQSPI_REG_IRQ_WATERMARK | CQSPI_IRQ_MASK_WR;

	if (irq_status)
		complete(&cqspi->transfer_complete);

	return IRQ_HANDLED;
}

static unsigned int cqspi_calc_rdreg(const struct spi_mem_op *op)
{
	u32 rdreg = 0;

	rdreg |= CQSPI_OP_WIDTH(op->cmd) << CQSPI_REG_RD_INSTR_TYPE_INSTR_LSB;
	rdreg |= CQSPI_OP_WIDTH(op->addr) << CQSPI_REG_RD_INSTR_TYPE_ADDR_LSB;
	rdreg |= CQSPI_OP_WIDTH(op->data) << CQSPI_REG_RD_INSTR_TYPE_DATA_LSB;

	return rdreg;
}

static unsigned int cqspi_calc_dummy(const struct spi_mem_op *op)
{
	unsigned int dummy_clk;

	if (!op->dummy.nbytes)
		return 0;

	dummy_clk = op->dummy.nbytes * (8 / op->dummy.buswidth);
	if (op->cmd.dtr)
		dummy_clk /= 2;

	return dummy_clk;
}

static int cqspi_wait_idle(struct cqspi_st *cqspi)
{
	const unsigned int poll_idle_retry = 3;
	unsigned int count = 0;
	unsigned long timeout;

	timeout = jiffies + msecs_to_jiffies(CQSPI_TIMEOUT_MS);
	while (1) {
		/*
		 * Read few times in succession to ensure the controller
		 * is indeed idle, that is, the bit does not transition
		 * low again.
		 */
		if (cqspi_is_idle(cqspi))
			count++;
		else
			count = 0;

		if (count >= poll_idle_retry)
			return 0;

		if (time_after(jiffies, timeout)) {
			/* Timeout, in busy mode. */
			dev_err(&cqspi->pdev->dev,
				"QSPI is still busy after %dms timeout.\n",
				CQSPI_TIMEOUT_MS);
			return -ETIMEDOUT;
		}

		cpu_relax();
	}
}

static int cqspi_exec_flash_cmd(struct cqspi_st *cqspi, unsigned int reg)
{
	void __iomem *reg_base = cqspi->iobase;
	int ret;

	/* Write the CMDCTRL without start execution. */
	writel(reg, reg_base + CQSPI_REG_CMDCTRL);
	/* Start execute */
	reg |= CQSPI_REG_CMDCTRL_EXECUTE_MASK;
	writel(reg, reg_base + CQSPI_REG_CMDCTRL);

	/* Polling for completion. */
	ret = cqspi_wait_for_bit(reg_base + CQSPI_REG_CMDCTRL,
				 CQSPI_REG_CMDCTRL_INPROGRESS_MASK, 1);
	if (ret) {
		dev_err(&cqspi->pdev->dev,
			"Flash command execution timed out.\n");
		return ret;
	}

	/* Polling QSPI idle status. */
	return cqspi_wait_idle(cqspi);
}

static int cqspi_setup_opcode_ext(struct cqspi_flash_pdata *f_pdata,
				  const struct spi_mem_op *op,
				  unsigned int shift)
{
	struct cqspi_st *cqspi = f_pdata->cqspi;
	void __iomem *reg_base = cqspi->iobase;
	unsigned int reg;
	u8 ext;

	if (op->cmd.nbytes != 2)
		return -EINVAL;

	/* Opcode extension is the LSB. */
	ext = op->cmd.opcode & 0xff;

	reg = readl(reg_base + CQSPI_REG_OP_EXT_LOWER);
	reg &= ~(0xff << shift);
	reg |= ext << shift;
	writel(reg, reg_base + CQSPI_REG_OP_EXT_LOWER);

	return 0;
}

static int cqspi_enable_dtr(struct cqspi_flash_pdata *f_pdata,
			    const struct spi_mem_op *op, unsigned int shift)
{
	struct cqspi_st *cqspi = f_pdata->cqspi;
	void __iomem *reg_base = cqspi->iobase;
	unsigned int reg;
	int ret;

	reg = readl(reg_base + CQSPI_REG_CONFIG);

	/*
	 * We enable dual byte opcode here. The callers have to set up the
	 * extension opcode based on which type of operation it is.
	 */
	if (op->cmd.dtr) {
		reg |= CQSPI_REG_CONFIG_DTR_PROTO;
		reg |= CQSPI_REG_CONFIG_DUAL_OPCODE;

		/* Set up command opcode extension. */
		ret = cqspi_setup_opcode_ext(f_pdata, op, shift);
		if (ret)
			return ret;
	} else {
		reg &= ~CQSPI_REG_CONFIG_DTR_PROTO;
		reg &= ~CQSPI_REG_CONFIG_DUAL_OPCODE;
	}

	writel(reg, reg_base + CQSPI_REG_CONFIG);

	return cqspi_wait_idle(cqspi);
}

static int cqspi_command_read(struct cqspi_flash_pdata *f_pdata,
			      const struct spi_mem_op *op)
{
	struct cqspi_st *cqspi = f_pdata->cqspi;
	void __iomem *reg_base = cqspi->iobase;
	u8 *rxbuf = op->data.buf.in;
	u8 opcode;
	size_t n_rx = op->data.nbytes;
	unsigned int rdreg;
	unsigned int reg;
	unsigned int dummy_clk;
	size_t read_len;
	int status;

	status = cqspi_enable_dtr(f_pdata, op, CQSPI_REG_OP_EXT_STIG_LSB);
	if (status)
		return status;

	if (!n_rx || n_rx > CQSPI_STIG_DATA_LEN_MAX || !rxbuf) {
		dev_err(&cqspi->pdev->dev,
			"Invalid input argument, len %zu rxbuf 0x%p\n",
			n_rx, rxbuf);
		return -EINVAL;
	}

	if (op->cmd.dtr)
		opcode = op->cmd.opcode >> 8;
	else
		opcode = op->cmd.opcode;

	reg = opcode << CQSPI_REG_CMDCTRL_OPCODE_LSB;

	rdreg = cqspi_calc_rdreg(op);
	writel(rdreg, reg_base + CQSPI_REG_RD_INSTR);

	dummy_clk = cqspi_calc_dummy(op);
	if (dummy_clk > CQSPI_DUMMY_CLKS_MAX)
		return -EOPNOTSUPP;

	if (dummy_clk)
		reg |= (dummy_clk & CQSPI_REG_CMDCTRL_DUMMY_MASK)
		     << CQSPI_REG_CMDCTRL_DUMMY_LSB;

	reg |= (0x1 << CQSPI_REG_CMDCTRL_RD_EN_LSB);

	/* 0 means 1 byte. */
	reg |= (((n_rx - 1) & CQSPI_REG_CMDCTRL_RD_BYTES_MASK)
		<< CQSPI_REG_CMDCTRL_RD_BYTES_LSB);
	status = cqspi_exec_flash_cmd(cqspi, reg);
	if (status)
		return status;

	reg = readl(reg_base + CQSPI_REG_CMDREADDATALOWER);

	/* Put the read value into rx_buf */
	read_len = (n_rx > 4) ? 4 : n_rx;
	memcpy(rxbuf, &reg, read_len);
	rxbuf += read_len;

	if (n_rx > 4) {
		reg = readl(reg_base + CQSPI_REG_CMDREADDATAUPPER);

		read_len = n_rx - read_len;
		memcpy(rxbuf, &reg, read_len);
	}

	return 0;
}

static int cqspi_command_write(struct cqspi_flash_pdata *f_pdata,
			       const struct spi_mem_op *op)
{
	struct cqspi_st *cqspi = f_pdata->cqspi;
	void __iomem *reg_base = cqspi->iobase;
	u8 opcode;
	const u8 *txbuf = op->data.buf.out;
	size_t n_tx = op->data.nbytes;
	unsigned int reg;
	unsigned int data;
	size_t write_len;
	int ret;

	ret = cqspi_enable_dtr(f_pdata, op, CQSPI_REG_OP_EXT_STIG_LSB);
	if (ret)
		return ret;

	if (n_tx > CQSPI_STIG_DATA_LEN_MAX || (n_tx && !txbuf)) {
		dev_err(&cqspi->pdev->dev,
			"Invalid input argument, cmdlen %zu txbuf 0x%p\n",
			n_tx, txbuf);
		return -EINVAL;
	}

	reg = cqspi_calc_rdreg(op);
	writel(reg, reg_base + CQSPI_REG_RD_INSTR);

	if (op->cmd.dtr)
		opcode = op->cmd.opcode >> 8;
	else
		opcode = op->cmd.opcode;

	reg = opcode << CQSPI_REG_CMDCTRL_OPCODE_LSB;

	if (op->addr.nbytes) {
		reg |= (0x1 << CQSPI_REG_CMDCTRL_ADDR_EN_LSB);
		reg |= ((op->addr.nbytes - 1) &
			CQSPI_REG_CMDCTRL_ADD_BYTES_MASK)
			<< CQSPI_REG_CMDCTRL_ADD_BYTES_LSB;

		writel(op->addr.val, reg_base + CQSPI_REG_CMDADDRESS);
	}

	if (n_tx) {
		reg |= (0x1 << CQSPI_REG_CMDCTRL_WR_EN_LSB);
		reg |= ((n_tx - 1) & CQSPI_REG_CMDCTRL_WR_BYTES_MASK)
			<< CQSPI_REG_CMDCTRL_WR_BYTES_LSB;
		data = 0;
		write_len = (n_tx > 4) ? 4 : n_tx;
		memcpy(&data, txbuf, write_len);
		txbuf += write_len;
		writel(data, reg_base + CQSPI_REG_CMDWRITEDATALOWER);

		if (n_tx > 4) {
			data = 0;
			write_len = n_tx - 4;
			memcpy(&data, txbuf, write_len);
			writel(data, reg_base + CQSPI_REG_CMDWRITEDATAUPPER);
		}
	}

	return cqspi_exec_flash_cmd(cqspi, reg);
}

static int cqspi_read_setup(struct cqspi_flash_pdata *f_pdata,
			    const struct spi_mem_op *op)
{
	struct cqspi_st *cqspi = f_pdata->cqspi;
	void __iomem *reg_base = cqspi->iobase;
	unsigned int dummy_clk = 0;
	unsigned int reg;
	int ret;
	u8 opcode;

	ret = cqspi_enable_dtr(f_pdata, op, CQSPI_REG_OP_EXT_READ_LSB);
	if (ret)
		return ret;

	if (op->cmd.dtr)
		opcode = op->cmd.opcode >> 8;
	else
		opcode = op->cmd.opcode;

	reg = opcode << CQSPI_REG_RD_INSTR_OPCODE_LSB;
	reg |= cqspi_calc_rdreg(op);

	/* Setup dummy clock cycles */
	dummy_clk = cqspi_calc_dummy(op);

	if (dummy_clk > CQSPI_DUMMY_CLKS_MAX)
		return -EOPNOTSUPP;

	if (dummy_clk)
		reg |= (dummy_clk & CQSPI_REG_RD_INSTR_DUMMY_MASK)
		       << CQSPI_REG_RD_INSTR_DUMMY_LSB;

	writel(reg, reg_base + CQSPI_REG_RD_INSTR);

	/* Set address width */
	reg = readl(reg_base + CQSPI_REG_SIZE);
	reg &= ~CQSPI_REG_SIZE_ADDRESS_MASK;
	reg |= (op->addr.nbytes - 1);
	writel(reg, reg_base + CQSPI_REG_SIZE);
	return 0;
}

static int cqspi_indirect_read_execute(struct cqspi_flash_pdata *f_pdata,
				       u8 *rxbuf, loff_t from_addr,
				       const size_t n_rx)
{
	struct cqspi_st *cqspi = f_pdata->cqspi;
	struct device *dev = &cqspi->pdev->dev;
	void __iomem *reg_base = cqspi->iobase;
	void __iomem *ahb_base = cqspi->ahb_base;
	unsigned int remaining = n_rx;
	unsigned int mod_bytes = n_rx % 4;
	unsigned int bytes_to_read = 0;
	u8 *rxbuf_end = rxbuf + n_rx;
	int ret = 0;

	writel(from_addr, reg_base + CQSPI_REG_INDIRECTRDSTARTADDR);
	writel(remaining, reg_base + CQSPI_REG_INDIRECTRDBYTES);

	/* Clear all interrupts. */
	writel(CQSPI_IRQ_STATUS_MASK, reg_base + CQSPI_REG_IRQSTATUS);

	/*
	 * On SoCFPGA platform reading the SRAM is slow due to
	 * hardware limitation and causing read interrupt storm to CPU,
	 * so enabling only watermark interrupt to disable all read
	 * interrupts later as we want to run "bytes to read" loop with
	 * all the read interrupts disabled for max performance.
	 */

	if (!cqspi->slow_sram)
		writel(CQSPI_IRQ_MASK_RD, reg_base + CQSPI_REG_IRQMASK);
	else
		writel(CQSPI_REG_IRQ_WATERMARK, reg_base + CQSPI_REG_IRQMASK);

	reinit_completion(&cqspi->transfer_complete);
	writel(CQSPI_REG_INDIRECTRD_START_MASK,
	       reg_base + CQSPI_REG_INDIRECTRD);

	while (remaining > 0) {
		if (!wait_for_completion_timeout(&cqspi->transfer_complete,
						 msecs_to_jiffies(CQSPI_READ_TIMEOUT_MS)))
			ret = -ETIMEDOUT;

		/*
		 * Disable all read interrupts until
		 * we are out of "bytes to read"
		 */
		if (cqspi->slow_sram)
			writel(0x0, reg_base + CQSPI_REG_IRQMASK);

		bytes_to_read = cqspi_get_rd_sram_level(cqspi);

		if (ret && bytes_to_read == 0) {
			dev_err(dev, "Indirect read timeout, no bytes\n");
			goto failrd;
		}

		while (bytes_to_read != 0) {
			unsigned int word_remain = round_down(remaining, 4);

			bytes_to_read *= cqspi->fifo_width;
			bytes_to_read = bytes_to_read > remaining ?
					remaining : bytes_to_read;
			bytes_to_read = round_down(bytes_to_read, 4);
			/* Read 4 byte word chunks then single bytes */
			if (bytes_to_read) {
				ioread32_rep(ahb_base, rxbuf,
					     (bytes_to_read / 4));
			} else if (!word_remain && mod_bytes) {
				unsigned int temp = ioread32(ahb_base);

				bytes_to_read = mod_bytes;
				memcpy(rxbuf, &temp, min((unsigned int)
							 (rxbuf_end - rxbuf),
							 bytes_to_read));
			}
			rxbuf += bytes_to_read;
			remaining -= bytes_to_read;
			bytes_to_read = cqspi_get_rd_sram_level(cqspi);
		}

		if (remaining > 0) {
			reinit_completion(&cqspi->transfer_complete);
			if (cqspi->slow_sram)
				writel(CQSPI_REG_IRQ_WATERMARK, reg_base + CQSPI_REG_IRQMASK);
		}
	}

	/* Check indirect done status */
	ret = cqspi_wait_for_bit(reg_base + CQSPI_REG_INDIRECTRD,
				 CQSPI_REG_INDIRECTRD_DONE_MASK, 0);
	if (ret) {
		dev_err(dev, "Indirect read completion error (%i)\n", ret);
		goto failrd;
	}

	/* Disable interrupt */
	writel(0, reg_base + CQSPI_REG_IRQMASK);

	/* Clear indirect completion status */
	writel(CQSPI_REG_INDIRECTRD_DONE_MASK, reg_base + CQSPI_REG_INDIRECTRD);

	return 0;

failrd:
	/* Disable interrupt */
	writel(0, reg_base + CQSPI_REG_IRQMASK);

	/* Cancel the indirect read */
	writel(CQSPI_REG_INDIRECTWR_CANCEL_MASK,
	       reg_base + CQSPI_REG_INDIRECTRD);
	return ret;
}

static int cqspi_versal_indirect_read_dma(struct cqspi_flash_pdata *f_pdata,
					  u_char *rxbuf, loff_t from_addr,
					  size_t n_rx)
{
	struct cqspi_st *cqspi = f_pdata->cqspi;
	struct device *dev = &cqspi->pdev->dev;
	void __iomem *reg_base = cqspi->iobase;
	u32 reg, bytes_to_dma;
	loff_t addr = from_addr;
	void *buf = rxbuf;
	dma_addr_t dma_addr;
	u8 bytes_rem;
	int ret = 0;

	bytes_rem = n_rx % 4;
	bytes_to_dma = (n_rx - bytes_rem);

	if (!bytes_to_dma)
		goto nondmard;

	ret = zynqmp_pm_ospi_mux_select(cqspi->pd_dev_id, PM_OSPI_MUX_SEL_DMA);
	if (ret)
		return ret;

	reg = readl(cqspi->iobase + CQSPI_REG_CONFIG);
	reg |= CQSPI_REG_CONFIG_DMA_MASK;
	writel(reg, cqspi->iobase + CQSPI_REG_CONFIG);

	dma_addr = dma_map_single(dev, rxbuf, bytes_to_dma, DMA_FROM_DEVICE);
	if (dma_mapping_error(dev, dma_addr)) {
		dev_err(dev, "dma mapping failed\n");
		return -ENOMEM;
	}

	writel(from_addr, reg_base + CQSPI_REG_INDIRECTRDSTARTADDR);
	writel(bytes_to_dma, reg_base + CQSPI_REG_INDIRECTRDBYTES);
	writel(CQSPI_REG_VERSAL_ADDRRANGE_WIDTH_VAL,
	       reg_base + CQSPI_REG_INDTRIG_ADDRRANGE);

	/* Clear all interrupts. */
	writel(CQSPI_IRQ_STATUS_MASK, reg_base + CQSPI_REG_IRQSTATUS);

	/* Enable DMA done interrupt */
	writel(CQSPI_REG_VERSAL_DMA_DST_DONE_MASK,
	       reg_base + CQSPI_REG_VERSAL_DMA_DST_I_EN);

	/* Default DMA periph configuration */
	writel(CQSPI_REG_VERSAL_DMA_VAL, reg_base + CQSPI_REG_DMA);

	/* Configure DMA Dst address */
	writel(lower_32_bits(dma_addr),
	       reg_base + CQSPI_REG_VERSAL_DMA_DST_ADDR);
	writel(upper_32_bits(dma_addr),
	       reg_base + CQSPI_REG_VERSAL_DMA_DST_ADDR_MSB);

	/* Configure DMA Src address */
	writel(cqspi->trigger_address, reg_base +
	       CQSPI_REG_VERSAL_DMA_SRC_ADDR);

	/* Set DMA destination size */
	writel(bytes_to_dma, reg_base + CQSPI_REG_VERSAL_DMA_DST_SIZE);

	/* Set DMA destination control */
	writel(CQSPI_REG_VERSAL_DMA_DST_CTRL_VAL,
	       reg_base + CQSPI_REG_VERSAL_DMA_DST_CTRL);

	writel(CQSPI_REG_INDIRECTRD_START_MASK,
	       reg_base + CQSPI_REG_INDIRECTRD);

	reinit_completion(&cqspi->transfer_complete);

	if (!wait_for_completion_timeout(&cqspi->transfer_complete,
					 msecs_to_jiffies(CQSPI_READ_TIMEOUT_MS))) {
		ret = -ETIMEDOUT;
		goto failrd;
	}

	/* Disable DMA interrupt */
	writel(0x0, cqspi->iobase + CQSPI_REG_VERSAL_DMA_DST_I_DIS);

	/* Clear indirect completion status */
	writel(CQSPI_REG_INDIRECTRD_DONE_MASK,
	       cqspi->iobase + CQSPI_REG_INDIRECTRD);
	dma_unmap_single(dev, dma_addr, bytes_to_dma, DMA_FROM_DEVICE);

	reg = readl(cqspi->iobase + CQSPI_REG_CONFIG);
	reg &= ~CQSPI_REG_CONFIG_DMA_MASK;
	writel(reg, cqspi->iobase + CQSPI_REG_CONFIG);

	ret = zynqmp_pm_ospi_mux_select(cqspi->pd_dev_id,
					PM_OSPI_MUX_SEL_LINEAR);
	if (ret)
		return ret;

nondmard:
	if (bytes_rem) {
		addr += bytes_to_dma;
		buf += bytes_to_dma;
		ret = cqspi_indirect_read_execute(f_pdata, buf, addr,
						  bytes_rem);
		if (ret)
			return ret;
	}

	return 0;

failrd:
	/* Disable DMA interrupt */
	writel(0x0, reg_base + CQSPI_REG_VERSAL_DMA_DST_I_DIS);

	/* Cancel the indirect read */
	writel(CQSPI_REG_INDIRECTWR_CANCEL_MASK,
	       reg_base + CQSPI_REG_INDIRECTRD);

	dma_unmap_single(dev, dma_addr, bytes_to_dma, DMA_FROM_DEVICE);

	reg = readl(cqspi->iobase + CQSPI_REG_CONFIG);
	reg &= ~CQSPI_REG_CONFIG_DMA_MASK;
	writel(reg, cqspi->iobase + CQSPI_REG_CONFIG);

	zynqmp_pm_ospi_mux_select(cqspi->pd_dev_id, PM_OSPI_MUX_SEL_LINEAR);

	return ret;
}

static int cqspi_write_setup(struct cqspi_flash_pdata *f_pdata,
			     const struct spi_mem_op *op)
{
	unsigned int reg;
	int ret;
	struct cqspi_st *cqspi = f_pdata->cqspi;
	void __iomem *reg_base = cqspi->iobase;
	u8 opcode;

	ret = cqspi_enable_dtr(f_pdata, op, CQSPI_REG_OP_EXT_WRITE_LSB);
	if (ret)
		return ret;

	if (op->cmd.dtr)
		opcode = op->cmd.opcode >> 8;
	else
		opcode = op->cmd.opcode;

	/* Set opcode. */
	reg = opcode << CQSPI_REG_WR_INSTR_OPCODE_LSB;
	reg |= CQSPI_OP_WIDTH(op->data) << CQSPI_REG_WR_INSTR_TYPE_DATA_LSB;
	reg |= CQSPI_OP_WIDTH(op->addr) << CQSPI_REG_WR_INSTR_TYPE_ADDR_LSB;
	writel(reg, reg_base + CQSPI_REG_WR_INSTR);
	reg = cqspi_calc_rdreg(op);
	writel(reg, reg_base + CQSPI_REG_RD_INSTR);

	/*
	 * SPI NAND flashes require the address of the status register to be
	 * passed in the Read SR command. Also, some SPI NOR flashes like the
	 * cypress Semper flash expect a 4-byte dummy address in the Read SR
	 * command in DTR mode.
	 *
	 * But this controller does not support address phase in the Read SR
	 * command when doing auto-HW polling. So, disable write completion
	 * polling on the controller's side. spinand and spi-nor will take
	 * care of polling the status register.
	 */
	if (cqspi->wr_completion) {
		reg = readl(reg_base + CQSPI_REG_WR_COMPLETION_CTRL);
		reg |= CQSPI_REG_WR_DISABLE_AUTO_POLL;
		writel(reg, reg_base + CQSPI_REG_WR_COMPLETION_CTRL);
	}

	reg = readl(reg_base + CQSPI_REG_SIZE);
	reg &= ~CQSPI_REG_SIZE_ADDRESS_MASK;
	reg |= (op->addr.nbytes - 1);
	writel(reg, reg_base + CQSPI_REG_SIZE);
	return 0;
}

static int cqspi_indirect_write_execute(struct cqspi_flash_pdata *f_pdata,
					loff_t to_addr, const u8 *txbuf,
					const size_t n_tx)
{
	struct cqspi_st *cqspi = f_pdata->cqspi;
	struct device *dev = &cqspi->pdev->dev;
	void __iomem *reg_base = cqspi->iobase;
	unsigned int remaining = n_tx;
	unsigned int write_bytes;
	int ret;

	writel(to_addr, reg_base + CQSPI_REG_INDIRECTWRSTARTADDR);
	writel(remaining, reg_base + CQSPI_REG_INDIRECTWRBYTES);

	/* Clear all interrupts. */
	writel(CQSPI_IRQ_STATUS_MASK, reg_base + CQSPI_REG_IRQSTATUS);

	writel(CQSPI_IRQ_MASK_WR, reg_base + CQSPI_REG_IRQMASK);

	reinit_completion(&cqspi->transfer_complete);
	writel(CQSPI_REG_INDIRECTWR_START_MASK,
	       reg_base + CQSPI_REG_INDIRECTWR);
	/*
	 * As per 66AK2G02 TRM SPRUHY8F section 11.15.5.3 Indirect Access
	 * Controller programming sequence, couple of cycles of
	 * QSPI_REF_CLK delay is required for the above bit to
	 * be internally synchronized by the QSPI module. Provide 5
	 * cycles of delay.
	 */
	if (cqspi->wr_delay)
		ndelay(cqspi->wr_delay);

	while (remaining > 0) {
		size_t write_words, mod_bytes;

		write_bytes = remaining;
		write_words = write_bytes / 4;
		mod_bytes = write_bytes % 4;
		/* Write 4 bytes at a time then single bytes. */
		if (write_words) {
			iowrite32_rep(cqspi->ahb_base, txbuf, write_words);
			txbuf += (write_words * 4);
		}
		if (mod_bytes) {
			unsigned int temp = 0xFFFFFFFF;

			memcpy(&temp, txbuf, mod_bytes);
			iowrite32(temp, cqspi->ahb_base);
			txbuf += mod_bytes;
		}

		if (!wait_for_completion_timeout(&cqspi->transfer_complete,
						 msecs_to_jiffies(CQSPI_TIMEOUT_MS))) {
			dev_err(dev, "Indirect write timeout\n");
			ret = -ETIMEDOUT;
			goto failwr;
		}

		remaining -= write_bytes;

		if (remaining > 0)
			reinit_completion(&cqspi->transfer_complete);
	}

	/* Check indirect done status */
	ret = cqspi_wait_for_bit(reg_base + CQSPI_REG_INDIRECTWR,
				 CQSPI_REG_INDIRECTWR_DONE_MASK, 0);
	if (ret) {
		dev_err(dev, "Indirect write completion error (%i)\n", ret);
		goto failwr;
	}

	/* Disable interrupt. */
	writel(0, reg_base + CQSPI_REG_IRQMASK);

	/* Clear indirect completion status */
	writel(CQSPI_REG_INDIRECTWR_DONE_MASK, reg_base + CQSPI_REG_INDIRECTWR);

	cqspi_wait_idle(cqspi);

	return 0;

failwr:
	/* Disable interrupt. */
	writel(0, reg_base + CQSPI_REG_IRQMASK);

	/* Cancel the indirect write */
	writel(CQSPI_REG_INDIRECTWR_CANCEL_MASK,
	       reg_base + CQSPI_REG_INDIRECTWR);
	return ret;
}

static void cqspi_chipselect(struct cqspi_flash_pdata *f_pdata)
{
	struct cqspi_st *cqspi = f_pdata->cqspi;
	void __iomem *reg_base = cqspi->iobase;
	unsigned int chip_select = f_pdata->cs;
	unsigned int reg;

	reg = readl(reg_base + CQSPI_REG_CONFIG);
	if (cqspi->is_decoded_cs) {
		reg |= CQSPI_REG_CONFIG_DECODE_MASK;
	} else {
		reg &= ~CQSPI_REG_CONFIG_DECODE_MASK;

		/* Convert CS if without decoder.
		 * CS0 to 4b'1110
		 * CS1 to 4b'1101
		 * CS2 to 4b'1011
		 * CS3 to 4b'0111
		 */
		chip_select = 0xF & ~(1 << chip_select);
	}

	reg &= ~(CQSPI_REG_CONFIG_CHIPSELECT_MASK
		 << CQSPI_REG_CONFIG_CHIPSELECT_LSB);
	reg |= (chip_select & CQSPI_REG_CONFIG_CHIPSELECT_MASK)
	    << CQSPI_REG_CONFIG_CHIPSELECT_LSB;
	writel(reg, reg_base + CQSPI_REG_CONFIG);
}

static unsigned int calculate_ticks_for_ns(const unsigned int ref_clk_hz,
					   const unsigned int ns_val)
{
	unsigned int ticks;

	ticks = ref_clk_hz / 1000;	/* kHz */
	ticks = DIV_ROUND_UP(ticks * ns_val, 1000000);

	return ticks;
}

static void cqspi_delay(struct cqspi_flash_pdata *f_pdata)
{
	struct cqspi_st *cqspi = f_pdata->cqspi;
	void __iomem *iobase = cqspi->iobase;
	const unsigned int ref_clk_hz = cqspi->master_ref_clk_hz;
	unsigned int tshsl, tchsh, tslch, tsd2d;
	unsigned int reg;
	unsigned int tsclk;

	/* calculate the number of ref ticks for one sclk tick */
	tsclk = DIV_ROUND_UP(ref_clk_hz, cqspi->sclk);

	tshsl = calculate_ticks_for_ns(ref_clk_hz, f_pdata->tshsl_ns);
	/* this particular value must be at least one sclk */
	if (tshsl < tsclk)
		tshsl = tsclk;

	tchsh = calculate_ticks_for_ns(ref_clk_hz, f_pdata->tchsh_ns);
	tslch = calculate_ticks_for_ns(ref_clk_hz, f_pdata->tslch_ns);
	tsd2d = calculate_ticks_for_ns(ref_clk_hz, f_pdata->tsd2d_ns);

	reg = (tshsl & CQSPI_REG_DELAY_TSHSL_MASK)
	       << CQSPI_REG_DELAY_TSHSL_LSB;
	reg |= (tchsh & CQSPI_REG_DELAY_TCHSH_MASK)
		<< CQSPI_REG_DELAY_TCHSH_LSB;
	reg |= (tslch & CQSPI_REG_DELAY_TSLCH_MASK)
		<< CQSPI_REG_DELAY_TSLCH_LSB;
	reg |= (tsd2d & CQSPI_REG_DELAY_TSD2D_MASK)
		<< CQSPI_REG_DELAY_TSD2D_LSB;
	writel(reg, iobase + CQSPI_REG_DELAY);
}

static void cqspi_config_baudrate_div(struct cqspi_st *cqspi)
{
	const unsigned int ref_clk_hz = cqspi->master_ref_clk_hz;
	void __iomem *reg_base = cqspi->iobase;
	u32 reg, div;

	/* Recalculate the baudrate divisor based on QSPI specification. */
	div = DIV_ROUND_UP(ref_clk_hz, 2 * cqspi->sclk) - 1;

	reg = readl(reg_base + CQSPI_REG_CONFIG);
	reg &= ~(CQSPI_REG_CONFIG_BAUD_MASK << CQSPI_REG_CONFIG_BAUD_LSB);
	reg |= (div & CQSPI_REG_CONFIG_BAUD_MASK) << CQSPI_REG_CONFIG_BAUD_LSB;
	writel(reg, reg_base + CQSPI_REG_CONFIG);
}

static void cqspi_readdata_capture(struct cqspi_st *cqspi,
				   const bool bypass,
				   const unsigned int delay)
{
	void __iomem *reg_base = cqspi->iobase;
	unsigned int reg;

	reg = readl(reg_base + CQSPI_REG_READCAPTURE);

	if (bypass)
		reg |= (1 << CQSPI_REG_READCAPTURE_BYPASS_LSB);
	else
		reg &= ~(1 << CQSPI_REG_READCAPTURE_BYPASS_LSB);

	reg &= ~(CQSPI_REG_READCAPTURE_DELAY_MASK
		 << CQSPI_REG_READCAPTURE_DELAY_LSB);

	reg |= (delay & CQSPI_REG_READCAPTURE_DELAY_MASK)
		<< CQSPI_REG_READCAPTURE_DELAY_LSB;

	writel(reg, reg_base + CQSPI_REG_READCAPTURE);
}

static void cqspi_controller_enable(struct cqspi_st *cqspi, bool enable)
{
	void __iomem *reg_base = cqspi->iobase;
	unsigned int reg;

	reg = readl(reg_base + CQSPI_REG_CONFIG);

	if (enable)
		reg |= CQSPI_REG_CONFIG_ENABLE_MASK;
	else
		reg &= ~CQSPI_REG_CONFIG_ENABLE_MASK;

	writel(reg, reg_base + CQSPI_REG_CONFIG);
}

static void cqspi_configure(struct cqspi_flash_pdata *f_pdata,
			    unsigned long sclk)
{
	struct cqspi_st *cqspi = f_pdata->cqspi;
	int switch_cs = (cqspi->current_cs != f_pdata->cs);
	int switch_ck = (cqspi->sclk != sclk);

	if (switch_cs || switch_ck)
		cqspi_controller_enable(cqspi, 0);

	/* Switch chip select. */
	if (switch_cs) {
		cqspi->current_cs = f_pdata->cs;
		cqspi_chipselect(f_pdata);
	}

	/* Setup baudrate divisor and delays */
	if (switch_ck) {
		cqspi->sclk = sclk;
		cqspi_config_baudrate_div(cqspi);
		cqspi_delay(f_pdata);
		cqspi_readdata_capture(cqspi, !cqspi->rclk_en,
				       f_pdata->read_delay);
	}

	if (switch_cs || switch_ck)
		cqspi_controller_enable(cqspi, 1);
}

static ssize_t cqspi_write(struct cqspi_flash_pdata *f_pdata,
			   const struct spi_mem_op *op)
{
	struct cqspi_st *cqspi = f_pdata->cqspi;
	loff_t to = op->addr.val;
	size_t len = op->data.nbytes;
	const u_char *buf = op->data.buf.out;
	int ret;

	ret = cqspi_write_setup(f_pdata, op);
	if (ret)
		return ret;

	/*
	 * Some flashes like the Cypress Semper flash expect a dummy 4-byte
	 * address (all 0s) with the read status register command in DTR mode.
	 * But this controller does not support sending dummy address bytes to
	 * the flash when it is polling the write completion register in DTR
	 * mode. So, we can not use direct mode when in DTR mode for writing
	 * data.
	 */
	if (!op->cmd.dtr && cqspi->use_direct_mode &&
	    ((to + len) <= cqspi->ahb_size)) {
		memcpy_toio(cqspi->ahb_base + to, buf, len);
		return cqspi_wait_idle(cqspi);
	}

	return cqspi_indirect_write_execute(f_pdata, to, buf, len);
}

static void cqspi_rx_dma_callback(void *param)
{
	struct cqspi_st *cqspi = param;

	complete(&cqspi->rx_dma_complete);
}

static int cqspi_direct_read_execute(struct cqspi_flash_pdata *f_pdata,
				     u_char *buf, loff_t from, size_t len)
{
	struct cqspi_st *cqspi = f_pdata->cqspi;
	struct device *dev = &cqspi->pdev->dev;
	enum dma_ctrl_flags flags = DMA_CTRL_ACK | DMA_PREP_INTERRUPT;
	dma_addr_t dma_src = (dma_addr_t)cqspi->mmap_phys_base + from;
	int ret = 0;
	struct dma_async_tx_descriptor *tx;
	dma_cookie_t cookie;
	dma_addr_t dma_dst;
	struct device *ddev;

	if (!cqspi->rx_chan || !virt_addr_valid(buf)) {
		memcpy_fromio(buf, cqspi->ahb_base + from, len);
		return 0;
	}

	ddev = cqspi->rx_chan->device->dev;
	dma_dst = dma_map_single(ddev, buf, len, DMA_FROM_DEVICE);
	if (dma_mapping_error(ddev, dma_dst)) {
		dev_err(dev, "dma mapping failed\n");
		return -ENOMEM;
	}
	tx = dmaengine_prep_dma_memcpy(cqspi->rx_chan, dma_dst, dma_src,
				       len, flags);
	if (!tx) {
		dev_err(dev, "device_prep_dma_memcpy error\n");
		ret = -EIO;
		goto err_unmap;
	}

	tx->callback = cqspi_rx_dma_callback;
	tx->callback_param = cqspi;
	cookie = tx->tx_submit(tx);
	reinit_completion(&cqspi->rx_dma_complete);

	ret = dma_submit_error(cookie);
	if (ret) {
		dev_err(dev, "dma_submit_error %d\n", cookie);
		ret = -EIO;
		goto err_unmap;
	}

	dma_async_issue_pending(cqspi->rx_chan);
	if (!wait_for_completion_timeout(&cqspi->rx_dma_complete,
					 msecs_to_jiffies(max_t(size_t, len, 500)))) {
		dmaengine_terminate_sync(cqspi->rx_chan);
		dev_err(dev, "DMA wait_for_completion_timeout\n");
		ret = -ETIMEDOUT;
		goto err_unmap;
	}

err_unmap:
	dma_unmap_single(ddev, dma_dst, len, DMA_FROM_DEVICE);

	return ret;
}

static ssize_t cqspi_read(struct cqspi_flash_pdata *f_pdata,
			  const struct spi_mem_op *op)
{
	struct cqspi_st *cqspi = f_pdata->cqspi;
	struct device *dev = &cqspi->pdev->dev;
	const struct cqspi_driver_platdata *ddata;
	loff_t from = op->addr.val;
	size_t len = op->data.nbytes;
	u_char *buf = op->data.buf.in;
	u64 dma_align = (u64)(uintptr_t)buf;
	int ret;

	ddata = of_device_get_match_data(dev);

	ret = cqspi_read_setup(f_pdata, op);
	if (ret)
		return ret;

	if (cqspi->use_direct_mode && ((from + len) <= cqspi->ahb_size))
		return cqspi_direct_read_execute(f_pdata, buf, from, len);

	if (cqspi->use_dma_read && ddata && ddata->indirect_read_dma &&
	    virt_addr_valid(buf) && ((dma_align & CQSPI_DMA_UNALIGN) == 0))
		return ddata->indirect_read_dma(f_pdata, buf, from, len);

	return cqspi_indirect_read_execute(f_pdata, buf, from, len);
}

static int cqspi_mem_process(struct spi_mem *mem, const struct spi_mem_op *op)
{
	struct cqspi_st *cqspi = spi_master_get_devdata(mem->spi->master);
	struct cqspi_flash_pdata *f_pdata;

	f_pdata = &cqspi->f_pdata[mem->spi->chip_select];
	cqspi_configure(f_pdata, mem->spi->max_speed_hz);

	if (op->data.dir == SPI_MEM_DATA_IN && op->data.buf.in) {
		if (!op->addr.nbytes)
			return cqspi_command_read(f_pdata, op);

		return cqspi_read(f_pdata, op);
	}

	if (!op->addr.nbytes || !op->data.buf.out)
		return cqspi_command_write(f_pdata, op);

	return cqspi_write(f_pdata, op);
}

static int cqspi_exec_mem_op(struct spi_mem *mem, const struct spi_mem_op *op)
{
	int ret;

	ret = cqspi_mem_process(mem, op);
	if (ret)
		dev_err(&mem->spi->dev, "operation failed with %d\n", ret);

	return ret;
}

static bool cqspi_supports_mem_op(struct spi_mem *mem,
				  const struct spi_mem_op *op)
{
	bool all_true, all_false;

	/*
	 * op->dummy.dtr is required for converting nbytes into ncycles.
	 * Also, don't check the dtr field of the op phase having zero nbytes.
	 */
	all_true = op->cmd.dtr &&
		   (!op->addr.nbytes || op->addr.dtr) &&
		   (!op->dummy.nbytes || op->dummy.dtr) &&
		   (!op->data.nbytes || op->data.dtr);

	all_false = !op->cmd.dtr && !op->addr.dtr && !op->dummy.dtr &&
		    !op->data.dtr;

	if (all_true) {
		/* Right now we only support 8-8-8 DTR mode. */
		if (op->cmd.nbytes && op->cmd.buswidth != 8)
			return false;
		if (op->addr.nbytes && op->addr.buswidth != 8)
			return false;
		if (op->data.nbytes && op->data.buswidth != 8)
			return false;
	} else if (!all_false) {
		/* Mixed DTR modes are not supported. */
		return false;
	}

	return spi_mem_default_supports_op(mem, op);
}

static int cqspi_of_get_flash_pdata(struct platform_device *pdev,
				    struct cqspi_flash_pdata *f_pdata,
				    struct device_node *np)
{
	if (of_property_read_u32(np, "cdns,read-delay", &f_pdata->read_delay)) {
		dev_err(&pdev->dev, "couldn't determine read-delay\n");
		return -ENXIO;
	}

	if (of_property_read_u32(np, "cdns,tshsl-ns", &f_pdata->tshsl_ns)) {
		dev_err(&pdev->dev, "couldn't determine tshsl-ns\n");
		return -ENXIO;
	}

	if (of_property_read_u32(np, "cdns,tsd2d-ns", &f_pdata->tsd2d_ns)) {
		dev_err(&pdev->dev, "couldn't determine tsd2d-ns\n");
		return -ENXIO;
	}

	if (of_property_read_u32(np, "cdns,tchsh-ns", &f_pdata->tchsh_ns)) {
		dev_err(&pdev->dev, "couldn't determine tchsh-ns\n");
		return -ENXIO;
	}

	if (of_property_read_u32(np, "cdns,tslch-ns", &f_pdata->tslch_ns)) {
		dev_err(&pdev->dev, "couldn't determine tslch-ns\n");
		return -ENXIO;
	}

	if (of_property_read_u32(np, "spi-max-frequency", &f_pdata->clk_rate)) {
		dev_err(&pdev->dev, "couldn't determine spi-max-frequency\n");
		return -ENXIO;
	}

	return 0;
}

static int cqspi_of_get_pdata(struct cqspi_st *cqspi)
{
	struct device *dev = &cqspi->pdev->dev;
	struct device_node *np = dev->of_node;
	u32 id[2];

	cqspi->is_decoded_cs = of_property_read_bool(np, "cdns,is-decoded-cs");

	if (of_property_read_u32(np, "cdns,fifo-depth", &cqspi->fifo_depth)) {
		dev_err(dev, "couldn't determine fifo-depth\n");
		return -ENXIO;
	}

	if (of_property_read_u32(np, "cdns,fifo-width", &cqspi->fifo_width)) {
		dev_err(dev, "couldn't determine fifo-width\n");
		return -ENXIO;
	}

	if (of_property_read_u32(np, "cdns,trigger-address",
				 &cqspi->trigger_address)) {
		dev_err(dev, "couldn't determine trigger-address\n");
		return -ENXIO;
	}

	if (of_property_read_u32(np, "num-cs", &cqspi->num_chipselect))
		cqspi->num_chipselect = CQSPI_MAX_CHIPSELECT;

	cqspi->rclk_en = of_property_read_bool(np, "cdns,rclk-en");

	if (!of_property_read_u32_array(np, "power-domains", id,
					ARRAY_SIZE(id)))
		cqspi->pd_dev_id = id[1];

	return 0;
}

static void cqspi_controller_init(struct cqspi_st *cqspi)
{
	u32 reg;

	cqspi_controller_enable(cqspi, 0);

	/* Configure the remap address register, no remap */
	writel(0, cqspi->iobase + CQSPI_REG_REMAP);

	/* Disable all interrupts. */
	writel(0, cqspi->iobase + CQSPI_REG_IRQMASK);

	/* Configure the SRAM split to 1:1 . */
	writel(cqspi->fifo_depth / 2, cqspi->iobase + CQSPI_REG_SRAMPARTITION);

	/* Load indirect trigger address. */
	writel(cqspi->trigger_address,
	       cqspi->iobase + CQSPI_REG_INDIRECTTRIGGER);

	/* Program read watermark -- 1/2 of the FIFO. */
	writel(cqspi->fifo_depth * cqspi->fifo_width / 2,
	       cqspi->iobase + CQSPI_REG_INDIRECTRDWATERMARK);
	/* Program write watermark -- 1/8 of the FIFO. */
	writel(cqspi->fifo_depth * cqspi->fifo_width / 8,
	       cqspi->iobase + CQSPI_REG_INDIRECTWRWATERMARK);

	/* Disable direct access controller */
	if (!cqspi->use_direct_mode) {
		reg = readl(cqspi->iobase + CQSPI_REG_CONFIG);
		reg &= ~CQSPI_REG_CONFIG_ENB_DIR_ACC_CTRL;
		writel(reg, cqspi->iobase + CQSPI_REG_CONFIG);
	}

	/* Enable DMA interface */
	if (cqspi->use_dma_read) {
		reg = readl(cqspi->iobase + CQSPI_REG_CONFIG);
		reg |= CQSPI_REG_CONFIG_DMA_MASK;
		writel(reg, cqspi->iobase + CQSPI_REG_CONFIG);
	}

	cqspi_controller_enable(cqspi, 1);
}

static int cqspi_request_mmap_dma(struct cqspi_st *cqspi)
{
	dma_cap_mask_t mask;

	dma_cap_zero(mask);
	dma_cap_set(DMA_MEMCPY, mask);

	cqspi->rx_chan = dma_request_chan_by_mask(&mask);
	if (IS_ERR(cqspi->rx_chan)) {
		int ret = PTR_ERR(cqspi->rx_chan);

		cqspi->rx_chan = NULL;
		return dev_err_probe(&cqspi->pdev->dev, ret, "No Rx DMA available\n");
	}
	init_completion(&cqspi->rx_dma_complete);

	return 0;
}

static const char *cqspi_get_name(struct spi_mem *mem)
{
	struct cqspi_st *cqspi = spi_master_get_devdata(mem->spi->master);
	struct device *dev = &cqspi->pdev->dev;

	return devm_kasprintf(dev, GFP_KERNEL, "%s.%d", dev_name(dev), mem->spi->chip_select);
}

static const struct spi_controller_mem_ops cqspi_mem_ops = {
	.exec_op = cqspi_exec_mem_op,
	.get_name = cqspi_get_name,
	.supports_op = cqspi_supports_mem_op,
};

static const struct spi_controller_mem_caps cqspi_mem_caps = {
	.dtr = true,
};

static int cqspi_setup_flash(struct cqspi_st *cqspi)
{
	struct platform_device *pdev = cqspi->pdev;
	struct device *dev = &pdev->dev;
	struct device_node *np = dev->of_node;
	struct cqspi_flash_pdata *f_pdata;
	unsigned int cs;
	int ret;

	/* Get flash device data */
	for_each_available_child_of_node(dev->of_node, np) {
		ret = of_property_read_u32(np, "reg", &cs);
		if (ret) {
			dev_err(dev, "Couldn't determine chip select.\n");
			of_node_put(np);
			return ret;
		}

		if (cs >= CQSPI_MAX_CHIPSELECT) {
			dev_err(dev, "Chip select %d out of range.\n", cs);
			of_node_put(np);
			return -EINVAL;
		}

		f_pdata = &cqspi->f_pdata[cs];
		f_pdata->cqspi = cqspi;
		f_pdata->cs = cs;

		ret = cqspi_of_get_flash_pdata(pdev, f_pdata, np);
		if (ret) {
			of_node_put(np);
			return ret;
		}
	}

	return 0;
}

static int cqspi_probe(struct platform_device *pdev)
{
	const struct cqspi_driver_platdata *ddata;
	struct reset_control *rstc, *rstc_ocp;
	struct device *dev = &pdev->dev;
	struct spi_master *master;
	struct resource *res_ahb;
	struct cqspi_st *cqspi;
	struct resource *res;
	int ret;
	int irq;

	master = devm_spi_alloc_master(&pdev->dev, sizeof(*cqspi));
	if (!master) {
		dev_err(&pdev->dev, "spi_alloc_master failed\n");
		return -ENOMEM;
	}
	master->mode_bits = SPI_RX_QUAD | SPI_RX_DUAL;
	master->mem_ops = &cqspi_mem_ops;
	master->mem_caps = &cqspi_mem_caps;
	master->dev.of_node = pdev->dev.of_node;

	cqspi = spi_master_get_devdata(master);

	cqspi->pdev = pdev;
	cqspi->master = master;
	platform_set_drvdata(pdev, cqspi);

	/* Obtain configuration from OF. */
	ret = cqspi_of_get_pdata(cqspi);
	if (ret) {
		dev_err(dev, "Cannot get mandatory OF data.\n");
		return -ENODEV;
	}

	/* Obtain QSPI clock. */
	cqspi->clk = devm_clk_get(dev, NULL);
	if (IS_ERR(cqspi->clk)) {
		dev_err(dev, "Cannot claim QSPI clock.\n");
		ret = PTR_ERR(cqspi->clk);
		return ret;
	}

	/* Obtain and remap controller address. */
	res = platform_get_resource(pdev, IORESOURCE_MEM, 0);
	cqspi->iobase = devm_ioremap_resource(dev, res);
	if (IS_ERR(cqspi->iobase)) {
		dev_err(dev, "Cannot remap controller address.\n");
		ret = PTR_ERR(cqspi->iobase);
		return ret;
	}

	/* Obtain and remap AHB address. */
	res_ahb = platform_get_resource(pdev, IORESOURCE_MEM, 1);
	cqspi->ahb_base = devm_ioremap_resource(dev, res_ahb);
	if (IS_ERR(cqspi->ahb_base)) {
		dev_err(dev, "Cannot remap AHB address.\n");
		ret = PTR_ERR(cqspi->ahb_base);
		return ret;
	}
	cqspi->mmap_phys_base = (dma_addr_t)res_ahb->start;
	cqspi->ahb_size = resource_size(res_ahb);

	init_completion(&cqspi->transfer_complete);

	/* Obtain IRQ line. */
	irq = platform_get_irq(pdev, 0);
	if (irq < 0)
		return -ENXIO;

	pm_runtime_enable(dev);
	ret = pm_runtime_resume_and_get(dev);
	if (ret < 0)
<<<<<<< HEAD
		return ret;
=======
		goto probe_pm_failed;
>>>>>>> 7365df19

	ret = clk_prepare_enable(cqspi->clk);
	if (ret) {
		dev_err(dev, "Cannot enable QSPI clock.\n");
		goto probe_clk_failed;
	}

	/* Obtain QSPI reset control */
	rstc = devm_reset_control_get_optional_exclusive(dev, "qspi");
	if (IS_ERR(rstc)) {
		ret = PTR_ERR(rstc);
		dev_err(dev, "Cannot get QSPI reset.\n");
		goto probe_reset_failed;
	}

	rstc_ocp = devm_reset_control_get_optional_exclusive(dev, "qspi-ocp");
	if (IS_ERR(rstc_ocp)) {
		ret = PTR_ERR(rstc_ocp);
		dev_err(dev, "Cannot get QSPI OCP reset.\n");
		goto probe_reset_failed;
	}

	reset_control_assert(rstc);
	reset_control_deassert(rstc);

	reset_control_assert(rstc_ocp);
	reset_control_deassert(rstc_ocp);

	cqspi->master_ref_clk_hz = clk_get_rate(cqspi->clk);
	master->max_speed_hz = cqspi->master_ref_clk_hz;

	/* write completion is supported by default */
	cqspi->wr_completion = true;

	ddata  = of_device_get_match_data(dev);
	if (ddata) {
		if (ddata->quirks & CQSPI_NEEDS_WR_DELAY)
			cqspi->wr_delay = 50 * DIV_ROUND_UP(NSEC_PER_SEC,
						cqspi->master_ref_clk_hz);
		if (ddata->hwcaps_mask & CQSPI_SUPPORTS_OCTAL)
			master->mode_bits |= SPI_RX_OCTAL | SPI_TX_OCTAL;
		if (!(ddata->quirks & CQSPI_DISABLE_DAC_MODE))
			cqspi->use_direct_mode = true;
		if (ddata->quirks & CQSPI_SUPPORT_EXTERNAL_DMA)
			cqspi->use_dma_read = true;
		if (ddata->quirks & CQSPI_NO_SUPPORT_WR_COMPLETION)
			cqspi->wr_completion = false;
		if (ddata->quirks & CQSPI_SLOW_SRAM)
			cqspi->slow_sram = true;

		if (of_device_is_compatible(pdev->dev.of_node,
					    "xlnx,versal-ospi-1.0"))
			dma_set_mask(&pdev->dev, DMA_BIT_MASK(64));
	}

	ret = devm_request_irq(dev, irq, cqspi_irq_handler, 0,
			       pdev->name, cqspi);
	if (ret) {
		dev_err(dev, "Cannot request IRQ.\n");
		goto probe_reset_failed;
	}

	cqspi_wait_idle(cqspi);
	cqspi_controller_init(cqspi);
	cqspi->current_cs = -1;
	cqspi->sclk = 0;

	master->num_chipselect = cqspi->num_chipselect;

	ret = cqspi_setup_flash(cqspi);
	if (ret) {
		dev_err(dev, "failed to setup flash parameters %d\n", ret);
		goto probe_setup_failed;
	}

	if (cqspi->use_direct_mode) {
		ret = cqspi_request_mmap_dma(cqspi);
		if (ret == -EPROBE_DEFER)
			goto probe_setup_failed;
	}

	ret = spi_register_master(master);
	if (ret) {
		dev_err(&pdev->dev, "failed to register SPI ctlr %d\n", ret);
		goto probe_setup_failed;
	}

	return 0;
probe_setup_failed:
	cqspi_controller_enable(cqspi, 0);
probe_reset_failed:
	clk_disable_unprepare(cqspi->clk);
probe_clk_failed:
	pm_runtime_put_sync(dev);
probe_pm_failed:
	pm_runtime_disable(dev);
	return ret;
}

static int cqspi_remove(struct platform_device *pdev)
{
	struct cqspi_st *cqspi = platform_get_drvdata(pdev);

	spi_unregister_master(cqspi->master);
	cqspi_controller_enable(cqspi, 0);

	if (cqspi->rx_chan)
		dma_release_channel(cqspi->rx_chan);

	clk_disable_unprepare(cqspi->clk);

	pm_runtime_put_sync(&pdev->dev);
	pm_runtime_disable(&pdev->dev);

	return 0;
}

#ifdef CONFIG_PM_SLEEP
static int cqspi_suspend(struct device *dev)
{
	struct cqspi_st *cqspi = dev_get_drvdata(dev);

	cqspi_controller_enable(cqspi, 0);
	return 0;
}

static int cqspi_resume(struct device *dev)
{
	struct cqspi_st *cqspi = dev_get_drvdata(dev);

	cqspi_controller_enable(cqspi, 1);
	return 0;
}

static const struct dev_pm_ops cqspi__dev_pm_ops = {
	.suspend = cqspi_suspend,
	.resume = cqspi_resume,
};

#define CQSPI_DEV_PM_OPS	(&cqspi__dev_pm_ops)
#else
#define CQSPI_DEV_PM_OPS	NULL
#endif

static const struct cqspi_driver_platdata cdns_qspi = {
	.quirks = CQSPI_DISABLE_DAC_MODE,
};

static const struct cqspi_driver_platdata k2g_qspi = {
	.quirks = CQSPI_NEEDS_WR_DELAY,
};

static const struct cqspi_driver_platdata am654_ospi = {
	.hwcaps_mask = CQSPI_SUPPORTS_OCTAL,
	.quirks = CQSPI_NEEDS_WR_DELAY,
};

static const struct cqspi_driver_platdata intel_lgm_qspi = {
	.quirks = CQSPI_DISABLE_DAC_MODE,
};

static const struct cqspi_driver_platdata socfpga_qspi = {
	.quirks = CQSPI_DISABLE_DAC_MODE
			| CQSPI_NO_SUPPORT_WR_COMPLETION
			| CQSPI_SLOW_SRAM,
};

static const struct cqspi_driver_platdata versal_ospi = {
	.hwcaps_mask = CQSPI_SUPPORTS_OCTAL,
	.quirks = CQSPI_DISABLE_DAC_MODE | CQSPI_SUPPORT_EXTERNAL_DMA,
	.indirect_read_dma = cqspi_versal_indirect_read_dma,
	.get_dma_status = cqspi_get_versal_dma_status,
};

static const struct of_device_id cqspi_dt_ids[] = {
	{
		.compatible = "cdns,qspi-nor",
		.data = &cdns_qspi,
	},
	{
		.compatible = "ti,k2g-qspi",
		.data = &k2g_qspi,
	},
	{
		.compatible = "ti,am654-ospi",
		.data = &am654_ospi,
	},
	{
		.compatible = "intel,lgm-qspi",
		.data = &intel_lgm_qspi,
	},
	{
		.compatible = "xlnx,versal-ospi-1.0",
		.data = &versal_ospi,
	},
	{
		.compatible = "intel,socfpga-qspi",
		.data = &socfpga_qspi,
	},
	{ /* end of table */ }
};

MODULE_DEVICE_TABLE(of, cqspi_dt_ids);

static struct platform_driver cqspi_platform_driver = {
	.probe = cqspi_probe,
	.remove = cqspi_remove,
	.driver = {
		.name = CQSPI_NAME,
		.pm = CQSPI_DEV_PM_OPS,
		.of_match_table = cqspi_dt_ids,
	},
};

module_platform_driver(cqspi_platform_driver);

MODULE_DESCRIPTION("Cadence QSPI Controller Driver");
MODULE_LICENSE("GPL v2");
MODULE_ALIAS("platform:" CQSPI_NAME);
MODULE_AUTHOR("Ley Foon Tan <lftan@altera.com>");
MODULE_AUTHOR("Graham Moore <grmoore@opensource.altera.com>");
MODULE_AUTHOR("Vadivel Murugan R <vadivel.muruganx.ramuthevar@intel.com>");
MODULE_AUTHOR("Vignesh Raghavendra <vigneshr@ti.com>");
MODULE_AUTHOR("Pratyush Yadav <p.yadav@ti.com>");<|MERGE_RESOLUTION|>--- conflicted
+++ resolved
@@ -1645,11 +1645,7 @@
 	pm_runtime_enable(dev);
 	ret = pm_runtime_resume_and_get(dev);
 	if (ret < 0)
-<<<<<<< HEAD
-		return ret;
-=======
 		goto probe_pm_failed;
->>>>>>> 7365df19
 
 	ret = clk_prepare_enable(cqspi->clk);
 	if (ret) {
