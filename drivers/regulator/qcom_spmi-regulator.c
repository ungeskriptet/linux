// SPDX-License-Identifier: GPL-2.0-only
/*
 * Copyright (c) 2012-2015, The Linux Foundation. All rights reserved.
 */

#include <linux/module.h>
#include <linux/delay.h>
#include <linux/devm-helpers.h>
#include <linux/err.h>
#include <linux/kernel.h>
#include <linux/interrupt.h>
#include <linux/bitops.h>
#include <linux/slab.h>
#include <linux/of.h>
#include <linux/of_device.h>
#include <linux/platform_device.h>
#include <linux/ktime.h>
#include <linux/regulator/driver.h>
#include <linux/regmap.h>
#include <linux/list.h>
#include <linux/mfd/syscon.h>
#include <linux/io.h>

/* Pin control enable input pins. */
#define SPMI_REGULATOR_PIN_CTRL_ENABLE_NONE		0x00
#define SPMI_REGULATOR_PIN_CTRL_ENABLE_EN0		0x01
#define SPMI_REGULATOR_PIN_CTRL_ENABLE_EN1		0x02
#define SPMI_REGULATOR_PIN_CTRL_ENABLE_EN2		0x04
#define SPMI_REGULATOR_PIN_CTRL_ENABLE_EN3		0x08
#define SPMI_REGULATOR_PIN_CTRL_ENABLE_HW_DEFAULT	0x10

/* Pin control high power mode input pins. */
#define SPMI_REGULATOR_PIN_CTRL_HPM_NONE		0x00
#define SPMI_REGULATOR_PIN_CTRL_HPM_EN0			0x01
#define SPMI_REGULATOR_PIN_CTRL_HPM_EN1			0x02
#define SPMI_REGULATOR_PIN_CTRL_HPM_EN2			0x04
#define SPMI_REGULATOR_PIN_CTRL_HPM_EN3			0x08
#define SPMI_REGULATOR_PIN_CTRL_HPM_SLEEP_B		0x10
#define SPMI_REGULATOR_PIN_CTRL_HPM_HW_DEFAULT		0x20

/*
 * Used with enable parameters to specify that hardware default register values
 * should be left unaltered.
 */
#define SPMI_REGULATOR_USE_HW_DEFAULT			2

/* Soft start strength of a voltage switch type regulator */
enum spmi_vs_soft_start_str {
	SPMI_VS_SOFT_START_STR_0P05_UA = 0,
	SPMI_VS_SOFT_START_STR_0P25_UA,
	SPMI_VS_SOFT_START_STR_0P55_UA,
	SPMI_VS_SOFT_START_STR_0P75_UA,
	SPMI_VS_SOFT_START_STR_HW_DEFAULT,
};

/**
 * struct spmi_regulator_init_data - spmi-regulator initialization data
 * @pin_ctrl_enable:        Bit mask specifying which hardware pins should be
 *				used to enable the regulator, if any
 *			    Value should be an ORing of
 *				SPMI_REGULATOR_PIN_CTRL_ENABLE_* constants.  If
 *				the bit specified by
 *				SPMI_REGULATOR_PIN_CTRL_ENABLE_HW_DEFAULT is
 *				set, then pin control enable hardware registers
 *				will not be modified.
 * @pin_ctrl_hpm:           Bit mask specifying which hardware pins should be
 *				used to force the regulator into high power
 *				mode, if any
 *			    Value should be an ORing of
 *				SPMI_REGULATOR_PIN_CTRL_HPM_* constants.  If
 *				the bit specified by
 *				SPMI_REGULATOR_PIN_CTRL_HPM_HW_DEFAULT is
 *				set, then pin control mode hardware registers
 *				will not be modified.
 * @vs_soft_start_strength: This parameter sets the soft start strength for
 *				voltage switch type regulators.  Its value
 *				should be one of SPMI_VS_SOFT_START_STR_*.  If
 *				its value is SPMI_VS_SOFT_START_STR_HW_DEFAULT,
 *				then the soft start strength will be left at its
 *				default hardware value.
 */
struct spmi_regulator_init_data {
	unsigned				pin_ctrl_enable;
	unsigned				pin_ctrl_hpm;
	enum spmi_vs_soft_start_str		vs_soft_start_strength;
};

/* These types correspond to unique register layouts. */
enum spmi_regulator_logical_type {
	SPMI_REGULATOR_LOGICAL_TYPE_SMPS,
	SPMI_REGULATOR_LOGICAL_TYPE_LDO,
	SPMI_REGULATOR_LOGICAL_TYPE_VS,
	SPMI_REGULATOR_LOGICAL_TYPE_BOOST,
	SPMI_REGULATOR_LOGICAL_TYPE_FTSMPS,
	SPMI_REGULATOR_LOGICAL_TYPE_BOOST_BYP,
	SPMI_REGULATOR_LOGICAL_TYPE_LN_LDO,
	SPMI_REGULATOR_LOGICAL_TYPE_ULT_LO_SMPS,
	SPMI_REGULATOR_LOGICAL_TYPE_ULT_HO_SMPS,
	SPMI_REGULATOR_LOGICAL_TYPE_ULT_LDO,
	SPMI_REGULATOR_LOGICAL_TYPE_FTSMPS426,
	SPMI_REGULATOR_LOGICAL_TYPE_HFS430,
	SPMI_REGULATOR_LOGICAL_TYPE_FTSMPS3,
	SPMI_REGULATOR_LOGICAL_TYPE_LDO_510,
	SPMI_REGULATOR_LOGICAL_TYPE_HFSMPS,
};

enum spmi_regulator_type {
	SPMI_REGULATOR_TYPE_BUCK		= 0x03,
	SPMI_REGULATOR_TYPE_LDO			= 0x04,
	SPMI_REGULATOR_TYPE_VS			= 0x05,
	SPMI_REGULATOR_TYPE_BOOST		= 0x1b,
	SPMI_REGULATOR_TYPE_FTS			= 0x1c,
	SPMI_REGULATOR_TYPE_BOOST_BYP		= 0x1f,
	SPMI_REGULATOR_TYPE_ULT_LDO		= 0x21,
	SPMI_REGULATOR_TYPE_ULT_BUCK		= 0x22,
};

enum spmi_regulator_subtype {
	SPMI_REGULATOR_SUBTYPE_GP_CTL		= 0x08,
	SPMI_REGULATOR_SUBTYPE_RF_CTL		= 0x09,
	SPMI_REGULATOR_SUBTYPE_N50		= 0x01,
	SPMI_REGULATOR_SUBTYPE_N150		= 0x02,
	SPMI_REGULATOR_SUBTYPE_N300		= 0x03,
	SPMI_REGULATOR_SUBTYPE_N600		= 0x04,
	SPMI_REGULATOR_SUBTYPE_N1200		= 0x05,
	SPMI_REGULATOR_SUBTYPE_N600_ST		= 0x06,
	SPMI_REGULATOR_SUBTYPE_N1200_ST		= 0x07,
	SPMI_REGULATOR_SUBTYPE_N900_ST		= 0x14,
	SPMI_REGULATOR_SUBTYPE_N300_ST		= 0x15,
	SPMI_REGULATOR_SUBTYPE_P50		= 0x08,
	SPMI_REGULATOR_SUBTYPE_P150		= 0x09,
	SPMI_REGULATOR_SUBTYPE_P300		= 0x0a,
	SPMI_REGULATOR_SUBTYPE_P600		= 0x0b,
	SPMI_REGULATOR_SUBTYPE_P1200		= 0x0c,
	SPMI_REGULATOR_SUBTYPE_LN		= 0x10,
	SPMI_REGULATOR_SUBTYPE_LV_P50		= 0x28,
	SPMI_REGULATOR_SUBTYPE_LV_P150		= 0x29,
	SPMI_REGULATOR_SUBTYPE_LV_P300		= 0x2a,
	SPMI_REGULATOR_SUBTYPE_LV_P600		= 0x2b,
	SPMI_REGULATOR_SUBTYPE_LV_P1200		= 0x2c,
	SPMI_REGULATOR_SUBTYPE_LV_P450		= 0x2d,
	SPMI_REGULATOR_SUBTYPE_HT_N300_ST	= 0x30,
	SPMI_REGULATOR_SUBTYPE_HT_N600_ST	= 0x31,
	SPMI_REGULATOR_SUBTYPE_HT_N1200_ST	= 0x32,
	SPMI_REGULATOR_SUBTYPE_HT_LVP150	= 0x3b,
	SPMI_REGULATOR_SUBTYPE_HT_LVP300	= 0x3c,
	SPMI_REGULATOR_SUBTYPE_L660_N300_ST	= 0x42,
	SPMI_REGULATOR_SUBTYPE_L660_N600_ST	= 0x43,
	SPMI_REGULATOR_SUBTYPE_L660_P50		= 0x46,
	SPMI_REGULATOR_SUBTYPE_L660_P150	= 0x47,
	SPMI_REGULATOR_SUBTYPE_L660_P600	= 0x49,
	SPMI_REGULATOR_SUBTYPE_L660_LVP150	= 0x4d,
	SPMI_REGULATOR_SUBTYPE_L660_LVP600	= 0x4f,
	SPMI_REGULATOR_SUBTYPE_LV100		= 0x01,
	SPMI_REGULATOR_SUBTYPE_LV300		= 0x02,
	SPMI_REGULATOR_SUBTYPE_MV300		= 0x08,
	SPMI_REGULATOR_SUBTYPE_MV500		= 0x09,
	SPMI_REGULATOR_SUBTYPE_HDMI		= 0x10,
	SPMI_REGULATOR_SUBTYPE_OTG		= 0x11,
	SPMI_REGULATOR_SUBTYPE_5V_BOOST		= 0x01,
	SPMI_REGULATOR_SUBTYPE_FTS_CTL		= 0x08,
	SPMI_REGULATOR_SUBTYPE_FTS2p5_CTL	= 0x09,
	SPMI_REGULATOR_SUBTYPE_FTS426_CTL	= 0x0a,
	SPMI_REGULATOR_SUBTYPE_BB_2A		= 0x01,
	SPMI_REGULATOR_SUBTYPE_ULT_HF_CTL1	= 0x0d,
	SPMI_REGULATOR_SUBTYPE_ULT_HF_CTL2	= 0x0e,
	SPMI_REGULATOR_SUBTYPE_ULT_HF_CTL3	= 0x0f,
	SPMI_REGULATOR_SUBTYPE_ULT_HF_CTL4	= 0x10,
	SPMI_REGULATOR_SUBTYPE_HFS430		= 0x0a,
	SPMI_REGULATOR_SUBTYPE_HT_P150		= 0x35,
	SPMI_REGULATOR_SUBTYPE_HT_P600		= 0x3d,
<<<<<<< HEAD
=======
	SPMI_REGULATOR_SUBTYPE_HFSMPS_510	= 0x0a,
	SPMI_REGULATOR_SUBTYPE_FTSMPS_510	= 0x0b,
	SPMI_REGULATOR_SUBTYPE_LV_P150_510	= 0x71,
	SPMI_REGULATOR_SUBTYPE_LV_P300_510	= 0x72,
	SPMI_REGULATOR_SUBTYPE_LV_P600_510	= 0x73,
	SPMI_REGULATOR_SUBTYPE_N300_510		= 0x6a,
	SPMI_REGULATOR_SUBTYPE_N600_510		= 0x6b,
	SPMI_REGULATOR_SUBTYPE_N1200_510	= 0x6c,
	SPMI_REGULATOR_SUBTYPE_MV_P50_510	= 0x7a,
	SPMI_REGULATOR_SUBTYPE_MV_P150_510	= 0x7b,
	SPMI_REGULATOR_SUBTYPE_MV_P600_510	= 0x7d,
>>>>>>> 7365df19
};

enum spmi_common_regulator_registers {
	SPMI_COMMON_REG_DIG_MAJOR_REV		= 0x01,
	SPMI_COMMON_REG_TYPE			= 0x04,
	SPMI_COMMON_REG_SUBTYPE			= 0x05,
	SPMI_COMMON_REG_VOLTAGE_RANGE		= 0x40,
	SPMI_COMMON_REG_VOLTAGE_SET		= 0x41,
	SPMI_COMMON_REG_MODE			= 0x45,
	SPMI_COMMON_REG_ENABLE			= 0x46,
	SPMI_COMMON_REG_PULL_DOWN		= 0x48,
	SPMI_COMMON_REG_SOFT_START		= 0x4c,
	SPMI_COMMON_REG_STEP_CTRL		= 0x61,
};

/*
 * Second common register layout used by newer devices starting with ftsmps426
 * Note that some of the registers from the first common layout remain
 * unchanged and their definition is not duplicated.
 */
enum spmi_ftsmps426_regulator_registers {
	SPMI_FTSMPS426_REG_VOLTAGE_LSB		= 0x40,
	SPMI_FTSMPS426_REG_VOLTAGE_MSB		= 0x41,
	SPMI_FTSMPS426_REG_VOLTAGE_ULS_LSB	= 0x68,
	SPMI_FTSMPS426_REG_VOLTAGE_ULS_MSB	= 0x69,
};

/*
 * Third common register layout
 */
enum spmi_hfsmps_regulator_registers {
	SPMI_HFSMPS_REG_STEP_CTRL		= 0x3c,
	SPMI_HFSMPS_REG_PULL_DOWN		= 0xa0,
};

enum spmi_vs_registers {
	SPMI_VS_REG_OCP				= 0x4a,
	SPMI_VS_REG_SOFT_START			= 0x4c,
};

enum spmi_boost_registers {
	SPMI_BOOST_REG_CURRENT_LIMIT		= 0x4a,
};

enum spmi_boost_byp_registers {
	SPMI_BOOST_BYP_REG_CURRENT_LIMIT	= 0x4b,
};

enum spmi_saw3_registers {
	SAW3_SECURE				= 0x00,
	SAW3_ID					= 0x04,
	SAW3_SPM_STS				= 0x0C,
	SAW3_AVS_STS				= 0x10,
	SAW3_PMIC_STS				= 0x14,
	SAW3_RST				= 0x18,
	SAW3_VCTL				= 0x1C,
	SAW3_AVS_CTL				= 0x20,
	SAW3_AVS_LIMIT				= 0x24,
	SAW3_AVS_DLY				= 0x28,
	SAW3_AVS_HYSTERESIS			= 0x2C,
	SAW3_SPM_STS2				= 0x38,
	SAW3_SPM_PMIC_DATA_3			= 0x4C,
	SAW3_VERSION				= 0xFD0,
};

/* Used for indexing into ctrl_reg.  These are offets from 0x40 */
enum spmi_common_control_register_index {
	SPMI_COMMON_IDX_VOLTAGE_RANGE		= 0,
	SPMI_COMMON_IDX_VOLTAGE_SET		= 1,
	SPMI_COMMON_IDX_MODE			= 5,
	SPMI_COMMON_IDX_ENABLE			= 6,
};

/* Common regulator control register layout */
#define SPMI_COMMON_ENABLE_MASK			0x80
#define SPMI_COMMON_ENABLE			0x80
#define SPMI_COMMON_DISABLE			0x00
#define SPMI_COMMON_ENABLE_FOLLOW_HW_EN3_MASK	0x08
#define SPMI_COMMON_ENABLE_FOLLOW_HW_EN2_MASK	0x04
#define SPMI_COMMON_ENABLE_FOLLOW_HW_EN1_MASK	0x02
#define SPMI_COMMON_ENABLE_FOLLOW_HW_EN0_MASK	0x01
#define SPMI_COMMON_ENABLE_FOLLOW_ALL_MASK	0x0f

/* Common regulator mode register layout */
#define SPMI_COMMON_MODE_HPM_MASK		0x80
#define SPMI_COMMON_MODE_AUTO_MASK		0x40
#define SPMI_COMMON_MODE_BYPASS_MASK		0x20
#define SPMI_COMMON_MODE_FOLLOW_AWAKE_MASK	0x10
#define SPMI_COMMON_MODE_FOLLOW_HW_EN3_MASK	0x08
#define SPMI_COMMON_MODE_FOLLOW_HW_EN2_MASK	0x04
#define SPMI_COMMON_MODE_FOLLOW_HW_EN1_MASK	0x02
#define SPMI_COMMON_MODE_FOLLOW_HW_EN0_MASK	0x01
#define SPMI_COMMON_MODE_FOLLOW_ALL_MASK	0x1f

#define SPMI_FTSMPS426_MODE_BYPASS_MASK		3
#define SPMI_FTSMPS426_MODE_RETENTION_MASK	4
#define SPMI_FTSMPS426_MODE_LPM_MASK		5
#define SPMI_FTSMPS426_MODE_AUTO_MASK		6
#define SPMI_FTSMPS426_MODE_HPM_MASK		7

#define SPMI_FTSMPS426_MODE_MASK		0x07

/* Third common regulator mode register values */
#define SPMI_HFSMPS_MODE_BYPASS_MASK		2
#define SPMI_HFSMPS_MODE_RETENTION_MASK		3
#define SPMI_HFSMPS_MODE_LPM_MASK		4
#define SPMI_HFSMPS_MODE_AUTO_MASK		6
#define SPMI_HFSMPS_MODE_HPM_MASK		7

#define SPMI_HFSMPS_MODE_MASK			0x07

/* Common regulator pull down control register layout */
#define SPMI_COMMON_PULL_DOWN_ENABLE_MASK	0x80

/* LDO regulator current limit control register layout */
#define SPMI_LDO_CURRENT_LIMIT_ENABLE_MASK	0x80

/* LDO regulator soft start control register layout */
#define SPMI_LDO_SOFT_START_ENABLE_MASK		0x80

/* VS regulator over current protection control register layout */
#define SPMI_VS_OCP_OVERRIDE			0x01
#define SPMI_VS_OCP_NO_OVERRIDE			0x00

/* VS regulator soft start control register layout */
#define SPMI_VS_SOFT_START_ENABLE_MASK		0x80
#define SPMI_VS_SOFT_START_SEL_MASK		0x03

/* Boost regulator current limit control register layout */
#define SPMI_BOOST_CURRENT_LIMIT_ENABLE_MASK	0x80
#define SPMI_BOOST_CURRENT_LIMIT_MASK		0x07

#define SPMI_VS_OCP_DEFAULT_MAX_RETRIES		10
#define SPMI_VS_OCP_DEFAULT_RETRY_DELAY_MS	30
#define SPMI_VS_OCP_FALL_DELAY_US		90
#define SPMI_VS_OCP_FAULT_DELAY_US		20000

#define SPMI_FTSMPS_STEP_CTRL_STEP_MASK		0x18
#define SPMI_FTSMPS_STEP_CTRL_STEP_SHIFT	3
#define SPMI_FTSMPS_STEP_CTRL_DELAY_MASK	0x07
#define SPMI_FTSMPS_STEP_CTRL_DELAY_SHIFT	0

/* Clock rate in kHz of the FTSMPS regulator reference clock. */
#define SPMI_FTSMPS_CLOCK_RATE		19200

/* Minimum voltage stepper delay for each step. */
#define SPMI_FTSMPS_STEP_DELAY		8
#define SPMI_DEFAULT_STEP_DELAY		20

/*
 * The ratio SPMI_FTSMPS_STEP_MARGIN_NUM/SPMI_FTSMPS_STEP_MARGIN_DEN is used to
 * adjust the step rate in order to account for oscillator variance.
 */
#define SPMI_FTSMPS_STEP_MARGIN_NUM	4
#define SPMI_FTSMPS_STEP_MARGIN_DEN	5

/* slew_rate has units of uV/us. */
#define SPMI_HFSMPS_SLEW_RATE_38p4 38400

#define SPMI_FTSMPS426_STEP_CTRL_DELAY_MASK	0x03
#define SPMI_FTSMPS426_STEP_CTRL_DELAY_SHIFT	0

/* Clock rate in kHz of the FTSMPS426 regulator reference clock. */
#define SPMI_FTSMPS426_CLOCK_RATE		4800

#define SPMI_HFS430_CLOCK_RATE			1600

/* Minimum voltage stepper delay for each step. */
#define SPMI_FTSMPS426_STEP_DELAY		2

/*
 * The ratio SPMI_FTSMPS426_STEP_MARGIN_NUM/SPMI_FTSMPS426_STEP_MARGIN_DEN is
 * used to adjust the step rate in order to account for oscillator variance.
 */
#define SPMI_FTSMPS426_STEP_MARGIN_NUM	10
#define SPMI_FTSMPS426_STEP_MARGIN_DEN	11


/* VSET value to decide the range of ULT SMPS */
#define ULT_SMPS_RANGE_SPLIT 0x60

/**
 * struct spmi_voltage_range - regulator set point voltage mapping description
 * @min_uV:		Minimum programmable output voltage resulting from
 *			set point register value 0x00
 * @max_uV:		Maximum programmable output voltage
 * @step_uV:		Output voltage increase resulting from the set point
 *			register value increasing by 1
 * @set_point_min_uV:	Minimum allowed voltage
 * @set_point_max_uV:	Maximum allowed voltage.  This may be tweaked in order
 *			to pick which range should be used in the case of
 *			overlapping set points.
 * @n_voltages:		Number of preferred voltage set points present in this
 *			range
 * @range_sel:		Voltage range register value corresponding to this range
 *
 * The following relationships must be true for the values used in this struct:
 * (max_uV - min_uV) % step_uV == 0
 * (set_point_min_uV - min_uV) % step_uV == 0*
 * (set_point_max_uV - min_uV) % step_uV == 0*
 * n_voltages = (set_point_max_uV - set_point_min_uV) / step_uV + 1
 *
 * *Note, set_point_min_uV == set_point_max_uV == 0 is allowed in order to
 * specify that the voltage range has meaning, but is not preferred.
 */
struct spmi_voltage_range {
	int					min_uV;
	int					max_uV;
	int					step_uV;
	int					set_point_min_uV;
	int					set_point_max_uV;
	unsigned				n_voltages;
	u8					range_sel;
};

/*
 * The ranges specified in the spmi_voltage_set_points struct must be listed
 * so that range[i].set_point_max_uV < range[i+1].set_point_min_uV.
 */
struct spmi_voltage_set_points {
	struct spmi_voltage_range		*range;
	int					count;
	unsigned				n_voltages;
};

struct spmi_regulator {
	struct regulator_desc			desc;
	struct device				*dev;
	struct delayed_work			ocp_work;
	struct regmap				*regmap;
	struct spmi_voltage_set_points		*set_points;
	enum spmi_regulator_logical_type	logical_type;
	int					ocp_irq;
	int					ocp_count;
	int					ocp_max_retries;
	int					ocp_retry_delay_ms;
	int					hpm_min_load;
	int					slew_rate;
	ktime_t					vs_enable_time;
	u16					base;
	struct list_head			node;
};

struct spmi_regulator_mapping {
	enum spmi_regulator_type		type;
	enum spmi_regulator_subtype		subtype;
	enum spmi_regulator_logical_type	logical_type;
	u32					revision_min;
	u32					revision_max;
	const struct regulator_ops		*ops;
	struct spmi_voltage_set_points		*set_points;
	int					hpm_min_load;
};

struct spmi_regulator_data {
	const char			*name;
	u16				base;
	const char			*supply;
	const char			*ocp;
	u16				force_type;
};

#define SPMI_VREG(_type, _subtype, _dig_major_min, _dig_major_max, \
		      _logical_type, _ops_val, _set_points_val, _hpm_min_load) \
	{ \
		.type		= SPMI_REGULATOR_TYPE_##_type, \
		.subtype	= SPMI_REGULATOR_SUBTYPE_##_subtype, \
		.revision_min	= _dig_major_min, \
		.revision_max	= _dig_major_max, \
		.logical_type	= SPMI_REGULATOR_LOGICAL_TYPE_##_logical_type, \
		.ops		= &spmi_##_ops_val##_ops, \
		.set_points	= &_set_points_val##_set_points, \
		.hpm_min_load	= _hpm_min_load, \
	}

#define SPMI_VREG_VS(_subtype, _dig_major_min, _dig_major_max) \
	{ \
		.type		= SPMI_REGULATOR_TYPE_VS, \
		.subtype	= SPMI_REGULATOR_SUBTYPE_##_subtype, \
		.revision_min	= _dig_major_min, \
		.revision_max	= _dig_major_max, \
		.logical_type	= SPMI_REGULATOR_LOGICAL_TYPE_VS, \
		.ops		= &spmi_vs_ops, \
	}

#define SPMI_VOLTAGE_RANGE(_range_sel, _min_uV, _set_point_min_uV, \
			_set_point_max_uV, _max_uV, _step_uV) \
	{ \
		.min_uV			= _min_uV, \
		.max_uV			= _max_uV, \
		.set_point_min_uV	= _set_point_min_uV, \
		.set_point_max_uV	= _set_point_max_uV, \
		.step_uV		= _step_uV, \
		.range_sel		= _range_sel, \
	}

#define DEFINE_SPMI_SET_POINTS(name) \
struct spmi_voltage_set_points name##_set_points = { \
	.range	= name##_ranges, \
	.count	= ARRAY_SIZE(name##_ranges), \
}

/*
 * These tables contain the physically available PMIC regulator voltage setpoint
 * ranges.  Where two ranges overlap in hardware, one of the ranges is trimmed
 * to ensure that the setpoints available to software are monotonically
 * increasing and unique.  The set_voltage callback functions expect these
 * properties to hold.
 */
static struct spmi_voltage_range pldo_ranges[] = {
	SPMI_VOLTAGE_RANGE(2,  750000,  750000, 1537500, 1537500, 12500),
	SPMI_VOLTAGE_RANGE(3, 1500000, 1550000, 3075000, 3075000, 25000),
	SPMI_VOLTAGE_RANGE(4, 1750000, 3100000, 4900000, 4900000, 50000),
};

static struct spmi_voltage_range nldo1_ranges[] = {
	SPMI_VOLTAGE_RANGE(2,  750000,  750000, 1537500, 1537500, 12500),
};

static struct spmi_voltage_range nldo2_ranges[] = {
	SPMI_VOLTAGE_RANGE(0,  375000,       0,       0, 1537500, 12500),
	SPMI_VOLTAGE_RANGE(1,  375000,  375000,  768750,  768750,  6250),
	SPMI_VOLTAGE_RANGE(2,  750000,  775000, 1537500, 1537500, 12500),
};

static struct spmi_voltage_range nldo3_ranges[] = {
	SPMI_VOLTAGE_RANGE(0,  375000,  375000, 1537500, 1537500, 12500),
	SPMI_VOLTAGE_RANGE(1,  375000,       0,       0, 1537500, 12500),
	SPMI_VOLTAGE_RANGE(2,  750000,       0,       0, 1537500, 12500),
};

static struct spmi_voltage_range ln_ldo_ranges[] = {
	SPMI_VOLTAGE_RANGE(1,  690000,  690000, 1110000, 1110000, 60000),
	SPMI_VOLTAGE_RANGE(0, 1380000, 1380000, 2220000, 2220000, 120000),
};

static struct spmi_voltage_range smps_ranges[] = {
	SPMI_VOLTAGE_RANGE(0,  375000,  375000, 1562500, 1562500, 12500),
	SPMI_VOLTAGE_RANGE(1, 1550000, 1575000, 3125000, 3125000, 25000),
};

static struct spmi_voltage_range ftsmps_ranges[] = {
	SPMI_VOLTAGE_RANGE(0,       0,  350000, 1275000, 1275000,  5000),
	SPMI_VOLTAGE_RANGE(1,       0, 1280000, 2040000, 2040000, 10000),
};

static struct spmi_voltage_range ftsmps2p5_ranges[] = {
	SPMI_VOLTAGE_RANGE(0,   80000,  350000, 1355000, 1355000,  5000),
	SPMI_VOLTAGE_RANGE(1,  160000, 1360000, 2200000, 2200000, 10000),
};

static struct spmi_voltage_range ftsmps426_ranges[] = {
	SPMI_VOLTAGE_RANGE(0,       0,  320000, 1352000, 1352000,  4000),
};

static struct spmi_voltage_range boost_ranges[] = {
	SPMI_VOLTAGE_RANGE(0, 4000000, 4000000, 5550000, 5550000, 50000),
};

static struct spmi_voltage_range boost_byp_ranges[] = {
	SPMI_VOLTAGE_RANGE(0, 2500000, 2500000, 5200000, 5650000, 50000),
};

static struct spmi_voltage_range ult_lo_smps_ranges[] = {
	SPMI_VOLTAGE_RANGE(0,  375000,  375000, 1562500, 1562500, 12500),
	SPMI_VOLTAGE_RANGE(1,  750000,       0,       0, 1525000, 25000),
};

static struct spmi_voltage_range ult_ho_smps_ranges[] = {
	SPMI_VOLTAGE_RANGE(0, 1550000, 1550000, 2325000, 2325000, 25000),
};

static struct spmi_voltage_range ult_nldo_ranges[] = {
	SPMI_VOLTAGE_RANGE(0,  375000,  375000, 1537500, 1537500, 12500),
};

static struct spmi_voltage_range ult_pldo_ranges[] = {
	SPMI_VOLTAGE_RANGE(0, 1750000, 1750000, 3337500, 3337500, 12500),
};

static struct spmi_voltage_range pldo660_ranges[] = {
	SPMI_VOLTAGE_RANGE(0, 1504000, 1504000, 3544000, 3544000, 8000),
};

static struct spmi_voltage_range nldo660_ranges[] = {
	SPMI_VOLTAGE_RANGE(0,  320000,  320000, 1304000, 1304000, 8000),
};

static struct spmi_voltage_range ht_lvpldo_ranges[] = {
	SPMI_VOLTAGE_RANGE(0, 1504000, 1504000, 2000000, 2000000, 8000),
};

static struct spmi_voltage_range ht_nldo_ranges[] = {
	SPMI_VOLTAGE_RANGE(0,  312000,  312000, 1304000, 1304000, 8000),
};

static struct spmi_voltage_range hfs430_ranges[] = {
	SPMI_VOLTAGE_RANGE(0, 320000, 320000, 2040000, 2040000, 8000),
};

static struct spmi_voltage_range ht_p150_ranges[] = {
	SPMI_VOLTAGE_RANGE(0, 1616000, 1616000, 3304000, 3304000, 8000),
};

static struct spmi_voltage_range ht_p600_ranges[] = {
	SPMI_VOLTAGE_RANGE(0, 1704000, 1704000, 1896000, 1896000, 8000),
};

<<<<<<< HEAD
=======
static struct spmi_voltage_range nldo_510_ranges[] = {
	SPMI_VOLTAGE_RANGE(0, 320000, 320000, 1304000, 1304000, 8000),
};

static struct spmi_voltage_range ftsmps510_ranges[] = {
	SPMI_VOLTAGE_RANGE(0, 300000, 300000, 1372000, 1372000, 4000),
};

>>>>>>> 7365df19
static DEFINE_SPMI_SET_POINTS(pldo);
static DEFINE_SPMI_SET_POINTS(nldo1);
static DEFINE_SPMI_SET_POINTS(nldo2);
static DEFINE_SPMI_SET_POINTS(nldo3);
static DEFINE_SPMI_SET_POINTS(ln_ldo);
static DEFINE_SPMI_SET_POINTS(smps);
static DEFINE_SPMI_SET_POINTS(ftsmps);
static DEFINE_SPMI_SET_POINTS(ftsmps2p5);
static DEFINE_SPMI_SET_POINTS(ftsmps426);
static DEFINE_SPMI_SET_POINTS(boost);
static DEFINE_SPMI_SET_POINTS(boost_byp);
static DEFINE_SPMI_SET_POINTS(ult_lo_smps);
static DEFINE_SPMI_SET_POINTS(ult_ho_smps);
static DEFINE_SPMI_SET_POINTS(ult_nldo);
static DEFINE_SPMI_SET_POINTS(ult_pldo);
static DEFINE_SPMI_SET_POINTS(pldo660);
static DEFINE_SPMI_SET_POINTS(nldo660);
static DEFINE_SPMI_SET_POINTS(ht_lvpldo);
static DEFINE_SPMI_SET_POINTS(ht_nldo);
static DEFINE_SPMI_SET_POINTS(hfs430);
static DEFINE_SPMI_SET_POINTS(ht_p150);
static DEFINE_SPMI_SET_POINTS(ht_p600);
<<<<<<< HEAD
=======
static DEFINE_SPMI_SET_POINTS(nldo_510);
static DEFINE_SPMI_SET_POINTS(ftsmps510);
>>>>>>> 7365df19

static inline int spmi_vreg_read(struct spmi_regulator *vreg, u16 addr, u8 *buf,
				 int len)
{
	return regmap_bulk_read(vreg->regmap, vreg->base + addr, buf, len);
}

static inline int spmi_vreg_write(struct spmi_regulator *vreg, u16 addr,
				u8 *buf, int len)
{
	return regmap_bulk_write(vreg->regmap, vreg->base + addr, buf, len);
}

static int spmi_vreg_update_bits(struct spmi_regulator *vreg, u16 addr, u8 val,
		u8 mask)
{
	return regmap_update_bits(vreg->regmap, vreg->base + addr, mask, val);
}

static int spmi_regulator_vs_enable(struct regulator_dev *rdev)
{
	struct spmi_regulator *vreg = rdev_get_drvdata(rdev);

	if (vreg->ocp_irq) {
		vreg->ocp_count = 0;
		vreg->vs_enable_time = ktime_get();
	}

	return regulator_enable_regmap(rdev);
}

static int spmi_regulator_vs_ocp(struct regulator_dev *rdev, int lim_uA,
				 int severity, bool enable)
{
	struct spmi_regulator *vreg = rdev_get_drvdata(rdev);
	u8 reg = SPMI_VS_OCP_OVERRIDE;

	if (lim_uA || !enable || severity != REGULATOR_SEVERITY_PROT)
		return -EINVAL;

	return spmi_vreg_write(vreg, SPMI_VS_REG_OCP, &reg, 1);
}

static int spmi_regulator_select_voltage(struct spmi_regulator *vreg,
					 int min_uV, int max_uV)
{
	const struct spmi_voltage_range *range;
	int uV = min_uV;
	int lim_min_uV, lim_max_uV, i, range_id, range_max_uV;
	int selector, voltage_sel;

	/* Check if request voltage is outside of physically settable range. */
	lim_min_uV = vreg->set_points->range[0].set_point_min_uV;
	lim_max_uV =
	  vreg->set_points->range[vreg->set_points->count - 1].set_point_max_uV;

	if (uV < lim_min_uV && max_uV >= lim_min_uV)
		uV = lim_min_uV;

	if (uV < lim_min_uV || uV > lim_max_uV) {
		dev_err(vreg->dev,
			"request v=[%d, %d] is outside possible v=[%d, %d]\n",
			 min_uV, max_uV, lim_min_uV, lim_max_uV);
		return -EINVAL;
	}

	/* Find the range which uV is inside of. */
	for (i = vreg->set_points->count - 1; i > 0; i--) {
		range_max_uV = vreg->set_points->range[i - 1].set_point_max_uV;
		if (uV > range_max_uV && range_max_uV > 0)
			break;
	}

	range_id = i;
	range = &vreg->set_points->range[range_id];

	/*
	 * Force uV to be an allowed set point by applying a ceiling function to
	 * the uV value.
	 */
	voltage_sel = DIV_ROUND_UP(uV - range->min_uV, range->step_uV);
	uV = voltage_sel * range->step_uV + range->min_uV;

	if (uV > max_uV) {
		dev_err(vreg->dev,
			"request v=[%d, %d] cannot be met by any set point; "
			"next set point: %d\n",
			min_uV, max_uV, uV);
		return -EINVAL;
	}

	selector = 0;
	for (i = 0; i < range_id; i++)
		selector += vreg->set_points->range[i].n_voltages;
	selector += (uV - range->set_point_min_uV) / range->step_uV;

	return selector;
}

static int spmi_sw_selector_to_hw(struct spmi_regulator *vreg,
				  unsigned selector, u8 *range_sel,
				  u8 *voltage_sel)
{
	const struct spmi_voltage_range *range, *end;
	unsigned offset;

	range = vreg->set_points->range;
	end = range + vreg->set_points->count;

	for (; range < end; range++) {
		if (selector < range->n_voltages) {
			/*
			 * hardware selectors between set point min and real
			 * min are invalid so we ignore them
			 */
			offset = range->set_point_min_uV - range->min_uV;
			offset /= range->step_uV;
			*voltage_sel = selector + offset;
			*range_sel = range->range_sel;
			return 0;
		}

		selector -= range->n_voltages;
	}

	return -EINVAL;
}

static int spmi_hw_selector_to_sw(struct spmi_regulator *vreg, u8 hw_sel,
				  const struct spmi_voltage_range *range)
{
	unsigned sw_sel = 0;
	unsigned offset, max_hw_sel;
	const struct spmi_voltage_range *r = vreg->set_points->range;
	const struct spmi_voltage_range *end = r + vreg->set_points->count;

	for (; r < end; r++) {
		if (r == range && range->n_voltages) {
			/*
			 * hardware selectors between set point min and real
			 * min and between set point max and real max are
			 * invalid so we return an error if they're
			 * programmed into the hardware
			 */
			offset = range->set_point_min_uV - range->min_uV;
			offset /= range->step_uV;
			if (hw_sel < offset)
				return -EINVAL;

			max_hw_sel = range->set_point_max_uV - range->min_uV;
			max_hw_sel /= range->step_uV;
			if (hw_sel > max_hw_sel)
				return -EINVAL;

			return sw_sel + hw_sel - offset;
		}
		sw_sel += r->n_voltages;
	}

	return -EINVAL;
}

static const struct spmi_voltage_range *
spmi_regulator_find_range(struct spmi_regulator *vreg)
{
	u8 range_sel;
	const struct spmi_voltage_range *range, *end;

	range = vreg->set_points->range;
	end = range + vreg->set_points->count;

	spmi_vreg_read(vreg, SPMI_COMMON_REG_VOLTAGE_RANGE, &range_sel, 1);

	for (; range < end; range++)
		if (range->range_sel == range_sel)
			return range;

	return NULL;
}

static int spmi_regulator_select_voltage_same_range(struct spmi_regulator *vreg,
		int min_uV, int max_uV)
{
	const struct spmi_voltage_range *range;
	int uV = min_uV;
	int i, selector;

	range = spmi_regulator_find_range(vreg);
	if (!range)
		goto different_range;

	if (uV < range->min_uV && max_uV >= range->min_uV)
		uV = range->min_uV;

	if (uV < range->min_uV || uV > range->max_uV) {
		/* Current range doesn't support the requested voltage. */
		goto different_range;
	}

	/*
	 * Force uV to be an allowed set point by applying a ceiling function to
	 * the uV value.
	 */
	uV = DIV_ROUND_UP(uV - range->min_uV, range->step_uV);
	uV = uV * range->step_uV + range->min_uV;

	if (uV > max_uV) {
		/*
		 * No set point in the current voltage range is within the
		 * requested min_uV to max_uV range.
		 */
		goto different_range;
	}

	selector = 0;
	for (i = 0; i < vreg->set_points->count; i++) {
		if (uV >= vreg->set_points->range[i].set_point_min_uV
		    && uV <= vreg->set_points->range[i].set_point_max_uV) {
			selector +=
			    (uV - vreg->set_points->range[i].set_point_min_uV)
				/ vreg->set_points->range[i].step_uV;
			break;
		}

		selector += vreg->set_points->range[i].n_voltages;
	}

	if (selector >= vreg->set_points->n_voltages)
		goto different_range;

	return selector;

different_range:
	return spmi_regulator_select_voltage(vreg, min_uV, max_uV);
}

static int spmi_regulator_common_map_voltage(struct regulator_dev *rdev,
					     int min_uV, int max_uV)
{
	struct spmi_regulator *vreg = rdev_get_drvdata(rdev);

	/*
	 * Favor staying in the current voltage range if possible.  This avoids
	 * voltage spikes that occur when changing the voltage range.
	 */
	return spmi_regulator_select_voltage_same_range(vreg, min_uV, max_uV);
}

static int
spmi_regulator_common_set_voltage(struct regulator_dev *rdev, unsigned selector)
{
	struct spmi_regulator *vreg = rdev_get_drvdata(rdev);
	int ret;
	u8 buf[2];
	u8 range_sel, voltage_sel;

	ret = spmi_sw_selector_to_hw(vreg, selector, &range_sel, &voltage_sel);
	if (ret)
		return ret;

	buf[0] = range_sel;
	buf[1] = voltage_sel;
	return spmi_vreg_write(vreg, SPMI_COMMON_REG_VOLTAGE_RANGE, buf, 2);
}

static int spmi_regulator_common_list_voltage(struct regulator_dev *rdev,
					      unsigned selector);

static int spmi_regulator_ftsmps426_set_voltage(struct regulator_dev *rdev,
					      unsigned selector)
{
	struct spmi_regulator *vreg = rdev_get_drvdata(rdev);
	u8 buf[2];
	int mV;

	mV = spmi_regulator_common_list_voltage(rdev, selector) / 1000;

	buf[0] = mV & 0xff;
	buf[1] = mV >> 8;
	return spmi_vreg_write(vreg, SPMI_FTSMPS426_REG_VOLTAGE_LSB, buf, 2);
}

static int spmi_regulator_set_voltage_time_sel(struct regulator_dev *rdev,
		unsigned int old_selector, unsigned int new_selector)
{
	struct spmi_regulator *vreg = rdev_get_drvdata(rdev);
	int diff_uV;

	diff_uV = abs(spmi_regulator_common_list_voltage(rdev, new_selector) -
		      spmi_regulator_common_list_voltage(rdev, old_selector));

	return DIV_ROUND_UP(diff_uV, vreg->slew_rate);
}

static int spmi_regulator_common_get_voltage(struct regulator_dev *rdev)
{
	struct spmi_regulator *vreg = rdev_get_drvdata(rdev);
	const struct spmi_voltage_range *range;
	u8 voltage_sel;

	spmi_vreg_read(vreg, SPMI_COMMON_REG_VOLTAGE_SET, &voltage_sel, 1);

	range = spmi_regulator_find_range(vreg);
	if (!range)
		return -EINVAL;

	return spmi_hw_selector_to_sw(vreg, voltage_sel, range);
}

static int spmi_regulator_ftsmps426_get_voltage(struct regulator_dev *rdev)
{
	struct spmi_regulator *vreg = rdev_get_drvdata(rdev);
	const struct spmi_voltage_range *range;
	u8 buf[2];
	int uV;

	spmi_vreg_read(vreg, SPMI_FTSMPS426_REG_VOLTAGE_LSB, buf, 2);

	uV = (((unsigned int)buf[1] << 8) | (unsigned int)buf[0]) * 1000;
	range = vreg->set_points->range;

	return (uV - range->set_point_min_uV) / range->step_uV;
}

static int spmi_regulator_single_map_voltage(struct regulator_dev *rdev,
		int min_uV, int max_uV)
{
	struct spmi_regulator *vreg = rdev_get_drvdata(rdev);

	return spmi_regulator_select_voltage(vreg, min_uV, max_uV);
}

static int spmi_regulator_single_range_set_voltage(struct regulator_dev *rdev,
						   unsigned selector)
{
	struct spmi_regulator *vreg = rdev_get_drvdata(rdev);
	u8 sel = selector;

	/*
	 * Certain types of regulators do not have a range select register so
	 * only voltage set register needs to be written.
	 */
	return spmi_vreg_write(vreg, SPMI_COMMON_REG_VOLTAGE_SET, &sel, 1);
}

static int spmi_regulator_single_range_get_voltage(struct regulator_dev *rdev)
{
	struct spmi_regulator *vreg = rdev_get_drvdata(rdev);
	u8 selector;
	int ret;

	ret = spmi_vreg_read(vreg, SPMI_COMMON_REG_VOLTAGE_SET, &selector, 1);
	if (ret)
		return ret;

	return selector;
}

static int spmi_regulator_ult_lo_smps_set_voltage(struct regulator_dev *rdev,
						  unsigned selector)
{
	struct spmi_regulator *vreg = rdev_get_drvdata(rdev);
	int ret;
	u8 range_sel, voltage_sel;

	ret = spmi_sw_selector_to_hw(vreg, selector, &range_sel, &voltage_sel);
	if (ret)
		return ret;

	/*
	 * Calculate VSET based on range
	 * In case of range 0: voltage_sel is a 7 bit value, can be written
	 *			witout any modification.
	 * In case of range 1: voltage_sel is a 5 bit value, bits[7-5] set to
	 *			[011].
	 */
	if (range_sel == 1)
		voltage_sel |= ULT_SMPS_RANGE_SPLIT;

	return spmi_vreg_update_bits(vreg, SPMI_COMMON_REG_VOLTAGE_SET,
				     voltage_sel, 0xff);
}

static int spmi_regulator_ult_lo_smps_get_voltage(struct regulator_dev *rdev)
{
	struct spmi_regulator *vreg = rdev_get_drvdata(rdev);
	const struct spmi_voltage_range *range;
	u8 voltage_sel;

	spmi_vreg_read(vreg, SPMI_COMMON_REG_VOLTAGE_SET, &voltage_sel, 1);

	range = spmi_regulator_find_range(vreg);
	if (!range)
		return -EINVAL;

	if (range->range_sel == 1)
		voltage_sel &= ~ULT_SMPS_RANGE_SPLIT;

	return spmi_hw_selector_to_sw(vreg, voltage_sel, range);
}

static int spmi_regulator_common_list_voltage(struct regulator_dev *rdev,
			unsigned selector)
{
	struct spmi_regulator *vreg = rdev_get_drvdata(rdev);
	int uV = 0;
	int i;

	if (selector >= vreg->set_points->n_voltages)
		return 0;

	for (i = 0; i < vreg->set_points->count; i++) {
		if (selector < vreg->set_points->range[i].n_voltages) {
			uV = selector * vreg->set_points->range[i].step_uV
				+ vreg->set_points->range[i].set_point_min_uV;
			break;
		}

		selector -= vreg->set_points->range[i].n_voltages;
	}

	return uV;
}

static int
spmi_regulator_common_set_bypass(struct regulator_dev *rdev, bool enable)
{
	struct spmi_regulator *vreg = rdev_get_drvdata(rdev);
	u8 mask = SPMI_COMMON_MODE_BYPASS_MASK;
	u8 val = 0;

	if (enable)
		val = mask;

	return spmi_vreg_update_bits(vreg, SPMI_COMMON_REG_MODE, val, mask);
}

static int
spmi_regulator_common_get_bypass(struct regulator_dev *rdev, bool *enable)
{
	struct spmi_regulator *vreg = rdev_get_drvdata(rdev);
	u8 val;
	int ret;

	ret = spmi_vreg_read(vreg, SPMI_COMMON_REG_MODE, &val, 1);
	*enable = val & SPMI_COMMON_MODE_BYPASS_MASK;

	return ret;
}

static unsigned int spmi_regulator_common_get_mode(struct regulator_dev *rdev)
{
	struct spmi_regulator *vreg = rdev_get_drvdata(rdev);
	u8 reg;

	spmi_vreg_read(vreg, SPMI_COMMON_REG_MODE, &reg, 1);

	reg &= SPMI_COMMON_MODE_HPM_MASK | SPMI_COMMON_MODE_AUTO_MASK;

	switch (reg) {
	case SPMI_COMMON_MODE_HPM_MASK:
		return REGULATOR_MODE_NORMAL;
	case SPMI_COMMON_MODE_AUTO_MASK:
		return REGULATOR_MODE_FAST;
	default:
		return REGULATOR_MODE_IDLE;
	}
}

static unsigned int spmi_regulator_ftsmps426_get_mode(struct regulator_dev *rdev)
{
	struct spmi_regulator *vreg = rdev_get_drvdata(rdev);
	u8 reg;

	spmi_vreg_read(vreg, SPMI_COMMON_REG_MODE, &reg, 1);

	switch (reg) {
	case SPMI_FTSMPS426_MODE_HPM_MASK:
		return REGULATOR_MODE_NORMAL;
	case SPMI_FTSMPS426_MODE_AUTO_MASK:
		return REGULATOR_MODE_FAST;
	default:
		return REGULATOR_MODE_IDLE;
	}
}

static unsigned int spmi_regulator_hfsmps_get_mode(struct regulator_dev *rdev)
{
	struct spmi_regulator *vreg = rdev_get_drvdata(rdev);
	u8 reg;

	spmi_vreg_read(vreg, SPMI_COMMON_REG_MODE, &reg, 1);

	switch (reg) {
	case SPMI_HFSMPS_MODE_HPM_MASK:
		return REGULATOR_MODE_NORMAL;
	case SPMI_HFSMPS_MODE_AUTO_MASK:
		return REGULATOR_MODE_FAST;
	default:
		return REGULATOR_MODE_IDLE;
	}
}

static int
spmi_regulator_common_set_mode(struct regulator_dev *rdev, unsigned int mode)
{
	struct spmi_regulator *vreg = rdev_get_drvdata(rdev);
	u8 mask = SPMI_COMMON_MODE_HPM_MASK | SPMI_COMMON_MODE_AUTO_MASK;
	u8 val;

	switch (mode) {
	case REGULATOR_MODE_NORMAL:
		val = SPMI_COMMON_MODE_HPM_MASK;
		break;
	case REGULATOR_MODE_FAST:
		val = SPMI_COMMON_MODE_AUTO_MASK;
		break;
	default:
		val = 0;
		break;
	}

	return spmi_vreg_update_bits(vreg, SPMI_COMMON_REG_MODE, val, mask);
}

static int
spmi_regulator_ftsmps426_set_mode(struct regulator_dev *rdev, unsigned int mode)
{
	struct spmi_regulator *vreg = rdev_get_drvdata(rdev);
	u8 mask = SPMI_FTSMPS426_MODE_MASK;
	u8 val;

	switch (mode) {
	case REGULATOR_MODE_NORMAL:
		val = SPMI_FTSMPS426_MODE_HPM_MASK;
		break;
	case REGULATOR_MODE_FAST:
		val = SPMI_FTSMPS426_MODE_AUTO_MASK;
		break;
	case REGULATOR_MODE_IDLE:
		val = SPMI_FTSMPS426_MODE_LPM_MASK;
		break;
	default:
		return -EINVAL;
	}

	return spmi_vreg_update_bits(vreg, SPMI_COMMON_REG_MODE, val, mask);
}

static int
spmi_regulator_hfsmps_set_mode(struct regulator_dev *rdev, unsigned int mode)
{
	struct spmi_regulator *vreg = rdev_get_drvdata(rdev);
	u8 mask = SPMI_HFSMPS_MODE_MASK;
	u8 val;

	switch (mode) {
	case REGULATOR_MODE_NORMAL:
		val = SPMI_HFSMPS_MODE_HPM_MASK;
		break;
	case REGULATOR_MODE_FAST:
		val = SPMI_HFSMPS_MODE_AUTO_MASK;
		break;
	case REGULATOR_MODE_IDLE:
		val = vreg->logical_type ==
				SPMI_REGULATOR_LOGICAL_TYPE_FTSMPS3 ?
			SPMI_HFSMPS_MODE_RETENTION_MASK :
			SPMI_HFSMPS_MODE_LPM_MASK;
		break;
	default:
		return -EINVAL;
	}

	return spmi_vreg_update_bits(vreg, SPMI_COMMON_REG_MODE, val, mask);
}

static int
spmi_regulator_common_set_load(struct regulator_dev *rdev, int load_uA)
{
	struct spmi_regulator *vreg = rdev_get_drvdata(rdev);
	unsigned int mode;

	if (load_uA >= vreg->hpm_min_load)
		mode = REGULATOR_MODE_NORMAL;
	else
		mode = REGULATOR_MODE_IDLE;

	return spmi_regulator_common_set_mode(rdev, mode);
}

static int spmi_regulator_common_set_pull_down(struct regulator_dev *rdev)
{
	struct spmi_regulator *vreg = rdev_get_drvdata(rdev);
	unsigned int mask = SPMI_COMMON_PULL_DOWN_ENABLE_MASK;

	return spmi_vreg_update_bits(vreg, SPMI_COMMON_REG_PULL_DOWN,
				     mask, mask);
}

static int spmi_regulator_hfsmps_set_pull_down(struct regulator_dev *rdev)
{
	struct spmi_regulator *vreg = rdev_get_drvdata(rdev);
	unsigned int mask = SPMI_COMMON_PULL_DOWN_ENABLE_MASK;

	return spmi_vreg_update_bits(vreg, SPMI_HFSMPS_REG_PULL_DOWN,
				     mask, mask);
}

static int spmi_regulator_common_set_soft_start(struct regulator_dev *rdev)
{
	struct spmi_regulator *vreg = rdev_get_drvdata(rdev);
	unsigned int mask = SPMI_LDO_SOFT_START_ENABLE_MASK;

	return spmi_vreg_update_bits(vreg, SPMI_COMMON_REG_SOFT_START,
				     mask, mask);
}

static int spmi_regulator_set_ilim(struct regulator_dev *rdev, int ilim_uA)
{
	struct spmi_regulator *vreg = rdev_get_drvdata(rdev);
	enum spmi_regulator_logical_type type = vreg->logical_type;
	unsigned int current_reg;
	u8 reg;
	u8 mask = SPMI_BOOST_CURRENT_LIMIT_MASK |
		  SPMI_BOOST_CURRENT_LIMIT_ENABLE_MASK;
	int max = (SPMI_BOOST_CURRENT_LIMIT_MASK + 1) * 500;

	if (type == SPMI_REGULATOR_LOGICAL_TYPE_BOOST)
		current_reg = SPMI_BOOST_REG_CURRENT_LIMIT;
	else
		current_reg = SPMI_BOOST_BYP_REG_CURRENT_LIMIT;

	if (ilim_uA > max || ilim_uA <= 0)
		return -EINVAL;

	reg = (ilim_uA - 1) / 500;
	reg |= SPMI_BOOST_CURRENT_LIMIT_ENABLE_MASK;

	return spmi_vreg_update_bits(vreg, current_reg, reg, mask);
}

static int spmi_regulator_vs_clear_ocp(struct spmi_regulator *vreg)
{
	int ret;

	ret = spmi_vreg_update_bits(vreg, SPMI_COMMON_REG_ENABLE,
		SPMI_COMMON_DISABLE, SPMI_COMMON_ENABLE_MASK);

	vreg->vs_enable_time = ktime_get();

	ret = spmi_vreg_update_bits(vreg, SPMI_COMMON_REG_ENABLE,
		SPMI_COMMON_ENABLE, SPMI_COMMON_ENABLE_MASK);

	return ret;
}

static void spmi_regulator_vs_ocp_work(struct work_struct *work)
{
	struct delayed_work *dwork = to_delayed_work(work);
	struct spmi_regulator *vreg
		= container_of(dwork, struct spmi_regulator, ocp_work);

	spmi_regulator_vs_clear_ocp(vreg);
}

static irqreturn_t spmi_regulator_vs_ocp_isr(int irq, void *data)
{
	struct spmi_regulator *vreg = data;
	ktime_t ocp_irq_time;
	s64 ocp_trigger_delay_us;

	ocp_irq_time = ktime_get();
	ocp_trigger_delay_us = ktime_us_delta(ocp_irq_time,
						vreg->vs_enable_time);

	/*
	 * Reset the OCP count if there is a large delay between switch enable
	 * and when OCP triggers.  This is indicative of a hotplug event as
	 * opposed to a fault.
	 */
	if (ocp_trigger_delay_us > SPMI_VS_OCP_FAULT_DELAY_US)
		vreg->ocp_count = 0;

	/* Wait for switch output to settle back to 0 V after OCP triggered. */
	udelay(SPMI_VS_OCP_FALL_DELAY_US);

	vreg->ocp_count++;

	if (vreg->ocp_count == 1) {
		/* Immediately clear the over current condition. */
		spmi_regulator_vs_clear_ocp(vreg);
	} else if (vreg->ocp_count <= vreg->ocp_max_retries) {
		/* Schedule the over current clear task to run later. */
		schedule_delayed_work(&vreg->ocp_work,
			msecs_to_jiffies(vreg->ocp_retry_delay_ms) + 1);
	} else {
		dev_err(vreg->dev,
			"OCP triggered %d times; no further retries\n",
			vreg->ocp_count);
	}

	return IRQ_HANDLED;
}

#define SAW3_VCTL_DATA_MASK	0xFF
#define SAW3_VCTL_CLEAR_MASK	0x700FF
#define SAW3_AVS_CTL_EN_MASK	0x1
#define SAW3_AVS_CTL_TGGL_MASK	0x8000000
#define SAW3_AVS_CTL_CLEAR_MASK	0x7efc00

static struct regmap *saw_regmap;

static void spmi_saw_set_vdd(void *data)
{
	u32 vctl, data3, avs_ctl, pmic_sts;
	bool avs_enabled = false;
	unsigned long timeout;
	u8 voltage_sel = *(u8 *)data;

	regmap_read(saw_regmap, SAW3_AVS_CTL, &avs_ctl);
	regmap_read(saw_regmap, SAW3_VCTL, &vctl);
	regmap_read(saw_regmap, SAW3_SPM_PMIC_DATA_3, &data3);

	/* select the band */
	vctl &= ~SAW3_VCTL_CLEAR_MASK;
	vctl |= (u32)voltage_sel;

	data3 &= ~SAW3_VCTL_CLEAR_MASK;
	data3 |= (u32)voltage_sel;

	/* If AVS is enabled, switch it off during the voltage change */
	avs_enabled = SAW3_AVS_CTL_EN_MASK & avs_ctl;
	if (avs_enabled) {
		avs_ctl &= ~SAW3_AVS_CTL_TGGL_MASK;
		regmap_write(saw_regmap, SAW3_AVS_CTL, avs_ctl);
	}

	regmap_write(saw_regmap, SAW3_RST, 1);
	regmap_write(saw_regmap, SAW3_VCTL, vctl);
	regmap_write(saw_regmap, SAW3_SPM_PMIC_DATA_3, data3);

	timeout = jiffies + usecs_to_jiffies(100);
	do {
		regmap_read(saw_regmap, SAW3_PMIC_STS, &pmic_sts);
		pmic_sts &= SAW3_VCTL_DATA_MASK;
		if (pmic_sts == (u32)voltage_sel)
			break;

		cpu_relax();

	} while (time_before(jiffies, timeout));

	/* After successful voltage change, switch the AVS back on */
	if (avs_enabled) {
		pmic_sts &= 0x3f;
		avs_ctl &= ~SAW3_AVS_CTL_CLEAR_MASK;
		avs_ctl |= ((pmic_sts - 4) << 10);
		avs_ctl |= (pmic_sts << 17);
		avs_ctl |= SAW3_AVS_CTL_TGGL_MASK;
		regmap_write(saw_regmap, SAW3_AVS_CTL, avs_ctl);
	}
}

static int
spmi_regulator_saw_set_voltage(struct regulator_dev *rdev, unsigned selector)
{
	struct spmi_regulator *vreg = rdev_get_drvdata(rdev);
	int ret;
	u8 range_sel, voltage_sel;

	ret = spmi_sw_selector_to_hw(vreg, selector, &range_sel, &voltage_sel);
	if (ret)
		return ret;

	if (0 != range_sel) {
		dev_dbg(&rdev->dev, "range_sel = %02X voltage_sel = %02X", \
			range_sel, voltage_sel);
		return -EINVAL;
	}

	/* Always do the SAW register writes on the first CPU */
	return smp_call_function_single(0, spmi_saw_set_vdd, \
					&voltage_sel, true);
}

static struct regulator_ops spmi_saw_ops = {};

static const struct regulator_ops spmi_smps_ops = {
	.enable			= regulator_enable_regmap,
	.disable		= regulator_disable_regmap,
	.is_enabled		= regulator_is_enabled_regmap,
	.set_voltage_sel	= spmi_regulator_common_set_voltage,
	.set_voltage_time_sel	= spmi_regulator_set_voltage_time_sel,
	.get_voltage_sel	= spmi_regulator_common_get_voltage,
	.map_voltage		= spmi_regulator_common_map_voltage,
	.list_voltage		= spmi_regulator_common_list_voltage,
	.set_mode		= spmi_regulator_common_set_mode,
	.get_mode		= spmi_regulator_common_get_mode,
	.set_load		= spmi_regulator_common_set_load,
	.set_pull_down		= spmi_regulator_common_set_pull_down,
};

static const struct regulator_ops spmi_ldo_ops = {
	.enable			= regulator_enable_regmap,
	.disable		= regulator_disable_regmap,
	.is_enabled		= regulator_is_enabled_regmap,
	.set_voltage_sel	= spmi_regulator_common_set_voltage,
	.get_voltage_sel	= spmi_regulator_common_get_voltage,
	.map_voltage		= spmi_regulator_common_map_voltage,
	.list_voltage		= spmi_regulator_common_list_voltage,
	.set_mode		= spmi_regulator_common_set_mode,
	.get_mode		= spmi_regulator_common_get_mode,
	.set_load		= spmi_regulator_common_set_load,
	.set_bypass		= spmi_regulator_common_set_bypass,
	.get_bypass		= spmi_regulator_common_get_bypass,
	.set_pull_down		= spmi_regulator_common_set_pull_down,
	.set_soft_start		= spmi_regulator_common_set_soft_start,
};

static const struct regulator_ops spmi_ln_ldo_ops = {
	.enable			= regulator_enable_regmap,
	.disable		= regulator_disable_regmap,
	.is_enabled		= regulator_is_enabled_regmap,
	.set_voltage_sel	= spmi_regulator_common_set_voltage,
	.get_voltage_sel	= spmi_regulator_common_get_voltage,
	.map_voltage		= spmi_regulator_common_map_voltage,
	.list_voltage		= spmi_regulator_common_list_voltage,
	.set_bypass		= spmi_regulator_common_set_bypass,
	.get_bypass		= spmi_regulator_common_get_bypass,
};

static const struct regulator_ops spmi_vs_ops = {
	.enable			= spmi_regulator_vs_enable,
	.disable		= regulator_disable_regmap,
	.is_enabled		= regulator_is_enabled_regmap,
	.set_pull_down		= spmi_regulator_common_set_pull_down,
	.set_soft_start		= spmi_regulator_common_set_soft_start,
	.set_over_current_protection = spmi_regulator_vs_ocp,
	.set_mode		= spmi_regulator_common_set_mode,
	.get_mode		= spmi_regulator_common_get_mode,
};

static const struct regulator_ops spmi_boost_ops = {
	.enable			= regulator_enable_regmap,
	.disable		= regulator_disable_regmap,
	.is_enabled		= regulator_is_enabled_regmap,
	.set_voltage_sel	= spmi_regulator_single_range_set_voltage,
	.get_voltage_sel	= spmi_regulator_single_range_get_voltage,
	.map_voltage		= spmi_regulator_single_map_voltage,
	.list_voltage		= spmi_regulator_common_list_voltage,
	.set_input_current_limit = spmi_regulator_set_ilim,
};

static const struct regulator_ops spmi_ftsmps_ops = {
	.enable			= regulator_enable_regmap,
	.disable		= regulator_disable_regmap,
	.is_enabled		= regulator_is_enabled_regmap,
	.set_voltage_sel	= spmi_regulator_common_set_voltage,
	.set_voltage_time_sel	= spmi_regulator_set_voltage_time_sel,
	.get_voltage_sel	= spmi_regulator_common_get_voltage,
	.map_voltage		= spmi_regulator_common_map_voltage,
	.list_voltage		= spmi_regulator_common_list_voltage,
	.set_mode		= spmi_regulator_common_set_mode,
	.get_mode		= spmi_regulator_common_get_mode,
	.set_load		= spmi_regulator_common_set_load,
	.set_pull_down		= spmi_regulator_common_set_pull_down,
};

static const struct regulator_ops spmi_ult_lo_smps_ops = {
	.enable			= regulator_enable_regmap,
	.disable		= regulator_disable_regmap,
	.is_enabled		= regulator_is_enabled_regmap,
	.set_voltage_sel	= spmi_regulator_ult_lo_smps_set_voltage,
	.set_voltage_time_sel	= spmi_regulator_set_voltage_time_sel,
	.get_voltage_sel	= spmi_regulator_ult_lo_smps_get_voltage,
	.list_voltage		= spmi_regulator_common_list_voltage,
	.set_mode		= spmi_regulator_common_set_mode,
	.get_mode		= spmi_regulator_common_get_mode,
	.set_load		= spmi_regulator_common_set_load,
	.set_pull_down		= spmi_regulator_common_set_pull_down,
};

static const struct regulator_ops spmi_ult_ho_smps_ops = {
	.enable			= regulator_enable_regmap,
	.disable		= regulator_disable_regmap,
	.is_enabled		= regulator_is_enabled_regmap,
	.set_voltage_sel	= spmi_regulator_single_range_set_voltage,
	.set_voltage_time_sel	= spmi_regulator_set_voltage_time_sel,
	.get_voltage_sel	= spmi_regulator_single_range_get_voltage,
	.map_voltage		= spmi_regulator_single_map_voltage,
	.list_voltage		= spmi_regulator_common_list_voltage,
	.set_mode		= spmi_regulator_common_set_mode,
	.get_mode		= spmi_regulator_common_get_mode,
	.set_load		= spmi_regulator_common_set_load,
	.set_pull_down		= spmi_regulator_common_set_pull_down,
};

static const struct regulator_ops spmi_ult_ldo_ops = {
	.enable			= regulator_enable_regmap,
	.disable		= regulator_disable_regmap,
	.is_enabled		= regulator_is_enabled_regmap,
	.set_voltage_sel	= spmi_regulator_single_range_set_voltage,
	.get_voltage_sel	= spmi_regulator_single_range_get_voltage,
	.map_voltage		= spmi_regulator_single_map_voltage,
	.list_voltage		= spmi_regulator_common_list_voltage,
	.set_mode		= spmi_regulator_common_set_mode,
	.get_mode		= spmi_regulator_common_get_mode,
	.set_load		= spmi_regulator_common_set_load,
	.set_bypass		= spmi_regulator_common_set_bypass,
	.get_bypass		= spmi_regulator_common_get_bypass,
	.set_pull_down		= spmi_regulator_common_set_pull_down,
	.set_soft_start		= spmi_regulator_common_set_soft_start,
};

static const struct regulator_ops spmi_ftsmps426_ops = {
	.enable			= regulator_enable_regmap,
	.disable		= regulator_disable_regmap,
	.is_enabled		= regulator_is_enabled_regmap,
	.set_voltage_sel	= spmi_regulator_ftsmps426_set_voltage,
	.set_voltage_time_sel	= spmi_regulator_set_voltage_time_sel,
	.get_voltage_sel	= spmi_regulator_ftsmps426_get_voltage,
	.map_voltage		= spmi_regulator_single_map_voltage,
	.list_voltage		= spmi_regulator_common_list_voltage,
	.set_mode		= spmi_regulator_ftsmps426_set_mode,
	.get_mode		= spmi_regulator_ftsmps426_get_mode,
	.set_load		= spmi_regulator_common_set_load,
	.set_pull_down		= spmi_regulator_common_set_pull_down,
};

static const struct regulator_ops spmi_hfs430_ops = {
	.enable			= regulator_enable_regmap,
	.disable		= regulator_disable_regmap,
	.is_enabled		= regulator_is_enabled_regmap,
	.set_voltage_sel	= spmi_regulator_ftsmps426_set_voltage,
	.set_voltage_time_sel	= spmi_regulator_set_voltage_time_sel,
	.get_voltage_sel	= spmi_regulator_ftsmps426_get_voltage,
	.map_voltage		= spmi_regulator_single_map_voltage,
	.list_voltage		= spmi_regulator_common_list_voltage,
	.set_mode		= spmi_regulator_ftsmps426_set_mode,
	.get_mode		= spmi_regulator_ftsmps426_get_mode,
};

static const struct regulator_ops spmi_hfsmps_ops = {
	.enable			= regulator_enable_regmap,
	.disable		= regulator_disable_regmap,
	.is_enabled		= regulator_is_enabled_regmap,
	.set_voltage_sel	= spmi_regulator_ftsmps426_set_voltage,
	.set_voltage_time_sel	= spmi_regulator_set_voltage_time_sel,
	.get_voltage_sel	= spmi_regulator_ftsmps426_get_voltage,
	.map_voltage		= spmi_regulator_single_map_voltage,
	.list_voltage		= spmi_regulator_common_list_voltage,
	.set_mode		= spmi_regulator_hfsmps_set_mode,
	.get_mode		= spmi_regulator_hfsmps_get_mode,
	.set_load		= spmi_regulator_common_set_load,
	.set_pull_down		= spmi_regulator_hfsmps_set_pull_down,
};

/* Maximum possible digital major revision value */
#define INF 0xFF

static const struct spmi_regulator_mapping supported_regulators[] = {
	/*           type subtype dig_min dig_max ltype ops setpoints hpm_min */
	SPMI_VREG(LDO,   HT_P600,  0, INF, HFS430, hfs430, ht_p600, 10000),
	SPMI_VREG(LDO,   HT_P150,  0, INF, HFS430, hfs430, ht_p150, 10000),
	SPMI_VREG(BUCK,  GP_CTL,   0, INF, SMPS,   smps,   smps,   100000),
	SPMI_VREG(BUCK,  HFS430,   0,   3, HFS430, hfs430, hfs430,  10000),
	SPMI_VREG(BUCK,  HFSMPS_510, 4, INF, HFSMPS, hfsmps, hfs430, 100000),
	SPMI_VREG(LDO,   N300,     0, INF, LDO,    ldo,    nldo1,   10000),
	SPMI_VREG(LDO,   N600,     0,   0, LDO,    ldo,    nldo2,   10000),
	SPMI_VREG(LDO,   N1200,    0,   0, LDO,    ldo,    nldo2,   10000),
	SPMI_VREG(LDO,   N600,     1, INF, LDO,    ldo,    nldo3,   10000),
	SPMI_VREG(LDO,   N1200,    1, INF, LDO,    ldo,    nldo3,   10000),
	SPMI_VREG(LDO,   N600_ST,  0,   0, LDO,    ldo,    nldo2,   10000),
	SPMI_VREG(LDO,   N1200_ST, 0,   0, LDO,    ldo,    nldo2,   10000),
	SPMI_VREG(LDO,   N600_ST,  1, INF, LDO,    ldo,    nldo3,   10000),
	SPMI_VREG(LDO,   N1200_ST, 1, INF, LDO,    ldo,    nldo3,   10000),
	SPMI_VREG(LDO,   P50,      0, INF, LDO,    ldo,    pldo,     5000),
	SPMI_VREG(LDO,   P150,     0, INF, LDO,    ldo,    pldo,    10000),
	SPMI_VREG(LDO,   P300,     0, INF, LDO,    ldo,    pldo,    10000),
	SPMI_VREG(LDO,   P600,     0, INF, LDO,    ldo,    pldo,    10000),
	SPMI_VREG(LDO,   P1200,    0, INF, LDO,    ldo,    pldo,    10000),
	SPMI_VREG(LDO,   LN,       0, INF, LN_LDO, ln_ldo, ln_ldo,      0),
	SPMI_VREG(LDO,   LV_P50,   0, INF, LDO,    ldo,    pldo,     5000),
	SPMI_VREG(LDO,   LV_P150,  0, INF, LDO,    ldo,    pldo,    10000),
	SPMI_VREG(LDO,   LV_P300,  0, INF, LDO,    ldo,    pldo,    10000),
	SPMI_VREG(LDO,   LV_P600,  0, INF, LDO,    ldo,    pldo,    10000),
	SPMI_VREG(LDO,   LV_P1200, 0, INF, LDO,    ldo,    pldo,    10000),
	SPMI_VREG(LDO, HT_N300_ST,   0, INF, FTSMPS426, ftsmps426,
							ht_nldo,   30000),
	SPMI_VREG(LDO, HT_N600_ST,   0, INF, FTSMPS426, ftsmps426,
							ht_nldo,   30000),
	SPMI_VREG(LDO, HT_N1200_ST,  0, INF, FTSMPS426, ftsmps426,
							ht_nldo,   30000),
	SPMI_VREG(LDO, HT_LVP150,    0, INF, FTSMPS426, ftsmps426,
							ht_lvpldo, 10000),
	SPMI_VREG(LDO, HT_LVP300,    0, INF, FTSMPS426, ftsmps426,
							ht_lvpldo, 10000),
	SPMI_VREG(LDO, L660_N300_ST, 0, INF, FTSMPS426, ftsmps426,
							nldo660,   10000),
	SPMI_VREG(LDO, L660_N600_ST, 0, INF, FTSMPS426, ftsmps426,
							nldo660,   10000),
	SPMI_VREG(LDO, L660_P50,     0, INF, FTSMPS426, ftsmps426,
							pldo660,   10000),
	SPMI_VREG(LDO, L660_P150,    0, INF, FTSMPS426, ftsmps426,
							pldo660,   10000),
	SPMI_VREG(LDO, L660_P600,    0, INF, FTSMPS426, ftsmps426,
							pldo660,   10000),
	SPMI_VREG(LDO, L660_LVP150,  0, INF, FTSMPS426, ftsmps426,
							ht_lvpldo, 10000),
	SPMI_VREG(LDO, L660_LVP600,  0, INF, FTSMPS426, ftsmps426,
							ht_lvpldo, 10000),
	SPMI_VREG_VS(LV100,        0, INF),
	SPMI_VREG_VS(LV300,        0, INF),
	SPMI_VREG_VS(MV300,        0, INF),
	SPMI_VREG_VS(MV500,        0, INF),
	SPMI_VREG_VS(HDMI,         0, INF),
	SPMI_VREG_VS(OTG,          0, INF),
	SPMI_VREG(BOOST, 5V_BOOST, 0, INF, BOOST,  boost,  boost,       0),
	SPMI_VREG(FTS,   FTS_CTL,  0, INF, FTSMPS, ftsmps, ftsmps, 100000),
	SPMI_VREG(FTS, FTS2p5_CTL, 0, INF, FTSMPS, ftsmps, ftsmps2p5, 100000),
	SPMI_VREG(FTS, FTS426_CTL, 0, INF, FTSMPS426, ftsmps426, ftsmps426, 100000),
	SPMI_VREG(BOOST_BYP, BB_2A, 0, INF, BOOST_BYP, boost, boost_byp, 0),
	SPMI_VREG(ULT_BUCK, ULT_HF_CTL1, 0, INF, ULT_LO_SMPS, ult_lo_smps,
						ult_lo_smps,   100000),
	SPMI_VREG(ULT_BUCK, ULT_HF_CTL2, 0, INF, ULT_LO_SMPS, ult_lo_smps,
						ult_lo_smps,   100000),
	SPMI_VREG(ULT_BUCK, ULT_HF_CTL3, 0, INF, ULT_LO_SMPS, ult_lo_smps,
						ult_lo_smps,   100000),
	SPMI_VREG(ULT_BUCK, ULT_HF_CTL4, 0, INF, ULT_HO_SMPS, ult_ho_smps,
						ult_ho_smps,   100000),
	SPMI_VREG(ULT_LDO, N300_ST, 0, INF, ULT_LDO, ult_ldo, ult_nldo, 10000),
	SPMI_VREG(ULT_LDO, N600_ST, 0, INF, ULT_LDO, ult_ldo, ult_nldo, 10000),
	SPMI_VREG(ULT_LDO, N900_ST, 0, INF, ULT_LDO, ult_ldo, ult_nldo, 10000),
	SPMI_VREG(ULT_LDO, N1200_ST, 0, INF, ULT_LDO, ult_ldo, ult_nldo, 10000),
	SPMI_VREG(ULT_LDO, LV_P50,   0, INF, ULT_LDO, ult_ldo, ult_pldo, 10000),
	SPMI_VREG(ULT_LDO, LV_P150,  0, INF, ULT_LDO, ult_ldo, ult_pldo, 10000),
	SPMI_VREG(ULT_LDO, LV_P300,  0, INF, ULT_LDO, ult_ldo, ult_pldo, 10000),
	SPMI_VREG(ULT_LDO, LV_P450,  0, INF, ULT_LDO, ult_ldo, ult_pldo, 10000),
	SPMI_VREG(ULT_LDO, P600,     0, INF, ULT_LDO, ult_ldo, ult_pldo, 10000),
	SPMI_VREG(ULT_LDO, P300,     0, INF, ULT_LDO, ult_ldo, ult_pldo, 10000),
	SPMI_VREG(ULT_LDO, P150,     0, INF, ULT_LDO, ult_ldo, ult_pldo, 10000),
	SPMI_VREG(ULT_LDO, P50,     0, INF, ULT_LDO, ult_ldo, ult_pldo, 5000),
	SPMI_VREG(LDO, LV_P150_510, 0, INF, LDO_510, hfsmps, ht_lvpldo, 10000),
	SPMI_VREG(LDO, LV_P300_510, 0, INF, LDO_510, hfsmps, ht_lvpldo, 10000),
	SPMI_VREG(LDO, LV_P600_510, 0, INF, LDO_510, hfsmps, ht_lvpldo, 10000),
	SPMI_VREG(LDO, MV_P50_510,  0, INF, LDO_510, hfsmps, pldo660, 10000),
	SPMI_VREG(LDO, MV_P150_510, 0, INF, LDO_510, hfsmps, pldo660, 10000),
	SPMI_VREG(LDO, MV_P600_510, 0, INF, LDO_510, hfsmps, pldo660, 10000),
	SPMI_VREG(LDO, N300_510,    0, INF, LDO_510, hfsmps, nldo_510, 10000),
	SPMI_VREG(LDO, N600_510,    0, INF, LDO_510, hfsmps, nldo_510, 10000),
	SPMI_VREG(LDO, N1200_510,   0, INF, LDO_510, hfsmps, nldo_510, 10000),
	SPMI_VREG(FTS, FTSMPS_510,  0, INF, FTSMPS3, hfsmps, ftsmps510, 100000),
};

static void spmi_calculate_num_voltages(struct spmi_voltage_set_points *points)
{
	unsigned int n;
	struct spmi_voltage_range *range = points->range;

	for (; range < points->range + points->count; range++) {
		n = 0;
		if (range->set_point_max_uV) {
			n = range->set_point_max_uV - range->set_point_min_uV;
			n = (n / range->step_uV) + 1;
		}
		range->n_voltages = n;
		points->n_voltages += n;
	}
}

static int spmi_regulator_match(struct spmi_regulator *vreg, u16 force_type)
{
	const struct spmi_regulator_mapping *mapping;
	int ret, i;
	u32 dig_major_rev;
	u8 version[SPMI_COMMON_REG_SUBTYPE - SPMI_COMMON_REG_DIG_MAJOR_REV + 1];
	u8 type, subtype;

	ret = spmi_vreg_read(vreg, SPMI_COMMON_REG_DIG_MAJOR_REV, version,
		ARRAY_SIZE(version));
	if (ret) {
		dev_dbg(vreg->dev, "could not read version registers\n");
		return ret;
	}
	dig_major_rev	= version[SPMI_COMMON_REG_DIG_MAJOR_REV
					- SPMI_COMMON_REG_DIG_MAJOR_REV];

	if (!force_type) {
		type		= version[SPMI_COMMON_REG_TYPE -
					  SPMI_COMMON_REG_DIG_MAJOR_REV];
		subtype		= version[SPMI_COMMON_REG_SUBTYPE -
					  SPMI_COMMON_REG_DIG_MAJOR_REV];
	} else {
		type = force_type >> 8;
		subtype = force_type;
	}

	for (i = 0; i < ARRAY_SIZE(supported_regulators); i++) {
		mapping = &supported_regulators[i];
		if (mapping->type == type && mapping->subtype == subtype
		    && mapping->revision_min <= dig_major_rev
		    && mapping->revision_max >= dig_major_rev)
			goto found;
	}

	dev_err(vreg->dev,
		"unsupported regulator: name=%s type=0x%02X, subtype=0x%02X, dig major rev=0x%02X\n",
		vreg->desc.name, type, subtype, dig_major_rev);

	return -ENODEV;

found:
	vreg->logical_type	= mapping->logical_type;
	vreg->set_points	= mapping->set_points;
	vreg->hpm_min_load	= mapping->hpm_min_load;
	vreg->desc.ops		= mapping->ops;

	if (mapping->set_points) {
		if (!mapping->set_points->n_voltages)
			spmi_calculate_num_voltages(mapping->set_points);
		vreg->desc.n_voltages = mapping->set_points->n_voltages;
	}

	return 0;
}

static int spmi_regulator_init_slew_rate(struct spmi_regulator *vreg)
{
	int ret;
	u8 reg = 0;
	int step, delay, slew_rate, step_delay;
	const struct spmi_voltage_range *range;

	ret = spmi_vreg_read(vreg, SPMI_COMMON_REG_STEP_CTRL, &reg, 1);
	if (ret) {
		dev_err(vreg->dev, "spmi read failed, ret=%d\n", ret);
		return ret;
	}

	range = spmi_regulator_find_range(vreg);
	if (!range)
		return -EINVAL;

	switch (vreg->logical_type) {
	case SPMI_REGULATOR_LOGICAL_TYPE_FTSMPS:
		step_delay = SPMI_FTSMPS_STEP_DELAY;
		break;
	default:
		step_delay = SPMI_DEFAULT_STEP_DELAY;
		break;
	}

	step = reg & SPMI_FTSMPS_STEP_CTRL_STEP_MASK;
	step >>= SPMI_FTSMPS_STEP_CTRL_STEP_SHIFT;

	delay = reg & SPMI_FTSMPS_STEP_CTRL_DELAY_MASK;
	delay >>= SPMI_FTSMPS_STEP_CTRL_DELAY_SHIFT;

	/* slew_rate has units of uV/us */
	slew_rate = SPMI_FTSMPS_CLOCK_RATE * range->step_uV * (1 << step);
	slew_rate /= 1000 * (step_delay << delay);
	slew_rate *= SPMI_FTSMPS_STEP_MARGIN_NUM;
	slew_rate /= SPMI_FTSMPS_STEP_MARGIN_DEN;

	/* Ensure that the slew rate is greater than 0 */
	vreg->slew_rate = max(slew_rate, 1);

	return ret;
}

static int spmi_regulator_init_slew_rate_ftsmps426(struct spmi_regulator *vreg,
						   int clock_rate)
{
	int ret;
	u8 reg = 0;
	int delay, slew_rate;
	const struct spmi_voltage_range *range = &vreg->set_points->range[0];

	ret = spmi_vreg_read(vreg, SPMI_COMMON_REG_STEP_CTRL, &reg, 1);
	if (ret) {
		dev_err(vreg->dev, "spmi read failed, ret=%d\n", ret);
		return ret;
	}

	delay = reg & SPMI_FTSMPS426_STEP_CTRL_DELAY_MASK;
	delay >>= SPMI_FTSMPS426_STEP_CTRL_DELAY_SHIFT;

	/* slew_rate has units of uV/us */
	slew_rate = clock_rate * range->step_uV;
	slew_rate /= 1000 * (SPMI_FTSMPS426_STEP_DELAY << delay);
	slew_rate *= SPMI_FTSMPS426_STEP_MARGIN_NUM;
	slew_rate /= SPMI_FTSMPS426_STEP_MARGIN_DEN;

	/* Ensure that the slew rate is greater than 0 */
	vreg->slew_rate = max(slew_rate, 1);

	return ret;
}

static int spmi_regulator_init_slew_rate_hfsmps(struct spmi_regulator *vreg)
{
	int ret;
	u8 reg = 0;
	int delay;

	ret = spmi_vreg_read(vreg, SPMI_HFSMPS_REG_STEP_CTRL, &reg, 1);
	if (ret) {
		dev_err(vreg->dev, "spmi read failed, ret=%d\n", ret);
		return ret;
	}

	delay = reg & SPMI_FTSMPS426_STEP_CTRL_DELAY_MASK;
	delay >>= SPMI_FTSMPS426_STEP_CTRL_DELAY_SHIFT;

	vreg->slew_rate = SPMI_HFSMPS_SLEW_RATE_38p4 >> delay;

	return ret;
}

static int spmi_regulator_init_registers(struct spmi_regulator *vreg,
				const struct spmi_regulator_init_data *data)
{
	int ret;
	enum spmi_regulator_logical_type type;
	u8 ctrl_reg[8], reg, mask;

	type = vreg->logical_type;

	ret = spmi_vreg_read(vreg, SPMI_COMMON_REG_VOLTAGE_RANGE, ctrl_reg, 8);
	if (ret)
		return ret;

	/* Set up enable pin control. */
	if (!(data->pin_ctrl_enable & SPMI_REGULATOR_PIN_CTRL_ENABLE_HW_DEFAULT)) {
		switch (type) {
		case SPMI_REGULATOR_LOGICAL_TYPE_SMPS:
		case SPMI_REGULATOR_LOGICAL_TYPE_LDO:
		case SPMI_REGULATOR_LOGICAL_TYPE_VS:
			ctrl_reg[SPMI_COMMON_IDX_ENABLE] &=
				~SPMI_COMMON_ENABLE_FOLLOW_ALL_MASK;
			ctrl_reg[SPMI_COMMON_IDX_ENABLE] |=
				data->pin_ctrl_enable & SPMI_COMMON_ENABLE_FOLLOW_ALL_MASK;
			break;
		default:
			break;
		}
	}

	/* Set up mode pin control. */
	if (!(data->pin_ctrl_hpm & SPMI_REGULATOR_PIN_CTRL_HPM_HW_DEFAULT)) {
		switch (type) {
		case SPMI_REGULATOR_LOGICAL_TYPE_SMPS:
		case SPMI_REGULATOR_LOGICAL_TYPE_LDO:
			ctrl_reg[SPMI_COMMON_IDX_MODE] &=
				~SPMI_COMMON_MODE_FOLLOW_ALL_MASK;
			ctrl_reg[SPMI_COMMON_IDX_MODE] |=
				data->pin_ctrl_hpm & SPMI_COMMON_MODE_FOLLOW_ALL_MASK;
			break;
		case SPMI_REGULATOR_LOGICAL_TYPE_VS:
		case SPMI_REGULATOR_LOGICAL_TYPE_ULT_LO_SMPS:
		case SPMI_REGULATOR_LOGICAL_TYPE_ULT_HO_SMPS:
		case SPMI_REGULATOR_LOGICAL_TYPE_ULT_LDO:
			ctrl_reg[SPMI_COMMON_IDX_MODE] &=
				~SPMI_COMMON_MODE_FOLLOW_AWAKE_MASK;
			ctrl_reg[SPMI_COMMON_IDX_MODE] |=
				data->pin_ctrl_hpm & SPMI_COMMON_MODE_FOLLOW_AWAKE_MASK;
			break;
		default:
			break;
		}
	}

	/* Write back any control register values that were modified. */
	ret = spmi_vreg_write(vreg, SPMI_COMMON_REG_VOLTAGE_RANGE, ctrl_reg, 8);
	if (ret)
		return ret;

	/* Set soft start strength and over current protection for VS. */
	if (type == SPMI_REGULATOR_LOGICAL_TYPE_VS) {
		if (data->vs_soft_start_strength
				!= SPMI_VS_SOFT_START_STR_HW_DEFAULT) {
			reg = data->vs_soft_start_strength
				& SPMI_VS_SOFT_START_SEL_MASK;
			mask = SPMI_VS_SOFT_START_SEL_MASK;
			return spmi_vreg_update_bits(vreg,
						     SPMI_VS_REG_SOFT_START,
						     reg, mask);
		}
	}

	return 0;
}

static void spmi_regulator_get_dt_config(struct spmi_regulator *vreg,
		struct device_node *node, struct spmi_regulator_init_data *data)
{
	/*
	 * Initialize configuration parameters to use hardware default in case
	 * no value is specified via device tree.
	 */
	data->pin_ctrl_enable	    = SPMI_REGULATOR_PIN_CTRL_ENABLE_HW_DEFAULT;
	data->pin_ctrl_hpm	    = SPMI_REGULATOR_PIN_CTRL_HPM_HW_DEFAULT;
	data->vs_soft_start_strength	= SPMI_VS_SOFT_START_STR_HW_DEFAULT;

	/* These bindings are optional, so it is okay if they aren't found. */
	of_property_read_u32(node, "qcom,ocp-max-retries",
		&vreg->ocp_max_retries);
	of_property_read_u32(node, "qcom,ocp-retry-delay",
		&vreg->ocp_retry_delay_ms);
	of_property_read_u32(node, "qcom,pin-ctrl-enable",
		&data->pin_ctrl_enable);
	of_property_read_u32(node, "qcom,pin-ctrl-hpm", &data->pin_ctrl_hpm);
	of_property_read_u32(node, "qcom,vs-soft-start-strength",
		&data->vs_soft_start_strength);
}

static unsigned int spmi_regulator_of_map_mode(unsigned int mode)
{
	if (mode == 1)
		return REGULATOR_MODE_NORMAL;
	if (mode == 2)
		return REGULATOR_MODE_FAST;

	return REGULATOR_MODE_IDLE;
}

static int spmi_regulator_of_parse(struct device_node *node,
			    const struct regulator_desc *desc,
			    struct regulator_config *config)
{
	struct spmi_regulator_init_data data = { };
	struct spmi_regulator *vreg = config->driver_data;
	struct device *dev = config->dev;
	int ret;

	spmi_regulator_get_dt_config(vreg, node, &data);

	if (!vreg->ocp_max_retries)
		vreg->ocp_max_retries = SPMI_VS_OCP_DEFAULT_MAX_RETRIES;
	if (!vreg->ocp_retry_delay_ms)
		vreg->ocp_retry_delay_ms = SPMI_VS_OCP_DEFAULT_RETRY_DELAY_MS;

	ret = spmi_regulator_init_registers(vreg, &data);
	if (ret) {
		dev_err(dev, "common initialization failed, ret=%d\n", ret);
		return ret;
	}

	switch (vreg->logical_type) {
	case SPMI_REGULATOR_LOGICAL_TYPE_FTSMPS:
	case SPMI_REGULATOR_LOGICAL_TYPE_ULT_LO_SMPS:
	case SPMI_REGULATOR_LOGICAL_TYPE_ULT_HO_SMPS:
	case SPMI_REGULATOR_LOGICAL_TYPE_SMPS:
		ret = spmi_regulator_init_slew_rate(vreg);
		if (ret)
			return ret;
		break;
	case SPMI_REGULATOR_LOGICAL_TYPE_FTSMPS426:
		ret = spmi_regulator_init_slew_rate_ftsmps426(vreg,
						SPMI_FTSMPS426_CLOCK_RATE);
		if (ret)
			return ret;
		break;
	case SPMI_REGULATOR_LOGICAL_TYPE_HFS430:
		ret = spmi_regulator_init_slew_rate_ftsmps426(vreg,
							SPMI_HFS430_CLOCK_RATE);
		if (ret)
			return ret;
		break;
	case SPMI_REGULATOR_LOGICAL_TYPE_HFSMPS:
	case SPMI_REGULATOR_LOGICAL_TYPE_FTSMPS3:
		ret = spmi_regulator_init_slew_rate_hfsmps(vreg);
		if (ret)
			return ret;
		break;
	default:
		break;
	}

	if (vreg->logical_type != SPMI_REGULATOR_LOGICAL_TYPE_VS)
		vreg->ocp_irq = 0;

	if (vreg->ocp_irq) {
		ret = devm_request_irq(dev, vreg->ocp_irq,
			spmi_regulator_vs_ocp_isr, IRQF_TRIGGER_RISING, "ocp",
			vreg);
		if (ret < 0) {
			dev_err(dev, "failed to request irq %d, ret=%d\n",
				vreg->ocp_irq, ret);
			return ret;
		}

		ret = devm_delayed_work_autocancel(dev, &vreg->ocp_work,
						   spmi_regulator_vs_ocp_work);
		if (ret)
			return ret;
	}

	return 0;
}

static const struct spmi_regulator_data pm6125_regulators[] = {
	{ "s1", 0x1400, "vdd_s1" },
	{ "s2", 0x1700, "vdd_s2" },
	{ "s3", 0x1a00, "vdd_s3" },
	{ "s4", 0x1d00, "vdd_s4" },
	{ "s5", 0x2000, "vdd_s5" },
	{ "s6", 0x2300, "vdd_s6" },
	{ "s7", 0x2600, "vdd_s7" },
	{ "s8", 0x2900, "vdd_s8" },
	{ "l1", 0x4000, "vdd_l1_l7_l17_l18" },
	{ "l2", 0x4100, "vdd_l2_l3_l4" },
	{ "l3", 0x4200, "vdd_l2_l3_l4" },
	{ "l4", 0x4300, "vdd_l2_l3_l4" },
	{ "l5", 0x4400, "vdd_l5_l15_l19_l20_l21_l22" },
	{ "l6", 0x4500, "vdd_l6_l8" },
	{ "l7", 0x4600, "vdd_l1_l7_l17_l18" },
	{ "l8", 0x4700, "vdd_l6_l8" },
	{ "l9", 0x4800, "vdd_l9_l11" },
	{ "l10", 0x4900, "vdd_l10_l13_l14" },
	{ "l11", 0x4a00, "vdd_l9_l11" },
	{ "l12", 0x4b00, "vdd_l12_l16" },
	{ "l13", 0x4c00, "vdd_l10_l13_l14" },
	{ "l14", 0x4d00, "vdd_l10_l13_l14" },
	{ "l15", 0x4e00, "vdd_l5_l15_l19_l20_l21_l22" },
	{ "l16", 0x4f00, "vdd_l12_l16" },
	{ "l17", 0x5000, "vdd_l1_l7_l17_l18" },
	{ "l18", 0x5100, "vdd_l1_l7_l17_l18" },
	{ "l19", 0x5200, "vdd_l5_l15_l19_l20_l21_l22" },
	{ "l20", 0x5300, "vdd_l5_l15_l19_l20_l21_l22" },
	{ "l21", 0x5400, "vdd_l5_l15_l19_l20_l21_l22" },
	{ "l22", 0x5500, "vdd_l5_l15_l19_l20_l21_l22" },
	{ "l23", 0x5600, "vdd_l23_l24" },
	{ "l24", 0x5700, "vdd_l23_l24" },
};

static const struct spmi_regulator_data pm660_regulators[] = {
	{ "s1", 0x1400, "vdd_s1", },
	{ "s2", 0x1700, "vdd_s2", },
	{ "s3", 0x1a00, "vdd_s3", },
	{ "s4", 0x1d00, "vdd_s3", },
	{ "s5", 0x2000, "vdd_s5", },
	{ "s6", 0x2300, "vdd_s6", },
	{ "l1", 0x4000, "vdd_l1_l6_l7", },
	{ "l2", 0x4100, "vdd_l2_l3", },
	{ "l3", 0x4200, "vdd_l2_l3", },
	/* l4 is unaccessible on PM660 */
	{ "l5", 0x4400, "vdd_l5", },
	{ "l6", 0x4500, "vdd_l1_l6_l7", },
	{ "l7", 0x4600, "vdd_l1_l6_l7", },
	{ "l8", 0x4700, "vdd_l8_l9_l10_l11_l12_l13_l14", },
	{ "l9", 0x4800, "vdd_l8_l9_l10_l11_l12_l13_l14", },
	{ "l10", 0x4900, "vdd_l8_l9_l10_l11_l12_l13_l14", },
	{ "l11", 0x4a00, "vdd_l8_l9_l10_l11_l12_l13_l14", },
	{ "l12", 0x4b00, "vdd_l8_l9_l10_l11_l12_l13_l14", },
	{ "l13", 0x4c00, "vdd_l8_l9_l10_l11_l12_l13_l14", },
	{ "l14", 0x4d00, "vdd_l8_l9_l10_l11_l12_l13_l14", },
	{ "l15", 0x4e00, "vdd_l15_l16_l17_l18_l19", },
	{ "l16", 0x4f00, "vdd_l15_l16_l17_l18_l19", },
	{ "l17", 0x5000, "vdd_l15_l16_l17_l18_l19", },
	{ "l18", 0x5100, "vdd_l15_l16_l17_l18_l19", },
	{ "l19", 0x5200, "vdd_l15_l16_l17_l18_l19", },
	{ }
};

static const struct spmi_regulator_data pm660l_regulators[] = {
	{ "s1", 0x1400, "vdd_s1", },
	{ "s2", 0x1700, "vdd_s2", },
	{ "s3", 0x1a00, "vdd_s3", },
	{ "s4", 0x1d00, "vdd_s4", },
	{ "s5", 0x2000, "vdd_s5", },
	{ "l1", 0x4000, "vdd_l1_l9_l10", },
	{ "l2", 0x4100, "vdd_l2", },
	{ "l3", 0x4200, "vdd_l3_l5_l7_l8", },
	{ "l4", 0x4300, "vdd_l4_l6", },
	{ "l5", 0x4400, "vdd_l3_l5_l7_l8", },
	{ "l6", 0x4500, "vdd_l4_l6", },
	{ "l7", 0x4600, "vdd_l3_l5_l7_l8", },
	{ "l8", 0x4700, "vdd_l3_l5_l7_l8", },
	{ "l9", 0x4800, "vdd_l1_l9_l10", },
	{ "l10", 0x4900, "vdd_l1_l9_l10", },
	{ }
};

static const struct spmi_regulator_data pm8004_regulators[] = {
	{ "s2", 0x1700, "vdd_s2", },
	{ "s5", 0x2000, "vdd_s5", },
	{ }
};

static const struct spmi_regulator_data pm8005_regulators[] = {
	{ "s1", 0x1400, "vdd_s1", },
	{ "s2", 0x1700, "vdd_s2", },
	{ "s3", 0x1a00, "vdd_s3", },
	{ "s4", 0x1d00, "vdd_s4", },
	{ }
};

static const struct spmi_regulator_data pm8226_regulators[] = {
	{ "s1", 0x1400, "vdd_s1", },
	{ "s2", 0x1700, "vdd_s2", },
	{ "s3", 0x1a00, "vdd_s3", },
	{ "s4", 0x1d00, "vdd_s4", },
	{ "s5", 0x2000, "vdd_s5", },
	{ "l1", 0x4000, "vdd_l1_l2_l4_l5", },
	{ "l2", 0x4100, "vdd_l1_l2_l4_l5", },
	{ "l3", 0x4200, "vdd_l3_l24_l26", },
	{ "l4", 0x4300, "vdd_l1_l2_l4_l5", },
	{ "l5", 0x4400, "vdd_l1_l2_l4_l5", },
	{ "l6", 0x4500, "vdd_l6_l7_l8_l9_l27", },
	{ "l7", 0x4600, "vdd_l6_l7_l8_l9_l27", },
	{ "l8", 0x4700, "vdd_l6_l7_l8_l9_l27", },
	{ "l9", 0x4800, "vdd_l6_l7_l8_l9_l27", },
	{ "l10", 0x4900, "vdd_l10_l11_l13", },
	{ "l11", 0x4a00, "vdd_l10_l11_l13", },
	{ "l12", 0x4b00, "vdd_l12_l14", },
	{ "l13", 0x4c00, "vdd_l10_l11_l13", },
	{ "l14", 0x4d00, "vdd_l12_l14", },
	{ "l15", 0x4e00, "vdd_l15_l16_l17_l18", },
	{ "l16", 0x4f00, "vdd_l15_l16_l17_l18", },
	{ "l17", 0x5000, "vdd_l15_l16_l17_l18", },
	{ "l18", 0x5100, "vdd_l15_l16_l17_l18", },
	{ "l19", 0x5200, "vdd_l19_l20_l21_l22_l23_l28", },
	{ "l20", 0x5300, "vdd_l19_l20_l21_l22_l23_l28", },
	{ "l21", 0x5400, "vdd_l19_l20_l21_l22_l23_l28", },
	{ "l22", 0x5500, "vdd_l19_l20_l21_l22_l23_l28", },
	{ "l23", 0x5600, "vdd_l19_l20_l21_l22_l23_l28", },
	{ "l24", 0x5700, "vdd_l3_l24_l26", },
	{ "l25", 0x5800, "vdd_l25", },
	{ "l26", 0x5900, "vdd_l3_l24_l26", },
	{ "l27", 0x5a00, "vdd_l6_l7_l8_l9_l27", },
	{ "l28", 0x5b00, "vdd_l19_l20_l21_l22_l23_l28", },
	{ "lvs1", 0x8000, "vdd_lvs1", },
	{ }
};

static const struct spmi_regulator_data pm8841_regulators[] = {
	{ "s1", 0x1400, "vdd_s1", },
	{ "s2", 0x1700, "vdd_s2", NULL, 0x1c08 },
	{ "s3", 0x1a00, "vdd_s3", },
	{ "s4", 0x1d00, "vdd_s4", NULL, 0x1c08 },
	{ "s5", 0x2000, "vdd_s5", NULL, 0x1c08 },
	{ "s6", 0x2300, "vdd_s6", NULL, 0x1c08 },
	{ "s7", 0x2600, "vdd_s7", NULL, 0x1c08 },
	{ "s8", 0x2900, "vdd_s8", NULL, 0x1c08 },
	{ }
};

static const struct spmi_regulator_data pm8916_regulators[] = {
	{ "s1", 0x1400, "vdd_s1", },
	{ "s2", 0x1700, "vdd_s2", },
	{ "s3", 0x1a00, "vdd_s3", },
	{ "s4", 0x1d00, "vdd_s4", },
	{ "l1", 0x4000, "vdd_l1_l3", },
	{ "l2", 0x4100, "vdd_l2", },
	{ "l3", 0x4200, "vdd_l1_l3", },
	{ "l4", 0x4300, "vdd_l4_l5_l6", },
	{ "l5", 0x4400, "vdd_l4_l5_l6", },
	{ "l6", 0x4500, "vdd_l4_l5_l6", },
	{ "l7", 0x4600, "vdd_l7", },
	{ "l8", 0x4700, "vdd_l8_l11_l14_l15_l16", },
	{ "l9", 0x4800, "vdd_l9_l10_l12_l13_l17_l18", },
	{ "l10", 0x4900, "vdd_l9_l10_l12_l13_l17_l18", },
	{ "l11", 0x4a00, "vdd_l8_l11_l14_l15_l16", },
	{ "l12", 0x4b00, "vdd_l9_l10_l12_l13_l17_l18", },
	{ "l13", 0x4c00, "vdd_l9_l10_l12_l13_l17_l18", },
	{ "l14", 0x4d00, "vdd_l8_l11_l14_l15_l16", },
	{ "l15", 0x4e00, "vdd_l8_l11_l14_l15_l16", },
	{ "l16", 0x4f00, "vdd_l8_l11_l14_l15_l16", },
	{ "l17", 0x5000, "vdd_l9_l10_l12_l13_l17_l18", },
	{ "l18", 0x5100, "vdd_l9_l10_l12_l13_l17_l18", },
	{ }
};

static const struct spmi_regulator_data pm8941_regulators[] = {
	{ "s1", 0x1400, "vdd_s1", },
	{ "s2", 0x1700, "vdd_s2", },
	{ "s3", 0x1a00, "vdd_s3", },
	{ "s4", 0xa000, },
	{ "l1", 0x4000, "vdd_l1_l3", },
	{ "l2", 0x4100, "vdd_l2_lvs_1_2_3", },
	{ "l3", 0x4200, "vdd_l1_l3", },
	{ "l4", 0x4300, "vdd_l4_l11", },
	{ "l5", 0x4400, "vdd_l5_l7", NULL, 0x0410 },
	{ "l6", 0x4500, "vdd_l6_l12_l14_l15", },
	{ "l7", 0x4600, "vdd_l5_l7", NULL, 0x0410 },
	{ "l8", 0x4700, "vdd_l8_l16_l18_19", },
	{ "l9", 0x4800, "vdd_l9_l10_l17_l22", },
	{ "l10", 0x4900, "vdd_l9_l10_l17_l22", },
	{ "l11", 0x4a00, "vdd_l4_l11", },
	{ "l12", 0x4b00, "vdd_l6_l12_l14_l15", },
	{ "l13", 0x4c00, "vdd_l13_l20_l23_l24", },
	{ "l14", 0x4d00, "vdd_l6_l12_l14_l15", },
	{ "l15", 0x4e00, "vdd_l6_l12_l14_l15", },
	{ "l16", 0x4f00, "vdd_l8_l16_l18_19", },
	{ "l17", 0x5000, "vdd_l9_l10_l17_l22", },
	{ "l18", 0x5100, "vdd_l8_l16_l18_19", },
	{ "l19", 0x5200, "vdd_l8_l16_l18_19", },
	{ "l20", 0x5300, "vdd_l13_l20_l23_l24", },
	{ "l21", 0x5400, "vdd_l21", },
	{ "l22", 0x5500, "vdd_l9_l10_l17_l22", },
	{ "l23", 0x5600, "vdd_l13_l20_l23_l24", },
	{ "l24", 0x5700, "vdd_l13_l20_l23_l24", },
	{ "lvs1", 0x8000, "vdd_l2_lvs_1_2_3", },
	{ "lvs2", 0x8100, "vdd_l2_lvs_1_2_3", },
	{ "lvs3", 0x8200, "vdd_l2_lvs_1_2_3", },
	{ "5vs1", 0x8300, "vin_5vs", "ocp-5vs1", },
	{ "5vs2", 0x8400, "vin_5vs", "ocp-5vs2", },
	{ }
};

static const struct spmi_regulator_data pm8950_regulators[] = {
	{ "s1", 0x1400, "vdd_s1", },
	{ "s2", 0x1700, "vdd_s2", },
	{ "s3", 0x1a00, "vdd_s3", },
	{ "s4", 0x1d00, "vdd_s4", },
	{ "s5", 0x2000, "vdd_s5", },
	{ "s6", 0x2300, "vdd_s6", },
	{ "l1", 0x4000, "vdd_l1_l19", },
	{ "l2", 0x4100, "vdd_l2_l23", },
	{ "l3", 0x4200, "vdd_l3", },
	{ "l4", 0x4300, "vdd_l4_l5_l6_l7_l16", },
	{ "l5", 0x4400, "vdd_l4_l5_l6_l7_l16", },
	{ "l6", 0x4500, "vdd_l4_l5_l6_l7_l16", },
	{ "l7", 0x4600, "vdd_l4_l5_l6_l7_l16", },
	{ "l8", 0x4700, "vdd_l8_l11_l12_l17_l22", },
	{ "l9", 0x4800, "vdd_l9_l10_l13_l14_l15_l18", },
	{ "l10", 0x4900, "vdd_l9_l10_l13_l14_l15_l18", },
	{ "l11", 0x4a00, "vdd_l8_l11_l12_l17_l22", },
	{ "l12", 0x4b00, "vdd_l8_l11_l12_l17_l22", },
	{ "l13", 0x4c00, "vdd_l9_l10_l13_l14_l15_l18", },
	{ "l14", 0x4d00, "vdd_l9_l10_l13_l14_l15_l18", },
	{ "l15", 0x4e00, "vdd_l9_l10_l13_l14_l15_l18", },
	{ "l16", 0x4f00, "vdd_l4_l5_l6_l7_l16", },
	{ "l17", 0x5000, "vdd_l8_l11_l12_l17_l22", },
	{ "l18", 0x5100, "vdd_l9_l10_l13_l14_l15_l18", },
	{ "l19", 0x5200, "vdd_l1_l19", },
	{ "l20", 0x5300, "vdd_l20", },
	{ "l21", 0x5400, "vdd_l21", },
	{ "l22", 0x5500, "vdd_l8_l11_l12_l17_l22", },
	{ "l23", 0x5600, "vdd_l2_l23", },
	{ }
};

static const struct spmi_regulator_data pm8994_regulators[] = {
	{ "s1", 0x1400, "vdd_s1", },
	{ "s2", 0x1700, "vdd_s2", },
	{ "s3", 0x1a00, "vdd_s3", },
	{ "s4", 0x1d00, "vdd_s4", },
	{ "s5", 0x2000, "vdd_s5", },
	{ "s6", 0x2300, "vdd_s6", },
	{ "s7", 0x2600, "vdd_s7", },
	{ "s8", 0x2900, "vdd_s8", },
	{ "s9", 0x2c00, "vdd_s9", },
	{ "s10", 0x2f00, "vdd_s10", },
	{ "s11", 0x3200, "vdd_s11", },
	{ "s12", 0x3500, "vdd_s12", },
	{ "l1", 0x4000, "vdd_l1", },
	{ "l2", 0x4100, "vdd_l2_l26_l28", },
	{ "l3", 0x4200, "vdd_l3_l11", },
	{ "l4", 0x4300, "vdd_l4_l27_l31", },
	{ "l5", 0x4400, "vdd_l5_l7", },
	{ "l6", 0x4500, "vdd_l6_l12_l32", },
	{ "l7", 0x4600, "vdd_l5_l7", },
	{ "l8", 0x4700, "vdd_l8_l16_l30", },
	{ "l9", 0x4800, "vdd_l9_l10_l18_l22", },
	{ "l10", 0x4900, "vdd_l9_l10_l18_l22", },
	{ "l11", 0x4a00, "vdd_l3_l11", },
	{ "l12", 0x4b00, "vdd_l6_l12_l32", },
	{ "l13", 0x4c00, "vdd_l13_l19_l23_l24", },
	{ "l14", 0x4d00, "vdd_l14_l15", },
	{ "l15", 0x4e00, "vdd_l14_l15", },
	{ "l16", 0x4f00, "vdd_l8_l16_l30", },
	{ "l17", 0x5000, "vdd_l17_l29", },
	{ "l18", 0x5100, "vdd_l9_l10_l18_l22", },
	{ "l19", 0x5200, "vdd_l13_l19_l23_l24", },
	{ "l20", 0x5300, "vdd_l20_l21", },
	{ "l21", 0x5400, "vdd_l20_l21", },
	{ "l22", 0x5500, "vdd_l9_l10_l18_l22", },
	{ "l23", 0x5600, "vdd_l13_l19_l23_l24", },
	{ "l24", 0x5700, "vdd_l13_l19_l23_l24", },
	{ "l25", 0x5800, "vdd_l25", },
	{ "l26", 0x5900, "vdd_l2_l26_l28", },
	{ "l27", 0x5a00, "vdd_l4_l27_l31", },
	{ "l28", 0x5b00, "vdd_l2_l26_l28", },
	{ "l29", 0x5c00, "vdd_l17_l29", },
	{ "l30", 0x5d00, "vdd_l8_l16_l30", },
	{ "l31", 0x5e00, "vdd_l4_l27_l31", },
	{ "l32", 0x5f00, "vdd_l6_l12_l32", },
	{ "lvs1", 0x8000, "vdd_lvs_1_2", },
	{ "lvs2", 0x8100, "vdd_lvs_1_2", },
	{ }
};

static const struct spmi_regulator_data pmi8994_regulators[] = {
	{ "s1", 0x1400, "vdd_s1", },
	{ "s2", 0x1700, "vdd_s2", },
	{ "s3", 0x1a00, "vdd_s3", },
	{ "l1", 0x4000, "vdd_l1", },
	{ }
};

static const struct spmi_regulator_data pmp8074_regulators[] = {
	{ "s1", 0x1400, "vdd_s1"},
	{ "s2", 0x1700, "vdd_s2"},
	{ "s3", 0x1a00, "vdd_s3"},
	{ "s4", 0x1d00, "vdd_s4"},
	{ "s5", 0x2000, "vdd_s5"},
	{ "l1", 0x4000, "vdd_l1_l2"},
	{ "l2", 0x4100, "vdd_l1_l2"},
	{ "l3", 0x4200, "vdd_l3_l8"},
	{ "l4", 0x4300, "vdd_l4"},
	{ "l5", 0x4400, "vdd_l5_l6_l15"},
	{ "l6", 0x4500, "vdd_l5_l6_l15"},
	{ "l7", 0x4600, "vdd_l7"},
	{ "l8", 0x4700, "vdd_l3_l8"},
	{ "l9", 0x4800, "vdd_l9"},
	/* l10 is currently unsupported HT_P50 */
	{ "l11", 0x4a00, "vdd_l10_l11_l12_l13"},
	{ "l12", 0x4b00, "vdd_l10_l11_l12_l13"},
	{ "l13", 0x4c00, "vdd_l10_l11_l12_l13"},
	{ }
};

static const struct spmi_regulator_data pmp8074_regulators[] = {
	{ "s1", 0x1400, "vdd_s1"},
	{ "s2", 0x1700, "vdd_s2"},
	{ "s3", 0x1a00, "vdd_s3"},
	{ "s4", 0x1d00, "vdd_s4"},
	{ "s5", 0x2000, "vdd_s5"},
	{ "l1", 0x4000, "vdd_l1_l2"},
	{ "l2", 0x4100, "vdd_l1_l2"},
	{ "l3", 0x4200, "vdd_l3_l8"},
	{ "l4", 0x4300, "vdd_l4"},
	{ "l5", 0x4400, "vdd_l5_l6_l15"},
	{ "l6", 0x4500, "vdd_l5_l6_l15"},
	{ "l7", 0x4600, "vdd_l7"},
	{ "l8", 0x4700, "vdd_l3_l8"},
	{ "l9", 0x4800, "vdd_l9"},
	/* l10 is currently unsupported HT_P50 */
	{ "l11", 0x4a00, "vdd_l10_l11_l12_l13"},
	{ "l12", 0x4b00, "vdd_l10_l11_l12_l13"},
	{ "l13", 0x4c00, "vdd_l10_l11_l12_l13"},
	{ }
};

static const struct spmi_regulator_data pms405_regulators[] = {
	{ "s3", 0x1a00, "vdd_s3"},
	{ }
};

static const struct of_device_id qcom_spmi_regulator_match[] = {
	{ .compatible = "qcom,pm6125-regulators", .data = &pm6125_regulators },
	{ .compatible = "qcom,pm660-regulators", .data = &pm660_regulators },
	{ .compatible = "qcom,pm660l-regulators", .data = &pm660l_regulators },
	{ .compatible = "qcom,pm8004-regulators", .data = &pm8004_regulators },
	{ .compatible = "qcom,pm8005-regulators", .data = &pm8005_regulators },
	{ .compatible = "qcom,pm8226-regulators", .data = &pm8226_regulators },
	{ .compatible = "qcom,pm8841-regulators", .data = &pm8841_regulators },
	{ .compatible = "qcom,pm8916-regulators", .data = &pm8916_regulators },
	{ .compatible = "qcom,pm8941-regulators", .data = &pm8941_regulators },
	{ .compatible = "qcom,pm8950-regulators", .data = &pm8950_regulators },
	{ .compatible = "qcom,pm8994-regulators", .data = &pm8994_regulators },
	{ .compatible = "qcom,pmi8994-regulators", .data = &pmi8994_regulators },
<<<<<<< HEAD
	{ .compatible = "qcom,pm660-regulators", .data = &pm660_regulators },
	{ .compatible = "qcom,pm660l-regulators", .data = &pm660l_regulators },
=======
>>>>>>> 7365df19
	{ .compatible = "qcom,pmp8074-regulators", .data = &pmp8074_regulators },
	{ .compatible = "qcom,pms405-regulators", .data = &pms405_regulators },
	{ }
};
MODULE_DEVICE_TABLE(of, qcom_spmi_regulator_match);

static int qcom_spmi_regulator_probe(struct platform_device *pdev)
{
	const struct spmi_regulator_data *reg;
	const struct spmi_voltage_range *range;
	const struct of_device_id *match;
	struct regulator_config config = { };
	struct regulator_dev *rdev;
	struct spmi_regulator *vreg;
	struct regmap *regmap;
	const char *name;
	struct device *dev = &pdev->dev;
	struct device_node *node = pdev->dev.of_node;
	struct device_node *syscon, *reg_node;
	struct property *reg_prop;
	int ret, lenp;
	struct list_head *vreg_list;

	vreg_list = devm_kzalloc(dev, sizeof(*vreg_list), GFP_KERNEL);
	if (!vreg_list)
		return -ENOMEM;
	INIT_LIST_HEAD(vreg_list);
	platform_set_drvdata(pdev, vreg_list);

	regmap = dev_get_regmap(dev->parent, NULL);
	if (!regmap)
		return -ENODEV;

	match = of_match_device(qcom_spmi_regulator_match, &pdev->dev);
	if (!match)
		return -ENODEV;

	if (of_find_property(node, "qcom,saw-reg", &lenp)) {
		syscon = of_parse_phandle(node, "qcom,saw-reg", 0);
		saw_regmap = syscon_node_to_regmap(syscon);
		of_node_put(syscon);
		if (IS_ERR(saw_regmap))
			dev_err(dev, "ERROR reading SAW regmap\n");
	}

	for (reg = match->data; reg->name; reg++) {

		if (saw_regmap) {
			reg_node = of_get_child_by_name(node, reg->name);
			reg_prop = of_find_property(reg_node, "qcom,saw-slave",
						    &lenp);
			of_node_put(reg_node);
			if (reg_prop)
				continue;
		}

		vreg = devm_kzalloc(dev, sizeof(*vreg), GFP_KERNEL);
		if (!vreg)
			return -ENOMEM;

		vreg->dev = dev;
		vreg->base = reg->base;
		vreg->regmap = regmap;
		if (reg->ocp) {
			vreg->ocp_irq = platform_get_irq_byname(pdev, reg->ocp);
			if (vreg->ocp_irq < 0)
				return vreg->ocp_irq;
		}
		vreg->desc.id = -1;
		vreg->desc.owner = THIS_MODULE;
		vreg->desc.type = REGULATOR_VOLTAGE;
		vreg->desc.enable_reg = reg->base + SPMI_COMMON_REG_ENABLE;
		vreg->desc.enable_mask = SPMI_COMMON_ENABLE_MASK;
		vreg->desc.enable_val = SPMI_COMMON_ENABLE;
		vreg->desc.name = name = reg->name;
		vreg->desc.supply_name = reg->supply;
		vreg->desc.of_match = reg->name;
		vreg->desc.of_parse_cb = spmi_regulator_of_parse;
		vreg->desc.of_map_mode = spmi_regulator_of_map_mode;

		ret = spmi_regulator_match(vreg, reg->force_type);
		if (ret)
			continue;

		if (saw_regmap) {
			reg_node = of_get_child_by_name(node, reg->name);
			reg_prop = of_find_property(reg_node, "qcom,saw-leader",
						    &lenp);
			of_node_put(reg_node);
			if (reg_prop) {
				spmi_saw_ops = *(vreg->desc.ops);
				spmi_saw_ops.set_voltage_sel =
					spmi_regulator_saw_set_voltage;
				vreg->desc.ops = &spmi_saw_ops;
			}
		}

		if (vreg->set_points && vreg->set_points->count == 1) {
			/* since there is only one range */
			range = vreg->set_points->range;
			vreg->desc.uV_step = range->step_uV;
		}

		config.dev = dev;
		config.driver_data = vreg;
		config.regmap = regmap;
		rdev = devm_regulator_register(dev, &vreg->desc, &config);
		if (IS_ERR(rdev)) {
			dev_err(dev, "failed to register %s\n", name);
			return PTR_ERR(rdev);
		}

		INIT_LIST_HEAD(&vreg->node);
		list_add(&vreg->node, vreg_list);
	}

	return 0;
}

static struct platform_driver qcom_spmi_regulator_driver = {
	.driver		= {
		.name	= "qcom-spmi-regulator",
		.of_match_table = qcom_spmi_regulator_match,
	},
	.probe		= qcom_spmi_regulator_probe,
};
module_platform_driver(qcom_spmi_regulator_driver);

MODULE_DESCRIPTION("Qualcomm SPMI PMIC regulator driver");
MODULE_LICENSE("GPL v2");
MODULE_ALIAS("platform:qcom-spmi-regulator");<|MERGE_RESOLUTION|>--- conflicted
+++ resolved
@@ -169,8 +169,6 @@
 	SPMI_REGULATOR_SUBTYPE_HFS430		= 0x0a,
 	SPMI_REGULATOR_SUBTYPE_HT_P150		= 0x35,
 	SPMI_REGULATOR_SUBTYPE_HT_P600		= 0x3d,
-<<<<<<< HEAD
-=======
 	SPMI_REGULATOR_SUBTYPE_HFSMPS_510	= 0x0a,
 	SPMI_REGULATOR_SUBTYPE_FTSMPS_510	= 0x0b,
 	SPMI_REGULATOR_SUBTYPE_LV_P150_510	= 0x71,
@@ -182,7 +180,6 @@
 	SPMI_REGULATOR_SUBTYPE_MV_P50_510	= 0x7a,
 	SPMI_REGULATOR_SUBTYPE_MV_P150_510	= 0x7b,
 	SPMI_REGULATOR_SUBTYPE_MV_P600_510	= 0x7d,
->>>>>>> 7365df19
 };
 
 enum spmi_common_regulator_registers {
@@ -591,8 +588,6 @@
 	SPMI_VOLTAGE_RANGE(0, 1704000, 1704000, 1896000, 1896000, 8000),
 };
 
-<<<<<<< HEAD
-=======
 static struct spmi_voltage_range nldo_510_ranges[] = {
 	SPMI_VOLTAGE_RANGE(0, 320000, 320000, 1304000, 1304000, 8000),
 };
@@ -601,7 +596,6 @@
 	SPMI_VOLTAGE_RANGE(0, 300000, 300000, 1372000, 1372000, 4000),
 };
 
->>>>>>> 7365df19
 static DEFINE_SPMI_SET_POINTS(pldo);
 static DEFINE_SPMI_SET_POINTS(nldo1);
 static DEFINE_SPMI_SET_POINTS(nldo2);
@@ -624,11 +618,8 @@
 static DEFINE_SPMI_SET_POINTS(hfs430);
 static DEFINE_SPMI_SET_POINTS(ht_p150);
 static DEFINE_SPMI_SET_POINTS(ht_p600);
-<<<<<<< HEAD
-=======
 static DEFINE_SPMI_SET_POINTS(nldo_510);
 static DEFINE_SPMI_SET_POINTS(ftsmps510);
->>>>>>> 7365df19
 
 static inline int spmi_vreg_read(struct spmi_regulator *vreg, u16 addr, u8 *buf,
 				 int len)
@@ -2353,28 +2344,6 @@
 	{ }
 };
 
-static const struct spmi_regulator_data pmp8074_regulators[] = {
-	{ "s1", 0x1400, "vdd_s1"},
-	{ "s2", 0x1700, "vdd_s2"},
-	{ "s3", 0x1a00, "vdd_s3"},
-	{ "s4", 0x1d00, "vdd_s4"},
-	{ "s5", 0x2000, "vdd_s5"},
-	{ "l1", 0x4000, "vdd_l1_l2"},
-	{ "l2", 0x4100, "vdd_l1_l2"},
-	{ "l3", 0x4200, "vdd_l3_l8"},
-	{ "l4", 0x4300, "vdd_l4"},
-	{ "l5", 0x4400, "vdd_l5_l6_l15"},
-	{ "l6", 0x4500, "vdd_l5_l6_l15"},
-	{ "l7", 0x4600, "vdd_l7"},
-	{ "l8", 0x4700, "vdd_l3_l8"},
-	{ "l9", 0x4800, "vdd_l9"},
-	/* l10 is currently unsupported HT_P50 */
-	{ "l11", 0x4a00, "vdd_l10_l11_l12_l13"},
-	{ "l12", 0x4b00, "vdd_l10_l11_l12_l13"},
-	{ "l13", 0x4c00, "vdd_l10_l11_l12_l13"},
-	{ }
-};
-
 static const struct spmi_regulator_data pms405_regulators[] = {
 	{ "s3", 0x1a00, "vdd_s3"},
 	{ }
@@ -2393,11 +2362,6 @@
 	{ .compatible = "qcom,pm8950-regulators", .data = &pm8950_regulators },
 	{ .compatible = "qcom,pm8994-regulators", .data = &pm8994_regulators },
 	{ .compatible = "qcom,pmi8994-regulators", .data = &pmi8994_regulators },
-<<<<<<< HEAD
-	{ .compatible = "qcom,pm660-regulators", .data = &pm660_regulators },
-	{ .compatible = "qcom,pm660l-regulators", .data = &pm660l_regulators },
-=======
->>>>>>> 7365df19
 	{ .compatible = "qcom,pmp8074-regulators", .data = &pmp8074_regulators },
 	{ .compatible = "qcom,pms405-regulators", .data = &pms405_regulators },
 	{ }
