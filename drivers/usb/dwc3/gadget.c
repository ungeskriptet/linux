// SPDX-License-Identifier: GPL-2.0
/*
 * gadget.c - DesignWare USB3 DRD Controller Gadget Framework Link
 *
 * Copyright (C) 2010-2011 Texas Instruments Incorporated - http://www.ti.com
 *
 * Authors: Felipe Balbi <balbi@ti.com>,
 *	    Sebastian Andrzej Siewior <bigeasy@linutronix.de>
 */

#include <linux/kernel.h>
#include <linux/delay.h>
#include <linux/slab.h>
#include <linux/spinlock.h>
#include <linux/platform_device.h>
#include <linux/pm_runtime.h>
#include <linux/interrupt.h>
#include <linux/io.h>
#include <linux/list.h>
#include <linux/dma-mapping.h>

#include <linux/usb/ch9.h>
#include <linux/usb/gadget.h>

#include "debug.h"
#include "core.h"
#include "gadget.h"
#include "io.h"

#define DWC3_ALIGN_FRAME(d, n)	(((d)->frame_number + ((d)->interval * (n))) \
					& ~((d)->interval - 1))

/**
 * dwc3_gadget_set_test_mode - enables usb2 test modes
 * @dwc: pointer to our context structure
 * @mode: the mode to set (J, K SE0 NAK, Force Enable)
 *
 * Caller should take care of locking. This function will return 0 on
 * success or -EINVAL if wrong Test Selector is passed.
 */
int dwc3_gadget_set_test_mode(struct dwc3 *dwc, int mode)
{
	u32		reg;

	reg = dwc3_readl(dwc->regs, DWC3_DCTL);
	reg &= ~DWC3_DCTL_TSTCTRL_MASK;

	switch (mode) {
	case TEST_J:
	case TEST_K:
	case TEST_SE0_NAK:
	case TEST_PACKET:
	case TEST_FORCE_EN:
		reg |= mode << 1;
		break;
	default:
		return -EINVAL;
	}

	dwc3_writel(dwc->regs, DWC3_DCTL, reg);

	return 0;
}

/**
 * dwc3_gadget_get_link_state - gets current state of usb link
 * @dwc: pointer to our context structure
 *
 * Caller should take care of locking. This function will
 * return the link state on success (>= 0) or -ETIMEDOUT.
 */
int dwc3_gadget_get_link_state(struct dwc3 *dwc)
{
	u32		reg;

	reg = dwc3_readl(dwc->regs, DWC3_DSTS);

	return DWC3_DSTS_USBLNKST(reg);
}

/**
 * dwc3_gadget_set_link_state - sets usb link to a particular state
 * @dwc: pointer to our context structure
 * @state: the state to put link into
 *
 * Caller should take care of locking. This function will
 * return 0 on success or -ETIMEDOUT.
 */
int dwc3_gadget_set_link_state(struct dwc3 *dwc, enum dwc3_link_state state)
{
	int		retries = 10000;
	u32		reg;

	/*
	 * Wait until device controller is ready. Only applies to 1.94a and
	 * later RTL.
	 */
	if (dwc->revision >= DWC3_REVISION_194A) {
		while (--retries) {
			reg = dwc3_readl(dwc->regs, DWC3_DSTS);
			if (reg & DWC3_DSTS_DCNRD)
				udelay(5);
			else
				break;
		}

		if (retries <= 0)
			return -ETIMEDOUT;
	}

	reg = dwc3_readl(dwc->regs, DWC3_DCTL);
	reg &= ~DWC3_DCTL_ULSTCHNGREQ_MASK;

	/* set requested state */
	reg |= DWC3_DCTL_ULSTCHNGREQ(state);
	dwc3_writel(dwc->regs, DWC3_DCTL, reg);

	/*
	 * The following code is racy when called from dwc3_gadget_wakeup,
	 * and is not needed, at least on newer versions
	 */
	if (dwc->revision >= DWC3_REVISION_194A)
		return 0;

	/* wait for a change in DSTS */
	retries = 10000;
	while (--retries) {
		reg = dwc3_readl(dwc->regs, DWC3_DSTS);

		if (DWC3_DSTS_USBLNKST(reg) == state)
			return 0;

		udelay(5);
	}

	return -ETIMEDOUT;
}

/**
 * dwc3_ep_inc_trb - increment a trb index.
 * @index: Pointer to the TRB index to increment.
 *
 * The index should never point to the link TRB. After incrementing,
 * if it is point to the link TRB, wrap around to the beginning. The
 * link TRB is always at the last TRB entry.
 */
static void dwc3_ep_inc_trb(u8 *index)
{
	(*index)++;
	if (*index == (DWC3_TRB_NUM - 1))
		*index = 0;
}

/**
 * dwc3_ep_inc_enq - increment endpoint's enqueue pointer
 * @dep: The endpoint whose enqueue pointer we're incrementing
 */
static void dwc3_ep_inc_enq(struct dwc3_ep *dep)
{
	dwc3_ep_inc_trb(&dep->trb_enqueue);
}

/**
 * dwc3_ep_inc_deq - increment endpoint's dequeue pointer
 * @dep: The endpoint whose enqueue pointer we're incrementing
 */
static void dwc3_ep_inc_deq(struct dwc3_ep *dep)
{
	dwc3_ep_inc_trb(&dep->trb_dequeue);
}

static void dwc3_gadget_del_and_unmap_request(struct dwc3_ep *dep,
		struct dwc3_request *req, int status)
{
	struct dwc3			*dwc = dep->dwc;

	req->started = false;
	list_del(&req->list);
	req->remaining = 0;
	req->needs_extra_trb = false;

	if (req->request.status == -EINPROGRESS)
		req->request.status = status;

	if (req->trb)
		usb_gadget_unmap_request_by_dev(dwc->sysdev,
				&req->request, req->direction);

	req->trb = NULL;
	trace_dwc3_gadget_giveback(req);

	if (dep->number > 1)
		pm_runtime_put(dwc->dev);
}

/**
 * dwc3_gadget_giveback - call struct usb_request's ->complete callback
 * @dep: The endpoint to whom the request belongs to
 * @req: The request we're giving back
 * @status: completion code for the request
 *
 * Must be called with controller's lock held and interrupts disabled. This
 * function will unmap @req and call its ->complete() callback to notify upper
 * layers that it has completed.
 */
void dwc3_gadget_giveback(struct dwc3_ep *dep, struct dwc3_request *req,
		int status)
{
	struct dwc3			*dwc = dep->dwc;

	dwc3_gadget_del_and_unmap_request(dep, req, status);

	spin_unlock(&dwc->lock);
	usb_gadget_giveback_request(&dep->endpoint, &req->request);
	spin_lock(&dwc->lock);
}

/**
 * dwc3_send_gadget_generic_command - issue a generic command for the controller
 * @dwc: pointer to the controller context
 * @cmd: the command to be issued
 * @param: command parameter
 *
 * Caller should take care of locking. Issue @cmd with a given @param to @dwc
 * and wait for its completion.
 */
int dwc3_send_gadget_generic_command(struct dwc3 *dwc, unsigned cmd, u32 param)
{
	u32		timeout = 500;
	int		status = 0;
	int		ret = 0;
	u32		reg;

	dwc3_writel(dwc->regs, DWC3_DGCMDPAR, param);
	dwc3_writel(dwc->regs, DWC3_DGCMD, cmd | DWC3_DGCMD_CMDACT);

	do {
		reg = dwc3_readl(dwc->regs, DWC3_DGCMD);
		if (!(reg & DWC3_DGCMD_CMDACT)) {
			status = DWC3_DGCMD_STATUS(reg);
			if (status)
				ret = -EINVAL;
			break;
		}
	} while (--timeout);

	if (!timeout) {
		ret = -ETIMEDOUT;
		status = -ETIMEDOUT;
	}

	trace_dwc3_gadget_generic_cmd(cmd, param, status);

	return ret;
}

static int __dwc3_gadget_wakeup(struct dwc3 *dwc);

/**
 * dwc3_send_gadget_ep_cmd - issue an endpoint command
 * @dep: the endpoint to which the command is going to be issued
 * @cmd: the command to be issued
 * @params: parameters to the command
 *
 * Caller should handle locking. This function will issue @cmd with given
 * @params to @dep and wait for its completion.
 */
int dwc3_send_gadget_ep_cmd(struct dwc3_ep *dep, unsigned cmd,
		struct dwc3_gadget_ep_cmd_params *params)
{
	const struct usb_endpoint_descriptor *desc = dep->endpoint.desc;
	struct dwc3		*dwc = dep->dwc;
	u32			timeout = 1000;
	u32			saved_config = 0;
	u32			reg;

	int			cmd_status = 0;
	int			ret = -EINVAL;

	/*
	 * When operating in USB 2.0 speeds (HS/FS), if GUSB2PHYCFG.ENBLSLPM or
	 * GUSB2PHYCFG.SUSPHY is set, it must be cleared before issuing an
	 * endpoint command.
	 *
	 * Save and clear both GUSB2PHYCFG.ENBLSLPM and GUSB2PHYCFG.SUSPHY
	 * settings. Restore them after the command is completed.
	 *
	 * DWC_usb3 3.30a and DWC_usb31 1.90a programming guide section 3.2.2
	 */
	if (dwc->gadget.speed <= USB_SPEED_HIGH) {
		reg = dwc3_readl(dwc->regs, DWC3_GUSB2PHYCFG(0));
		if (unlikely(reg & DWC3_GUSB2PHYCFG_SUSPHY)) {
			saved_config |= DWC3_GUSB2PHYCFG_SUSPHY;
			reg &= ~DWC3_GUSB2PHYCFG_SUSPHY;
		}

		if (reg & DWC3_GUSB2PHYCFG_ENBLSLPM) {
			saved_config |= DWC3_GUSB2PHYCFG_ENBLSLPM;
			reg &= ~DWC3_GUSB2PHYCFG_ENBLSLPM;
		}

		if (saved_config)
			dwc3_writel(dwc->regs, DWC3_GUSB2PHYCFG(0), reg);
	}

	if (DWC3_DEPCMD_CMD(cmd) == DWC3_DEPCMD_STARTTRANSFER) {
		int		needs_wakeup;

		needs_wakeup = (dwc->link_state == DWC3_LINK_STATE_U1 ||
				dwc->link_state == DWC3_LINK_STATE_U2 ||
				dwc->link_state == DWC3_LINK_STATE_U3);

		if (unlikely(needs_wakeup)) {
			ret = __dwc3_gadget_wakeup(dwc);
			dev_WARN_ONCE(dwc->dev, ret, "wakeup failed --> %d\n",
					ret);
		}
	}

	dwc3_writel(dep->regs, DWC3_DEPCMDPAR0, params->param0);
	dwc3_writel(dep->regs, DWC3_DEPCMDPAR1, params->param1);
	dwc3_writel(dep->regs, DWC3_DEPCMDPAR2, params->param2);

	/*
	 * Synopsys Databook 2.60a states in section 6.3.2.5.6 of that if we're
	 * not relying on XferNotReady, we can make use of a special "No
	 * Response Update Transfer" command where we should clear both CmdAct
	 * and CmdIOC bits.
	 *
	 * With this, we don't need to wait for command completion and can
	 * straight away issue further commands to the endpoint.
	 *
	 * NOTICE: We're making an assumption that control endpoints will never
	 * make use of Update Transfer command. This is a safe assumption
	 * because we can never have more than one request at a time with
	 * Control Endpoints. If anybody changes that assumption, this chunk
	 * needs to be updated accordingly.
	 */
	if (DWC3_DEPCMD_CMD(cmd) == DWC3_DEPCMD_UPDATETRANSFER &&
			!usb_endpoint_xfer_isoc(desc))
		cmd &= ~(DWC3_DEPCMD_CMDIOC | DWC3_DEPCMD_CMDACT);
	else
		cmd |= DWC3_DEPCMD_CMDACT;

	dwc3_writel(dep->regs, DWC3_DEPCMD, cmd);
	do {
		reg = dwc3_readl(dep->regs, DWC3_DEPCMD);
		if (!(reg & DWC3_DEPCMD_CMDACT)) {
			cmd_status = DWC3_DEPCMD_STATUS(reg);

			switch (cmd_status) {
			case 0:
				ret = 0;
				break;
			case DEPEVT_TRANSFER_NO_RESOURCE:
				ret = -EINVAL;
				break;
			case DEPEVT_TRANSFER_BUS_EXPIRY:
				/*
				 * SW issues START TRANSFER command to
				 * isochronous ep with future frame interval. If
				 * future interval time has already passed when
				 * core receives the command, it will respond
				 * with an error status of 'Bus Expiry'.
				 *
				 * Instead of always returning -EINVAL, let's
				 * give a hint to the gadget driver that this is
				 * the case by returning -EAGAIN.
				 */
				ret = -EAGAIN;
				break;
			default:
				dev_WARN(dwc->dev, "UNKNOWN cmd status\n");
			}

			break;
		}
	} while (--timeout);

	if (timeout == 0) {
		ret = -ETIMEDOUT;
		cmd_status = -ETIMEDOUT;
	}

	trace_dwc3_gadget_ep_cmd(dep, cmd, params, cmd_status);

	if (ret == 0) {
		switch (DWC3_DEPCMD_CMD(cmd)) {
		case DWC3_DEPCMD_STARTTRANSFER:
			dep->flags |= DWC3_EP_TRANSFER_STARTED;
			dwc3_gadget_ep_get_transfer_index(dep);
			break;
		case DWC3_DEPCMD_ENDTRANSFER:
			dep->flags &= ~DWC3_EP_TRANSFER_STARTED;
			break;
		default:
			/* nothing */
			break;
		}
	}

	if (saved_config) {
		reg = dwc3_readl(dwc->regs, DWC3_GUSB2PHYCFG(0));
		reg |= saved_config;
		dwc3_writel(dwc->regs, DWC3_GUSB2PHYCFG(0), reg);
	}

	return ret;
}

static int dwc3_send_clear_stall_ep_cmd(struct dwc3_ep *dep)
{
	struct dwc3 *dwc = dep->dwc;
	struct dwc3_gadget_ep_cmd_params params;
	u32 cmd = DWC3_DEPCMD_CLEARSTALL;

	/*
	 * As of core revision 2.60a the recommended programming model
	 * is to set the ClearPendIN bit when issuing a Clear Stall EP
	 * command for IN endpoints. This is to prevent an issue where
	 * some (non-compliant) hosts may not send ACK TPs for pending
	 * IN transfers due to a mishandled error condition. Synopsys
	 * STAR 9000614252.
	 */
	if (dep->direction && (dwc->revision >= DWC3_REVISION_260A) &&
	    (dwc->gadget.speed >= USB_SPEED_SUPER))
		cmd |= DWC3_DEPCMD_CLEARPENDIN;

	memset(&params, 0, sizeof(params));

	return dwc3_send_gadget_ep_cmd(dep, cmd, &params);
}

static dma_addr_t dwc3_trb_dma_offset(struct dwc3_ep *dep,
		struct dwc3_trb *trb)
{
	u32		offset = (char *) trb - (char *) dep->trb_pool;

	return dep->trb_pool_dma + offset;
}

static int dwc3_alloc_trb_pool(struct dwc3_ep *dep)
{
	struct dwc3		*dwc = dep->dwc;

	if (dep->trb_pool)
		return 0;

	dep->trb_pool = dma_alloc_coherent(dwc->sysdev,
			sizeof(struct dwc3_trb) * DWC3_TRB_NUM,
			&dep->trb_pool_dma, GFP_KERNEL);
	if (!dep->trb_pool) {
		dev_err(dep->dwc->dev, "failed to allocate trb pool for %s\n",
				dep->name);
		return -ENOMEM;
	}

	return 0;
}

static void dwc3_free_trb_pool(struct dwc3_ep *dep)
{
	struct dwc3		*dwc = dep->dwc;

	dma_free_coherent(dwc->sysdev, sizeof(struct dwc3_trb) * DWC3_TRB_NUM,
			dep->trb_pool, dep->trb_pool_dma);

	dep->trb_pool = NULL;
	dep->trb_pool_dma = 0;
}

static int dwc3_gadget_set_xfer_resource(struct dwc3_ep *dep)
{
	struct dwc3_gadget_ep_cmd_params params;

	memset(&params, 0x00, sizeof(params));

	params.param0 = DWC3_DEPXFERCFG_NUM_XFER_RES(1);

	return dwc3_send_gadget_ep_cmd(dep, DWC3_DEPCMD_SETTRANSFRESOURCE,
			&params);
}

/**
 * dwc3_gadget_start_config - configure ep resources
 * @dep: endpoint that is being enabled
 *
 * Issue a %DWC3_DEPCMD_DEPSTARTCFG command to @dep. After the command's
 * completion, it will set Transfer Resource for all available endpoints.
 *
 * The assignment of transfer resources cannot perfectly follow the data book
 * due to the fact that the controller driver does not have all knowledge of the
 * configuration in advance. It is given this information piecemeal by the
 * composite gadget framework after every SET_CONFIGURATION and
 * SET_INTERFACE. Trying to follow the databook programming model in this
 * scenario can cause errors. For two reasons:
 *
 * 1) The databook says to do %DWC3_DEPCMD_DEPSTARTCFG for every
 * %USB_REQ_SET_CONFIGURATION and %USB_REQ_SET_INTERFACE (8.1.5). This is
 * incorrect in the scenario of multiple interfaces.
 *
 * 2) The databook does not mention doing more %DWC3_DEPCMD_DEPXFERCFG for new
 * endpoint on alt setting (8.1.6).
 *
 * The following simplified method is used instead:
 *
 * All hardware endpoints can be assigned a transfer resource and this setting
 * will stay persistent until either a core reset or hibernation. So whenever we
 * do a %DWC3_DEPCMD_DEPSTARTCFG(0) we can go ahead and do
 * %DWC3_DEPCMD_DEPXFERCFG for every hardware endpoint as well. We are
 * guaranteed that there are as many transfer resources as endpoints.
 *
 * This function is called for each endpoint when it is being enabled but is
 * triggered only when called for EP0-out, which always happens first, and which
 * should only happen in one of the above conditions.
 */
static int dwc3_gadget_start_config(struct dwc3_ep *dep)
{
	struct dwc3_gadget_ep_cmd_params params;
	struct dwc3		*dwc;
	u32			cmd;
	int			i;
	int			ret;

	if (dep->number)
		return 0;

	memset(&params, 0x00, sizeof(params));
	cmd = DWC3_DEPCMD_DEPSTARTCFG;
	dwc = dep->dwc;

	ret = dwc3_send_gadget_ep_cmd(dep, cmd, &params);
	if (ret)
		return ret;

	for (i = 0; i < DWC3_ENDPOINTS_NUM; i++) {
		struct dwc3_ep *dep = dwc->eps[i];

		if (!dep)
			continue;

		ret = dwc3_gadget_set_xfer_resource(dep);
		if (ret)
			return ret;
	}

	return 0;
}

static int dwc3_gadget_set_ep_config(struct dwc3_ep *dep, unsigned int action)
{
	const struct usb_ss_ep_comp_descriptor *comp_desc;
	const struct usb_endpoint_descriptor *desc;
	struct dwc3_gadget_ep_cmd_params params;
	struct dwc3 *dwc = dep->dwc;

	comp_desc = dep->endpoint.comp_desc;
	desc = dep->endpoint.desc;

	memset(&params, 0x00, sizeof(params));

	params.param0 = DWC3_DEPCFG_EP_TYPE(usb_endpoint_type(desc))
		| DWC3_DEPCFG_MAX_PACKET_SIZE(usb_endpoint_maxp(desc));

	/* Burst size is only needed in SuperSpeed mode */
	if (dwc->gadget.speed >= USB_SPEED_SUPER) {
		u32 burst = dep->endpoint.maxburst;
		params.param0 |= DWC3_DEPCFG_BURST_SIZE(burst - 1);
	}

	params.param0 |= action;
	if (action == DWC3_DEPCFG_ACTION_RESTORE)
		params.param2 |= dep->saved_state;

	if (usb_endpoint_xfer_control(desc))
		params.param1 = DWC3_DEPCFG_XFER_COMPLETE_EN;

	if (dep->number <= 1 || usb_endpoint_xfer_isoc(desc))
		params.param1 |= DWC3_DEPCFG_XFER_NOT_READY_EN;

	if (usb_ss_max_streams(comp_desc) && usb_endpoint_xfer_bulk(desc)) {
		params.param1 |= DWC3_DEPCFG_STREAM_CAPABLE
			| DWC3_DEPCFG_STREAM_EVENT_EN;
		dep->stream_capable = true;
	}

	if (!usb_endpoint_xfer_control(desc))
		params.param1 |= DWC3_DEPCFG_XFER_IN_PROGRESS_EN;

	/*
	 * We are doing 1:1 mapping for endpoints, meaning
	 * Physical Endpoints 2 maps to Logical Endpoint 2 and
	 * so on. We consider the direction bit as part of the physical
	 * endpoint number. So USB endpoint 0x81 is 0x03.
	 */
	params.param1 |= DWC3_DEPCFG_EP_NUMBER(dep->number);

	/*
	 * We must use the lower 16 TX FIFOs even though
	 * HW might have more
	 */
	if (dep->direction)
		params.param0 |= DWC3_DEPCFG_FIFO_NUMBER(dep->number >> 1);

	if (desc->bInterval) {
		params.param1 |= DWC3_DEPCFG_BINTERVAL_M1(desc->bInterval - 1);
		dep->interval = 1 << (desc->bInterval - 1);
	}

	return dwc3_send_gadget_ep_cmd(dep, DWC3_DEPCMD_SETEPCONFIG, &params);
}

/**
 * __dwc3_gadget_ep_enable - initializes a hw endpoint
 * @dep: endpoint to be initialized
 * @action: one of INIT, MODIFY or RESTORE
 *
 * Caller should take care of locking. Execute all necessary commands to
 * initialize a HW endpoint so it can be used by a gadget driver.
 */
static int __dwc3_gadget_ep_enable(struct dwc3_ep *dep, unsigned int action)
{
	const struct usb_endpoint_descriptor *desc = dep->endpoint.desc;
	struct dwc3		*dwc = dep->dwc;

	u32			reg;
	int			ret;

	if (!(dep->flags & DWC3_EP_ENABLED)) {
		ret = dwc3_gadget_start_config(dep);
		if (ret)
			return ret;
	}

	ret = dwc3_gadget_set_ep_config(dep, action);
	if (ret)
		return ret;

	if (!(dep->flags & DWC3_EP_ENABLED)) {
		struct dwc3_trb	*trb_st_hw;
		struct dwc3_trb	*trb_link;

		dep->type = usb_endpoint_type(desc);
		dep->flags |= DWC3_EP_ENABLED;
		dep->flags &= ~DWC3_EP_END_TRANSFER_PENDING;

		reg = dwc3_readl(dwc->regs, DWC3_DALEPENA);
		reg |= DWC3_DALEPENA_EP(dep->number);
		dwc3_writel(dwc->regs, DWC3_DALEPENA, reg);

		if (usb_endpoint_xfer_control(desc))
			goto out;

		/* Initialize the TRB ring */
		dep->trb_dequeue = 0;
		dep->trb_enqueue = 0;
		memset(dep->trb_pool, 0,
		       sizeof(struct dwc3_trb) * DWC3_TRB_NUM);

		/* Link TRB. The HWO bit is never reset */
		trb_st_hw = &dep->trb_pool[0];

		trb_link = &dep->trb_pool[DWC3_TRB_NUM - 1];
		trb_link->bpl = lower_32_bits(dwc3_trb_dma_offset(dep, trb_st_hw));
		trb_link->bph = upper_32_bits(dwc3_trb_dma_offset(dep, trb_st_hw));
		trb_link->ctrl |= DWC3_TRBCTL_LINK_TRB;
		trb_link->ctrl |= DWC3_TRB_CTRL_HWO;
	}

	/*
	 * Issue StartTransfer here with no-op TRB so we can always rely on No
	 * Response Update Transfer command.
	 */
	if ((usb_endpoint_xfer_bulk(desc) && !dep->stream_capable) ||
			usb_endpoint_xfer_int(desc)) {
		struct dwc3_gadget_ep_cmd_params params;
		struct dwc3_trb	*trb;
		dma_addr_t trb_dma;
		u32 cmd;

		memset(&params, 0, sizeof(params));
		trb = &dep->trb_pool[0];
		trb_dma = dwc3_trb_dma_offset(dep, trb);

		params.param0 = upper_32_bits(trb_dma);
		params.param1 = lower_32_bits(trb_dma);

		cmd = DWC3_DEPCMD_STARTTRANSFER;

		ret = dwc3_send_gadget_ep_cmd(dep, cmd, &params);
		if (ret < 0)
			return ret;
	}

out:
	trace_dwc3_gadget_ep_enable(dep);

	return 0;
}

static void dwc3_stop_active_transfer(struct dwc3_ep *dep, bool force);
static void dwc3_remove_requests(struct dwc3 *dwc, struct dwc3_ep *dep)
{
	struct dwc3_request		*req;

	dwc3_stop_active_transfer(dep, true);

	/* - giveback all requests to gadget driver */
	while (!list_empty(&dep->started_list)) {
		req = next_request(&dep->started_list);

		dwc3_gadget_giveback(dep, req, -ESHUTDOWN);
	}

	while (!list_empty(&dep->pending_list)) {
		req = next_request(&dep->pending_list);

		dwc3_gadget_giveback(dep, req, -ESHUTDOWN);
	}
}

/**
 * __dwc3_gadget_ep_disable - disables a hw endpoint
 * @dep: the endpoint to disable
 *
 * This function undoes what __dwc3_gadget_ep_enable did and also removes
 * requests which are currently being processed by the hardware and those which
 * are not yet scheduled.
 *
 * Caller should take care of locking.
 */
static int __dwc3_gadget_ep_disable(struct dwc3_ep *dep)
{
	struct dwc3		*dwc = dep->dwc;
	u32			reg;

	trace_dwc3_gadget_ep_disable(dep);

	dwc3_remove_requests(dwc, dep);

	/* make sure HW endpoint isn't stalled */
	if (dep->flags & DWC3_EP_STALL)
		__dwc3_gadget_ep_set_halt(dep, 0, false);

	reg = dwc3_readl(dwc->regs, DWC3_DALEPENA);
	reg &= ~DWC3_DALEPENA_EP(dep->number);
	dwc3_writel(dwc->regs, DWC3_DALEPENA, reg);

	dep->stream_capable = false;
	dep->type = 0;
	dep->flags &= DWC3_EP_END_TRANSFER_PENDING;

	/* Clear out the ep descriptors for non-ep0 */
	if (dep->number > 1) {
		dep->endpoint.comp_desc = NULL;
		dep->endpoint.desc = NULL;
	}

	return 0;
}

/* -------------------------------------------------------------------------- */

static int dwc3_gadget_ep0_enable(struct usb_ep *ep,
		const struct usb_endpoint_descriptor *desc)
{
	return -EINVAL;
}

static int dwc3_gadget_ep0_disable(struct usb_ep *ep)
{
	return -EINVAL;
}

/* -------------------------------------------------------------------------- */

static int dwc3_gadget_ep_enable(struct usb_ep *ep,
		const struct usb_endpoint_descriptor *desc)
{
	struct dwc3_ep			*dep;
	struct dwc3			*dwc;
	unsigned long			flags;
	int				ret;

	if (!ep || !desc || desc->bDescriptorType != USB_DT_ENDPOINT) {
		pr_debug("dwc3: invalid parameters\n");
		return -EINVAL;
	}

	if (!desc->wMaxPacketSize) {
		pr_debug("dwc3: missing wMaxPacketSize\n");
		return -EINVAL;
	}

	dep = to_dwc3_ep(ep);
	dwc = dep->dwc;

	if (dev_WARN_ONCE(dwc->dev, dep->flags & DWC3_EP_ENABLED,
					"%s is already enabled\n",
					dep->name))
		return 0;

	spin_lock_irqsave(&dwc->lock, flags);
	ret = __dwc3_gadget_ep_enable(dep, DWC3_DEPCFG_ACTION_INIT);
	spin_unlock_irqrestore(&dwc->lock, flags);

	return ret;
}

static int dwc3_gadget_ep_disable(struct usb_ep *ep)
{
	struct dwc3_ep			*dep;
	struct dwc3			*dwc;
	unsigned long			flags;
	int				ret;

	if (!ep) {
		pr_debug("dwc3: invalid parameters\n");
		return -EINVAL;
	}

	dep = to_dwc3_ep(ep);
	dwc = dep->dwc;

	if (dev_WARN_ONCE(dwc->dev, !(dep->flags & DWC3_EP_ENABLED),
					"%s is already disabled\n",
					dep->name))
		return 0;

	spin_lock_irqsave(&dwc->lock, flags);
	ret = __dwc3_gadget_ep_disable(dep);
	spin_unlock_irqrestore(&dwc->lock, flags);

	return ret;
}

static struct usb_request *dwc3_gadget_ep_alloc_request(struct usb_ep *ep,
		gfp_t gfp_flags)
{
	struct dwc3_request		*req;
	struct dwc3_ep			*dep = to_dwc3_ep(ep);

	req = kzalloc(sizeof(*req), gfp_flags);
	if (!req)
		return NULL;

	req->direction	= dep->direction;
	req->epnum	= dep->number;
	req->dep	= dep;

	trace_dwc3_alloc_request(req);

	return &req->request;
}

static void dwc3_gadget_ep_free_request(struct usb_ep *ep,
		struct usb_request *request)
{
	struct dwc3_request		*req = to_dwc3_request(request);

	trace_dwc3_free_request(req);
	kfree(req);
}

/**
 * dwc3_ep_prev_trb - returns the previous TRB in the ring
 * @dep: The endpoint with the TRB ring
 * @index: The index of the current TRB in the ring
 *
 * Returns the TRB prior to the one pointed to by the index. If the
 * index is 0, we will wrap backwards, skip the link TRB, and return
 * the one just before that.
 */
static struct dwc3_trb *dwc3_ep_prev_trb(struct dwc3_ep *dep, u8 index)
{
	u8 tmp = index;

	if (!tmp)
		tmp = DWC3_TRB_NUM - 1;

	return &dep->trb_pool[tmp - 1];
}

static u32 dwc3_calc_trbs_left(struct dwc3_ep *dep)
{
	struct dwc3_trb		*tmp;
	u8			trbs_left;

	/*
	 * If enqueue & dequeue are equal than it is either full or empty.
	 *
	 * One way to know for sure is if the TRB right before us has HWO bit
	 * set or not. If it has, then we're definitely full and can't fit any
	 * more transfers in our ring.
	 */
	if (dep->trb_enqueue == dep->trb_dequeue) {
		tmp = dwc3_ep_prev_trb(dep, dep->trb_enqueue);
		if (tmp->ctrl & DWC3_TRB_CTRL_HWO)
			return 0;

		return DWC3_TRB_NUM - 1;
	}

	trbs_left = dep->trb_dequeue - dep->trb_enqueue;
	trbs_left &= (DWC3_TRB_NUM - 1);

	if (dep->trb_dequeue < dep->trb_enqueue)
		trbs_left--;

	return trbs_left;
}

static void __dwc3_prepare_one_trb(struct dwc3_ep *dep, struct dwc3_trb *trb,
		dma_addr_t dma, unsigned length, unsigned chain, unsigned node,
		unsigned stream_id, unsigned short_not_ok, unsigned no_interrupt)
{
	struct dwc3		*dwc = dep->dwc;
	struct usb_gadget	*gadget = &dwc->gadget;
	enum usb_device_speed	speed = gadget->speed;

	trb->size = DWC3_TRB_SIZE_LENGTH(length);
	trb->bpl = lower_32_bits(dma);
	trb->bph = upper_32_bits(dma);

	switch (usb_endpoint_type(dep->endpoint.desc)) {
	case USB_ENDPOINT_XFER_CONTROL:
		trb->ctrl = DWC3_TRBCTL_CONTROL_SETUP;
		break;

	case USB_ENDPOINT_XFER_ISOC:
		if (!node) {
			trb->ctrl = DWC3_TRBCTL_ISOCHRONOUS_FIRST;

			/*
			 * USB Specification 2.0 Section 5.9.2 states that: "If
			 * there is only a single transaction in the microframe,
			 * only a DATA0 data packet PID is used.  If there are
			 * two transactions per microframe, DATA1 is used for
			 * the first transaction data packet and DATA0 is used
			 * for the second transaction data packet.  If there are
			 * three transactions per microframe, DATA2 is used for
			 * the first transaction data packet, DATA1 is used for
			 * the second, and DATA0 is used for the third."
			 *
			 * IOW, we should satisfy the following cases:
			 *
			 * 1) length <= maxpacket
			 *	- DATA0
			 *
			 * 2) maxpacket < length <= (2 * maxpacket)
			 *	- DATA1, DATA0
			 *
			 * 3) (2 * maxpacket) < length <= (3 * maxpacket)
			 *	- DATA2, DATA1, DATA0
			 */
			if (speed == USB_SPEED_HIGH) {
				struct usb_ep *ep = &dep->endpoint;
				unsigned int mult = 2;
				unsigned int maxp = usb_endpoint_maxp(ep->desc);

				if (length <= (2 * maxp))
					mult--;

				if (length <= maxp)
					mult--;

				trb->size |= DWC3_TRB_SIZE_PCM1(mult);
			}
		} else {
			trb->ctrl = DWC3_TRBCTL_ISOCHRONOUS;
		}

		/* always enable Interrupt on Missed ISOC */
		trb->ctrl |= DWC3_TRB_CTRL_ISP_IMI;
		break;

	case USB_ENDPOINT_XFER_BULK:
	case USB_ENDPOINT_XFER_INT:
		trb->ctrl = DWC3_TRBCTL_NORMAL;
		break;
	default:
		/*
		 * This is only possible with faulty memory because we
		 * checked it already :)
		 */
		dev_WARN(dwc->dev, "Unknown endpoint type %d\n",
				usb_endpoint_type(dep->endpoint.desc));
	}

	/*
	 * Enable Continue on Short Packet
	 * when endpoint is not a stream capable
	 */
	if (usb_endpoint_dir_out(dep->endpoint.desc)) {
		if (!dep->stream_capable)
			trb->ctrl |= DWC3_TRB_CTRL_CSP;

		if (short_not_ok)
			trb->ctrl |= DWC3_TRB_CTRL_ISP_IMI;
	}

	if ((!no_interrupt && !chain) ||
			(dwc3_calc_trbs_left(dep) == 1))
		trb->ctrl |= DWC3_TRB_CTRL_IOC;

	if (chain)
		trb->ctrl |= DWC3_TRB_CTRL_CHN;

	if (usb_endpoint_xfer_bulk(dep->endpoint.desc) && dep->stream_capable)
		trb->ctrl |= DWC3_TRB_CTRL_SID_SOFN(stream_id);

	trb->ctrl |= DWC3_TRB_CTRL_HWO;

	dwc3_ep_inc_enq(dep);

	trace_dwc3_prepare_trb(dep, trb);
}

/**
 * dwc3_prepare_one_trb - setup one TRB from one request
 * @dep: endpoint for which this request is prepared
 * @req: dwc3_request pointer
 * @chain: should this TRB be chained to the next?
 * @node: only for isochronous endpoints. First TRB needs different type.
 */
static void dwc3_prepare_one_trb(struct dwc3_ep *dep,
		struct dwc3_request *req, unsigned chain, unsigned node)
{
	struct dwc3_trb		*trb;
	unsigned int		length;
	dma_addr_t		dma;
	unsigned		stream_id = req->request.stream_id;
	unsigned		short_not_ok = req->request.short_not_ok;
	unsigned		no_interrupt = req->request.no_interrupt;

	if (req->request.num_sgs > 0) {
		length = sg_dma_len(req->start_sg);
		dma = sg_dma_address(req->start_sg);
	} else {
		length = req->request.length;
		dma = req->request.dma;
	}

	trb = &dep->trb_pool[dep->trb_enqueue];

	if (!req->trb) {
		dwc3_gadget_move_started_request(req);
		req->trb = trb;
		req->trb_dma = dwc3_trb_dma_offset(dep, trb);
	}

	req->num_trbs++;

	__dwc3_prepare_one_trb(dep, trb, dma, length, chain, node,
			stream_id, short_not_ok, no_interrupt);
}

static void dwc3_prepare_one_trb_sg(struct dwc3_ep *dep,
		struct dwc3_request *req)
{
	struct scatterlist *sg = req->start_sg;
	struct scatterlist *s;
	int		i;

	unsigned int remaining = req->request.num_mapped_sgs
		- req->num_queued_sgs;

	for_each_sg(sg, s, remaining, i) {
		unsigned int length = req->request.length;
		unsigned int maxp = usb_endpoint_maxp(dep->endpoint.desc);
		unsigned int rem = length % maxp;
		unsigned chain = true;

		if (sg_is_last(s))
			chain = false;

		if (rem && usb_endpoint_dir_out(dep->endpoint.desc) && !chain) {
			struct dwc3	*dwc = dep->dwc;
			struct dwc3_trb	*trb;

			req->needs_extra_trb = true;

			/* prepare normal TRB */
			dwc3_prepare_one_trb(dep, req, true, i);

			/* Now prepare one extra TRB to align transfer size */
			trb = &dep->trb_pool[dep->trb_enqueue];
			req->num_trbs++;
			__dwc3_prepare_one_trb(dep, trb, dwc->bounce_addr,
					maxp - rem, false, 1,
					req->request.stream_id,
					req->request.short_not_ok,
					req->request.no_interrupt);
		} else {
			dwc3_prepare_one_trb(dep, req, chain, i);
		}

		/*
		 * There can be a situation where all sgs in sglist are not
		 * queued because of insufficient trb number. To handle this
		 * case, update start_sg to next sg to be queued, so that
		 * we have free trbs we can continue queuing from where we
		 * previously stopped
		 */
		if (chain)
			req->start_sg = sg_next(s);

		req->num_queued_sgs++;

		if (!dwc3_calc_trbs_left(dep))
			break;
	}
}

static void dwc3_prepare_one_trb_linear(struct dwc3_ep *dep,
		struct dwc3_request *req)
{
	unsigned int length = req->request.length;
	unsigned int maxp = usb_endpoint_maxp(dep->endpoint.desc);
	unsigned int rem = length % maxp;

	if (rem && usb_endpoint_dir_out(dep->endpoint.desc)) {
		struct dwc3	*dwc = dep->dwc;
		struct dwc3_trb	*trb;

		req->needs_extra_trb = true;

		/* prepare normal TRB */
		dwc3_prepare_one_trb(dep, req, true, 0);

		/* Now prepare one extra TRB to align transfer size */
		trb = &dep->trb_pool[dep->trb_enqueue];
		req->num_trbs++;
		__dwc3_prepare_one_trb(dep, trb, dwc->bounce_addr, maxp - rem,
				false, 1, req->request.stream_id,
				req->request.short_not_ok,
				req->request.no_interrupt);
	} else if (req->request.zero && req->request.length &&
		   (IS_ALIGNED(req->request.length, maxp))) {
		struct dwc3	*dwc = dep->dwc;
		struct dwc3_trb	*trb;

		req->needs_extra_trb = true;

		/* prepare normal TRB */
		dwc3_prepare_one_trb(dep, req, true, 0);

		/* Now prepare one extra TRB to handle ZLP */
		trb = &dep->trb_pool[dep->trb_enqueue];
		req->num_trbs++;
		__dwc3_prepare_one_trb(dep, trb, dwc->bounce_addr, 0,
				false, 1, req->request.stream_id,
				req->request.short_not_ok,
				req->request.no_interrupt);
	} else {
		dwc3_prepare_one_trb(dep, req, false, 0);
	}
}

/*
 * dwc3_prepare_trbs - setup TRBs from requests
 * @dep: endpoint for which requests are being prepared
 *
 * The function goes through the requests list and sets up TRBs for the
 * transfers. The function returns once there are no more TRBs available or
 * it runs out of requests.
 */
static void dwc3_prepare_trbs(struct dwc3_ep *dep)
{
	struct dwc3_request	*req, *n;

	BUILD_BUG_ON_NOT_POWER_OF_2(DWC3_TRB_NUM);

	/*
	 * We can get in a situation where there's a request in the started list
	 * but there weren't enough TRBs to fully kick it in the first time
	 * around, so it has been waiting for more TRBs to be freed up.
	 *
	 * In that case, we should check if we have a request with pending_sgs
	 * in the started list and prepare TRBs for that request first,
	 * otherwise we will prepare TRBs completely out of order and that will
	 * break things.
	 */
	list_for_each_entry(req, &dep->started_list, list) {
		if (req->num_pending_sgs > 0)
			dwc3_prepare_one_trb_sg(dep, req);

		if (!dwc3_calc_trbs_left(dep))
			return;
	}

	list_for_each_entry_safe(req, n, &dep->pending_list, list) {
		struct dwc3	*dwc = dep->dwc;
		int		ret;

		ret = usb_gadget_map_request_by_dev(dwc->sysdev, &req->request,
						    dep->direction);
		if (ret)
			return;

		req->sg			= req->request.sg;
		req->start_sg		= req->sg;
		req->num_queued_sgs	= 0;
		req->num_pending_sgs	= req->request.num_mapped_sgs;

		if (req->num_pending_sgs > 0)
			dwc3_prepare_one_trb_sg(dep, req);
		else
			dwc3_prepare_one_trb_linear(dep, req);

		if (!dwc3_calc_trbs_left(dep))
			return;
	}
}

static int __dwc3_gadget_kick_transfer(struct dwc3_ep *dep)
{
	struct dwc3_gadget_ep_cmd_params params;
	struct dwc3_request		*req;
	int				starting;
	int				ret;
	u32				cmd;

	if (!dwc3_calc_trbs_left(dep))
		return 0;

	starting = !(dep->flags & DWC3_EP_TRANSFER_STARTED);

	dwc3_prepare_trbs(dep);
	req = next_request(&dep->started_list);
	if (!req) {
		dep->flags |= DWC3_EP_PENDING_REQUEST;
		return 0;
	}

	memset(&params, 0, sizeof(params));

	if (starting) {
		params.param0 = upper_32_bits(req->trb_dma);
		params.param1 = lower_32_bits(req->trb_dma);
		cmd = DWC3_DEPCMD_STARTTRANSFER;

		if (dep->stream_capable)
			cmd |= DWC3_DEPCMD_PARAM(req->request.stream_id);

		if (usb_endpoint_xfer_isoc(dep->endpoint.desc))
			cmd |= DWC3_DEPCMD_PARAM(dep->frame_number);
	} else {
		cmd = DWC3_DEPCMD_UPDATETRANSFER |
			DWC3_DEPCMD_PARAM(dep->resource_index);
	}

	ret = dwc3_send_gadget_ep_cmd(dep, cmd, &params);
	if (ret < 0) {
		/*
		 * FIXME we need to iterate over the list of requests
		 * here and stop, unmap, free and del each of the linked
		 * requests instead of what we do now.
		 */
		if (req->trb)
			memset(req->trb, 0, sizeof(struct dwc3_trb));
		dwc3_gadget_del_and_unmap_request(dep, req, ret);
		return ret;
	}

	return 0;
}

static int __dwc3_gadget_get_frame(struct dwc3 *dwc)
{
	u32			reg;

	reg = dwc3_readl(dwc->regs, DWC3_DSTS);
	return DWC3_DSTS_SOFFN(reg);
}

/**
 * dwc3_gadget_start_isoc_quirk - workaround invalid frame number
 * @dep: isoc endpoint
 *
 * This function tests for the correct combination of BIT[15:14] from the 16-bit
 * microframe number reported by the XferNotReady event for the future frame
 * number to start the isoc transfer.
 *
 * In DWC_usb31 version 1.70a-ea06 and prior, for highspeed and fullspeed
 * isochronous IN, BIT[15:14] of the 16-bit microframe number reported by the
 * XferNotReady event are invalid. The driver uses this number to schedule the
 * isochronous transfer and passes it to the START TRANSFER command. Because
 * this number is invalid, the command may fail. If BIT[15:14] matches the
 * internal 16-bit microframe, the START TRANSFER command will pass and the
 * transfer will start at the scheduled time, if it is off by 1, the command
 * will still pass, but the transfer will start 2 seconds in the future. For all
 * other conditions, the START TRANSFER command will fail with bus-expiry.
 *
 * In order to workaround this issue, we can test for the correct combination of
 * BIT[15:14] by sending START TRANSFER commands with different values of
 * BIT[15:14]: 'b00, 'b01, 'b10, and 'b11. Each combination is 2^14 uframe apart
 * (or 2 seconds). 4 seconds into the future will result in a bus-expiry status.
 * As the result, within the 4 possible combinations for BIT[15:14], there will
 * be 2 successful and 2 failure START COMMAND status. One of the 2 successful
 * command status will result in a 2-second delay start. The smaller BIT[15:14]
 * value is the correct combination.
 *
 * Since there are only 4 outcomes and the results are ordered, we can simply
 * test 2 START TRANSFER commands with BIT[15:14] combinations 'b00 and 'b01 to
 * deduce the smaller successful combination.
 *
 * Let test0 = test status for combination 'b00 and test1 = test status for 'b01
 * of BIT[15:14]. The correct combination is as follow:
 *
 * if test0 fails and test1 passes, BIT[15:14] is 'b01
 * if test0 fails and test1 fails, BIT[15:14] is 'b10
 * if test0 passes and test1 fails, BIT[15:14] is 'b11
 * if test0 passes and test1 passes, BIT[15:14] is 'b00
 *
 * Synopsys STAR 9001202023: Wrong microframe number for isochronous IN
 * endpoints.
 */
static int dwc3_gadget_start_isoc_quirk(struct dwc3_ep *dep)
<<<<<<< HEAD
{
	int cmd_status = 0;
	bool test0;
	bool test1;

	while (dep->combo_num < 2) {
		struct dwc3_gadget_ep_cmd_params params;
		u32 test_frame_number;
		u32 cmd;

		/*
		 * Check if we can start isoc transfer on the next interval or
		 * 4 uframes in the future with BIT[15:14] as dep->combo_num
		 */
		test_frame_number = dep->frame_number & 0x3fff;
		test_frame_number |= dep->combo_num << 14;
		test_frame_number += max_t(u32, 4, dep->interval);

		params.param0 = upper_32_bits(dep->dwc->bounce_addr);
		params.param1 = lower_32_bits(dep->dwc->bounce_addr);

		cmd = DWC3_DEPCMD_STARTTRANSFER;
		cmd |= DWC3_DEPCMD_PARAM(test_frame_number);
		cmd_status = dwc3_send_gadget_ep_cmd(dep, cmd, &params);

		/* Redo if some other failure beside bus-expiry is received */
		if (cmd_status && cmd_status != -EAGAIN) {
			dep->start_cmd_status = 0;
			dep->combo_num = 0;
			return 0;
		}

		/* Store the first test status */
		if (dep->combo_num == 0)
			dep->start_cmd_status = cmd_status;

		dep->combo_num++;

		/*
		 * End the transfer if the START_TRANSFER command is successful
		 * to wait for the next XferNotReady to test the command again
		 */
		if (cmd_status == 0) {
			dwc3_stop_active_transfer(dep, true);
			return 0;
		}
	}

	/* test0 and test1 are both completed at this point */
	test0 = (dep->start_cmd_status == 0);
	test1 = (cmd_status == 0);

	if (!test0 && test1)
		dep->combo_num = 1;
	else if (!test0 && !test1)
		dep->combo_num = 2;
	else if (test0 && !test1)
		dep->combo_num = 3;
	else if (test0 && test1)
		dep->combo_num = 0;

	dep->frame_number &= 0x3fff;
	dep->frame_number |= dep->combo_num << 14;
	dep->frame_number += max_t(u32, 4, dep->interval);

	/* Reinitialize test variables */
	dep->start_cmd_status = 0;
	dep->combo_num = 0;

	return __dwc3_gadget_kick_transfer(dep);
}

static int __dwc3_gadget_start_isoc(struct dwc3_ep *dep)
{
=======
{
	int cmd_status = 0;
	bool test0;
	bool test1;

	while (dep->combo_num < 2) {
		struct dwc3_gadget_ep_cmd_params params;
		u32 test_frame_number;
		u32 cmd;

		/*
		 * Check if we can start isoc transfer on the next interval or
		 * 4 uframes in the future with BIT[15:14] as dep->combo_num
		 */
		test_frame_number = dep->frame_number & 0x3fff;
		test_frame_number |= dep->combo_num << 14;
		test_frame_number += max_t(u32, 4, dep->interval);

		params.param0 = upper_32_bits(dep->dwc->bounce_addr);
		params.param1 = lower_32_bits(dep->dwc->bounce_addr);

		cmd = DWC3_DEPCMD_STARTTRANSFER;
		cmd |= DWC3_DEPCMD_PARAM(test_frame_number);
		cmd_status = dwc3_send_gadget_ep_cmd(dep, cmd, &params);

		/* Redo if some other failure beside bus-expiry is received */
		if (cmd_status && cmd_status != -EAGAIN) {
			dep->start_cmd_status = 0;
			dep->combo_num = 0;
			return 0;
		}

		/* Store the first test status */
		if (dep->combo_num == 0)
			dep->start_cmd_status = cmd_status;

		dep->combo_num++;

		/*
		 * End the transfer if the START_TRANSFER command is successful
		 * to wait for the next XferNotReady to test the command again
		 */
		if (cmd_status == 0) {
			dwc3_stop_active_transfer(dep, true);
			return 0;
		}
	}

	/* test0 and test1 are both completed at this point */
	test0 = (dep->start_cmd_status == 0);
	test1 = (cmd_status == 0);

	if (!test0 && test1)
		dep->combo_num = 1;
	else if (!test0 && !test1)
		dep->combo_num = 2;
	else if (test0 && !test1)
		dep->combo_num = 3;
	else if (test0 && test1)
		dep->combo_num = 0;

	dep->frame_number &= 0x3fff;
	dep->frame_number |= dep->combo_num << 14;
	dep->frame_number += max_t(u32, 4, dep->interval);

	/* Reinitialize test variables */
	dep->start_cmd_status = 0;
	dep->combo_num = 0;

	return __dwc3_gadget_kick_transfer(dep);
}

static int __dwc3_gadget_start_isoc(struct dwc3_ep *dep)
{
>>>>>>> f17b5f06
	struct dwc3 *dwc = dep->dwc;
	int ret;
	int i;

	if (list_empty(&dep->pending_list)) {
		dep->flags |= DWC3_EP_PENDING_REQUEST;
		return -EAGAIN;
<<<<<<< HEAD
	}

	if (!dwc->dis_start_transfer_quirk && dwc3_is_usb31(dwc) &&
	    (dwc->revision <= DWC3_USB31_REVISION_160A ||
	     (dwc->revision == DWC3_USB31_REVISION_170A &&
	      dwc->version_type >= DWC31_VERSIONTYPE_EA01 &&
	      dwc->version_type <= DWC31_VERSIONTYPE_EA06))) {

		if (dwc->gadget.speed <= USB_SPEED_HIGH && dep->direction)
			return dwc3_gadget_start_isoc_quirk(dep);
	}

=======
	}

	if (!dwc->dis_start_transfer_quirk && dwc3_is_usb31(dwc) &&
	    (dwc->revision <= DWC3_USB31_REVISION_160A ||
	     (dwc->revision == DWC3_USB31_REVISION_170A &&
	      dwc->version_type >= DWC31_VERSIONTYPE_EA01 &&
	      dwc->version_type <= DWC31_VERSIONTYPE_EA06))) {

		if (dwc->gadget.speed <= USB_SPEED_HIGH && dep->direction)
			return dwc3_gadget_start_isoc_quirk(dep);
	}

>>>>>>> f17b5f06
	for (i = 0; i < DWC3_ISOC_MAX_RETRIES; i++) {
		dep->frame_number = DWC3_ALIGN_FRAME(dep, i + 1);

		ret = __dwc3_gadget_kick_transfer(dep);
		if (ret != -EAGAIN)
			break;
	}

	return ret;
}

static int __dwc3_gadget_ep_queue(struct dwc3_ep *dep, struct dwc3_request *req)
{
	struct dwc3		*dwc = dep->dwc;

	if (!dep->endpoint.desc) {
		dev_err(dwc->dev, "%s: can't queue to disabled endpoint\n",
				dep->name);
		return -ESHUTDOWN;
	}

	if (WARN(req->dep != dep, "request %pK belongs to '%s'\n",
				&req->request, req->dep->name))
		return -EINVAL;

	pm_runtime_get(dwc->dev);

	req->request.actual	= 0;
	req->request.status	= -EINPROGRESS;

	trace_dwc3_ep_queue(req);

	list_add_tail(&req->list, &dep->pending_list);

	/*
	 * NOTICE: Isochronous endpoints should NEVER be prestarted. We must
	 * wait for a XferNotReady event so we will know what's the current
	 * (micro-)frame number.
	 *
	 * Without this trick, we are very, very likely gonna get Bus Expiry
	 * errors which will force us issue EndTransfer command.
	 */
	if (usb_endpoint_xfer_isoc(dep->endpoint.desc)) {
		if (!(dep->flags & DWC3_EP_PENDING_REQUEST) &&
				!(dep->flags & DWC3_EP_TRANSFER_STARTED))
			return 0;

		if ((dep->flags & DWC3_EP_PENDING_REQUEST)) {
			if (!(dep->flags & DWC3_EP_TRANSFER_STARTED)) {
				return __dwc3_gadget_start_isoc(dep);
			}
		}
	}

	return __dwc3_gadget_kick_transfer(dep);
}

static int dwc3_gadget_ep_queue(struct usb_ep *ep, struct usb_request *request,
	gfp_t gfp_flags)
{
	struct dwc3_request		*req = to_dwc3_request(request);
	struct dwc3_ep			*dep = to_dwc3_ep(ep);
	struct dwc3			*dwc = dep->dwc;

	unsigned long			flags;

	int				ret;

	spin_lock_irqsave(&dwc->lock, flags);
	ret = __dwc3_gadget_ep_queue(dep, req);
	spin_unlock_irqrestore(&dwc->lock, flags);

	return ret;
}

static void dwc3_gadget_ep_skip_trbs(struct dwc3_ep *dep, struct dwc3_request *req)
{
	int i;

	/*
	 * If request was already started, this means we had to
	 * stop the transfer. With that we also need to ignore
	 * all TRBs used by the request, however TRBs can only
	 * be modified after completion of END_TRANSFER
	 * command. So what we do here is that we wait for
	 * END_TRANSFER completion and only after that, we jump
	 * over TRBs by clearing HWO and incrementing dequeue
	 * pointer.
	 */
	for (i = 0; i < req->num_trbs; i++) {
		struct dwc3_trb *trb;

		trb = req->trb + i;
		trb->ctrl &= ~DWC3_TRB_CTRL_HWO;
		dwc3_ep_inc_deq(dep);
	}
}

static void dwc3_gadget_ep_cleanup_cancelled_requests(struct dwc3_ep *dep)
{
	struct dwc3_request		*req;
	struct dwc3_request		*tmp;

	list_for_each_entry_safe(req, tmp, &dep->cancelled_list, list) {
		dwc3_gadget_ep_skip_trbs(dep, req);
		dwc3_gadget_giveback(dep, req, -ECONNRESET);
	}
}

static int dwc3_gadget_ep_dequeue(struct usb_ep *ep,
		struct usb_request *request)
{
	struct dwc3_request		*req = to_dwc3_request(request);
	struct dwc3_request		*r = NULL;

	struct dwc3_ep			*dep = to_dwc3_ep(ep);
	struct dwc3			*dwc = dep->dwc;

	unsigned long			flags;
	int				ret = 0;

	trace_dwc3_ep_dequeue(req);

	spin_lock_irqsave(&dwc->lock, flags);

	list_for_each_entry(r, &dep->pending_list, list) {
		if (r == req)
			break;
	}

	if (r != req) {
		list_for_each_entry(r, &dep->started_list, list) {
			if (r == req)
				break;
		}
		if (r == req) {
			/* wait until it is processed */
			dwc3_stop_active_transfer(dep, true);

			if (!r->trb)
				goto out0;

			dwc3_gadget_move_cancelled_request(req);
			goto out0;
		}
		dev_err(dwc->dev, "request %pK was not queued to %s\n",
				request, ep->name);
		ret = -EINVAL;
		goto out0;
	}

	dwc3_gadget_giveback(dep, req, -ECONNRESET);

out0:
	spin_unlock_irqrestore(&dwc->lock, flags);

	return ret;
}

int __dwc3_gadget_ep_set_halt(struct dwc3_ep *dep, int value, int protocol)
{
	struct dwc3_gadget_ep_cmd_params	params;
	struct dwc3				*dwc = dep->dwc;
	int					ret;

	if (usb_endpoint_xfer_isoc(dep->endpoint.desc)) {
		dev_err(dwc->dev, "%s is of Isochronous type\n", dep->name);
		return -EINVAL;
	}

	memset(&params, 0x00, sizeof(params));

	if (value) {
		struct dwc3_trb *trb;

		unsigned transfer_in_flight;
		unsigned started;

		if (dep->number > 1)
			trb = dwc3_ep_prev_trb(dep, dep->trb_enqueue);
		else
			trb = &dwc->ep0_trb[dep->trb_enqueue];

		transfer_in_flight = trb->ctrl & DWC3_TRB_CTRL_HWO;
		started = !list_empty(&dep->started_list);

		if (!protocol && ((dep->direction && transfer_in_flight) ||
				(!dep->direction && started))) {
			return -EAGAIN;
		}

		ret = dwc3_send_gadget_ep_cmd(dep, DWC3_DEPCMD_SETSTALL,
				&params);
		if (ret)
			dev_err(dwc->dev, "failed to set STALL on %s\n",
					dep->name);
		else
			dep->flags |= DWC3_EP_STALL;
	} else {

		ret = dwc3_send_clear_stall_ep_cmd(dep);
		if (ret)
			dev_err(dwc->dev, "failed to clear STALL on %s\n",
					dep->name);
		else
			dep->flags &= ~(DWC3_EP_STALL | DWC3_EP_WEDGE);
	}

	return ret;
}

static int dwc3_gadget_ep_set_halt(struct usb_ep *ep, int value)
{
	struct dwc3_ep			*dep = to_dwc3_ep(ep);
	struct dwc3			*dwc = dep->dwc;

	unsigned long			flags;

	int				ret;

	spin_lock_irqsave(&dwc->lock, flags);
	ret = __dwc3_gadget_ep_set_halt(dep, value, false);
	spin_unlock_irqrestore(&dwc->lock, flags);

	return ret;
}

static int dwc3_gadget_ep_set_wedge(struct usb_ep *ep)
{
	struct dwc3_ep			*dep = to_dwc3_ep(ep);
	struct dwc3			*dwc = dep->dwc;
	unsigned long			flags;
	int				ret;

	spin_lock_irqsave(&dwc->lock, flags);
	dep->flags |= DWC3_EP_WEDGE;

	if (dep->number == 0 || dep->number == 1)
		ret = __dwc3_gadget_ep0_set_halt(ep, 1);
	else
		ret = __dwc3_gadget_ep_set_halt(dep, 1, false);
	spin_unlock_irqrestore(&dwc->lock, flags);

	return ret;
}

/* -------------------------------------------------------------------------- */

static struct usb_endpoint_descriptor dwc3_gadget_ep0_desc = {
	.bLength	= USB_DT_ENDPOINT_SIZE,
	.bDescriptorType = USB_DT_ENDPOINT,
	.bmAttributes	= USB_ENDPOINT_XFER_CONTROL,
};

static const struct usb_ep_ops dwc3_gadget_ep0_ops = {
	.enable		= dwc3_gadget_ep0_enable,
	.disable	= dwc3_gadget_ep0_disable,
	.alloc_request	= dwc3_gadget_ep_alloc_request,
	.free_request	= dwc3_gadget_ep_free_request,
	.queue		= dwc3_gadget_ep0_queue,
	.dequeue	= dwc3_gadget_ep_dequeue,
	.set_halt	= dwc3_gadget_ep0_set_halt,
	.set_wedge	= dwc3_gadget_ep_set_wedge,
};

static const struct usb_ep_ops dwc3_gadget_ep_ops = {
	.enable		= dwc3_gadget_ep_enable,
	.disable	= dwc3_gadget_ep_disable,
	.alloc_request	= dwc3_gadget_ep_alloc_request,
	.free_request	= dwc3_gadget_ep_free_request,
	.queue		= dwc3_gadget_ep_queue,
	.dequeue	= dwc3_gadget_ep_dequeue,
	.set_halt	= dwc3_gadget_ep_set_halt,
	.set_wedge	= dwc3_gadget_ep_set_wedge,
};

/* -------------------------------------------------------------------------- */

static int dwc3_gadget_get_frame(struct usb_gadget *g)
{
	struct dwc3		*dwc = gadget_to_dwc(g);

	return __dwc3_gadget_get_frame(dwc);
}

static int __dwc3_gadget_wakeup(struct dwc3 *dwc)
{
	int			retries;

	int			ret;
	u32			reg;

	u8			link_state;
	u8			speed;

	/*
	 * According to the Databook Remote wakeup request should
	 * be issued only when the device is in early suspend state.
	 *
	 * We can check that via USB Link State bits in DSTS register.
	 */
	reg = dwc3_readl(dwc->regs, DWC3_DSTS);

	speed = reg & DWC3_DSTS_CONNECTSPD;
	if ((speed == DWC3_DSTS_SUPERSPEED) ||
	    (speed == DWC3_DSTS_SUPERSPEED_PLUS))
		return 0;

	link_state = DWC3_DSTS_USBLNKST(reg);

	switch (link_state) {
	case DWC3_LINK_STATE_RX_DET:	/* in HS, means Early Suspend */
	case DWC3_LINK_STATE_U3:	/* in HS, means SUSPEND */
		break;
	default:
		return -EINVAL;
	}

	ret = dwc3_gadget_set_link_state(dwc, DWC3_LINK_STATE_RECOV);
	if (ret < 0) {
		dev_err(dwc->dev, "failed to put link in Recovery\n");
		return ret;
	}

	/* Recent versions do this automatically */
	if (dwc->revision < DWC3_REVISION_194A) {
		/* write zeroes to Link Change Request */
		reg = dwc3_readl(dwc->regs, DWC3_DCTL);
		reg &= ~DWC3_DCTL_ULSTCHNGREQ_MASK;
		dwc3_writel(dwc->regs, DWC3_DCTL, reg);
	}

	/* poll until Link State changes to ON */
	retries = 20000;

	while (retries--) {
		reg = dwc3_readl(dwc->regs, DWC3_DSTS);

		/* in HS, means ON */
		if (DWC3_DSTS_USBLNKST(reg) == DWC3_LINK_STATE_U0)
			break;
	}

	if (DWC3_DSTS_USBLNKST(reg) != DWC3_LINK_STATE_U0) {
		dev_err(dwc->dev, "failed to send remote wakeup\n");
		return -EINVAL;
	}

	return 0;
}

static int dwc3_gadget_wakeup(struct usb_gadget *g)
{
	struct dwc3		*dwc = gadget_to_dwc(g);
	unsigned long		flags;
	int			ret;

	spin_lock_irqsave(&dwc->lock, flags);
	ret = __dwc3_gadget_wakeup(dwc);
	spin_unlock_irqrestore(&dwc->lock, flags);

	return ret;
}

static int dwc3_gadget_set_selfpowered(struct usb_gadget *g,
		int is_selfpowered)
{
	struct dwc3		*dwc = gadget_to_dwc(g);
	unsigned long		flags;

	spin_lock_irqsave(&dwc->lock, flags);
	g->is_selfpowered = !!is_selfpowered;
	spin_unlock_irqrestore(&dwc->lock, flags);

	return 0;
}

static int dwc3_gadget_run_stop(struct dwc3 *dwc, int is_on, int suspend)
{
	u32			reg;
	u32			timeout = 500;

	if (pm_runtime_suspended(dwc->dev))
		return 0;

	reg = dwc3_readl(dwc->regs, DWC3_DCTL);
	if (is_on) {
		if (dwc->revision <= DWC3_REVISION_187A) {
			reg &= ~DWC3_DCTL_TRGTULST_MASK;
			reg |= DWC3_DCTL_TRGTULST_RX_DET;
		}

		if (dwc->revision >= DWC3_REVISION_194A)
			reg &= ~DWC3_DCTL_KEEP_CONNECT;
		reg |= DWC3_DCTL_RUN_STOP;

		if (dwc->has_hibernation)
			reg |= DWC3_DCTL_KEEP_CONNECT;

		dwc->pullups_connected = true;
	} else {
		reg &= ~DWC3_DCTL_RUN_STOP;

		if (dwc->has_hibernation && !suspend)
			reg &= ~DWC3_DCTL_KEEP_CONNECT;

		dwc->pullups_connected = false;
	}

	dwc3_writel(dwc->regs, DWC3_DCTL, reg);

	do {
		reg = dwc3_readl(dwc->regs, DWC3_DSTS);
		reg &= DWC3_DSTS_DEVCTRLHLT;
	} while (--timeout && !(!is_on ^ !reg));

	if (!timeout)
		return -ETIMEDOUT;

	return 0;
}

static int dwc3_gadget_pullup(struct usb_gadget *g, int is_on)
{
	struct dwc3		*dwc = gadget_to_dwc(g);
	unsigned long		flags;
	int			ret;

	is_on = !!is_on;

	/*
	 * Per databook, when we want to stop the gadget, if a control transfer
	 * is still in process, complete it and get the core into setup phase.
	 */
	if (!is_on && dwc->ep0state != EP0_SETUP_PHASE) {
		reinit_completion(&dwc->ep0_in_setup);

		ret = wait_for_completion_timeout(&dwc->ep0_in_setup,
				msecs_to_jiffies(DWC3_PULL_UP_TIMEOUT));
		if (ret == 0) {
			dev_err(dwc->dev, "timed out waiting for SETUP phase\n");
			return -ETIMEDOUT;
		}
	}

	spin_lock_irqsave(&dwc->lock, flags);
	ret = dwc3_gadget_run_stop(dwc, is_on, false);
	spin_unlock_irqrestore(&dwc->lock, flags);

	return ret;
}

static void dwc3_gadget_enable_irq(struct dwc3 *dwc)
{
	u32			reg;

	/* Enable all but Start and End of Frame IRQs */
	reg = (DWC3_DEVTEN_VNDRDEVTSTRCVEDEN |
			DWC3_DEVTEN_EVNTOVERFLOWEN |
			DWC3_DEVTEN_CMDCMPLTEN |
			DWC3_DEVTEN_ERRTICERREN |
			DWC3_DEVTEN_WKUPEVTEN |
			DWC3_DEVTEN_CONNECTDONEEN |
			DWC3_DEVTEN_USBRSTEN |
			DWC3_DEVTEN_DISCONNEVTEN);

	if (dwc->revision < DWC3_REVISION_250A)
		reg |= DWC3_DEVTEN_ULSTCNGEN;

	dwc3_writel(dwc->regs, DWC3_DEVTEN, reg);
}

static void dwc3_gadget_disable_irq(struct dwc3 *dwc)
{
	/* mask all interrupts */
	dwc3_writel(dwc->regs, DWC3_DEVTEN, 0x00);
}

static irqreturn_t dwc3_interrupt(int irq, void *_dwc);
static irqreturn_t dwc3_thread_interrupt(int irq, void *_dwc);

/**
 * dwc3_gadget_setup_nump - calculate and initialize NUMP field of %DWC3_DCFG
 * @dwc: pointer to our context structure
 *
 * The following looks like complex but it's actually very simple. In order to
 * calculate the number of packets we can burst at once on OUT transfers, we're
 * gonna use RxFIFO size.
 *
 * To calculate RxFIFO size we need two numbers:
 * MDWIDTH = size, in bits, of the internal memory bus
 * RAM2_DEPTH = depth, in MDWIDTH, of internal RAM2 (where RxFIFO sits)
 *
 * Given these two numbers, the formula is simple:
 *
 * RxFIFO Size = (RAM2_DEPTH * MDWIDTH / 8) - 24 - 16;
 *
 * 24 bytes is for 3x SETUP packets
 * 16 bytes is a clock domain crossing tolerance
 *
 * Given RxFIFO Size, NUMP = RxFIFOSize / 1024;
 */
static void dwc3_gadget_setup_nump(struct dwc3 *dwc)
{
	u32 ram2_depth;
	u32 mdwidth;
	u32 nump;
	u32 reg;

	ram2_depth = DWC3_GHWPARAMS7_RAM2_DEPTH(dwc->hwparams.hwparams7);
	mdwidth = DWC3_GHWPARAMS0_MDWIDTH(dwc->hwparams.hwparams0);

	nump = ((ram2_depth * mdwidth / 8) - 24 - 16) / 1024;
	nump = min_t(u32, nump, 16);

	/* update NumP */
	reg = dwc3_readl(dwc->regs, DWC3_DCFG);
	reg &= ~DWC3_DCFG_NUMP_MASK;
	reg |= nump << DWC3_DCFG_NUMP_SHIFT;
	dwc3_writel(dwc->regs, DWC3_DCFG, reg);
}

static int __dwc3_gadget_start(struct dwc3 *dwc)
{
	struct dwc3_ep		*dep;
	int			ret = 0;
	u32			reg;

	/*
	 * Use IMOD if enabled via dwc->imod_interval. Otherwise, if
	 * the core supports IMOD, disable it.
	 */
	if (dwc->imod_interval) {
		dwc3_writel(dwc->regs, DWC3_DEV_IMOD(0), dwc->imod_interval);
		dwc3_writel(dwc->regs, DWC3_GEVNTCOUNT(0), DWC3_GEVNTCOUNT_EHB);
	} else if (dwc3_has_imod(dwc)) {
		dwc3_writel(dwc->regs, DWC3_DEV_IMOD(0), 0);
	}

	/*
	 * We are telling dwc3 that we want to use DCFG.NUMP as ACK TP's NUMP
	 * field instead of letting dwc3 itself calculate that automatically.
	 *
	 * This way, we maximize the chances that we'll be able to get several
	 * bursts of data without going through any sort of endpoint throttling.
	 */
	reg = dwc3_readl(dwc->regs, DWC3_GRXTHRCFG);
	if (dwc3_is_usb31(dwc))
		reg &= ~DWC31_GRXTHRCFG_PKTCNTSEL;
	else
		reg &= ~DWC3_GRXTHRCFG_PKTCNTSEL;

	dwc3_writel(dwc->regs, DWC3_GRXTHRCFG, reg);

	dwc3_gadget_setup_nump(dwc);

	/* Start with SuperSpeed Default */
	dwc3_gadget_ep0_desc.wMaxPacketSize = cpu_to_le16(512);

	dep = dwc->eps[0];
	ret = __dwc3_gadget_ep_enable(dep, DWC3_DEPCFG_ACTION_INIT);
	if (ret) {
		dev_err(dwc->dev, "failed to enable %s\n", dep->name);
		goto err0;
	}

	dep = dwc->eps[1];
	ret = __dwc3_gadget_ep_enable(dep, DWC3_DEPCFG_ACTION_INIT);
	if (ret) {
		dev_err(dwc->dev, "failed to enable %s\n", dep->name);
		goto err1;
	}

	/* begin to receive SETUP packets */
	dwc->ep0state = EP0_SETUP_PHASE;
	dwc->link_state = DWC3_LINK_STATE_SS_DIS;
	dwc3_ep0_out_start(dwc);

	dwc3_gadget_enable_irq(dwc);

	return 0;

err1:
	__dwc3_gadget_ep_disable(dwc->eps[0]);

err0:
	return ret;
}

static int dwc3_gadget_start(struct usb_gadget *g,
		struct usb_gadget_driver *driver)
{
	struct dwc3		*dwc = gadget_to_dwc(g);
	unsigned long		flags;
	int			ret = 0;
	int			irq;

	irq = dwc->irq_gadget;
	ret = request_threaded_irq(irq, dwc3_interrupt, dwc3_thread_interrupt,
			IRQF_SHARED, "dwc3", dwc->ev_buf);
	if (ret) {
		dev_err(dwc->dev, "failed to request irq #%d --> %d\n",
				irq, ret);
		goto err0;
	}

	spin_lock_irqsave(&dwc->lock, flags);
	if (dwc->gadget_driver) {
		dev_err(dwc->dev, "%s is already bound to %s\n",
				dwc->gadget.name,
				dwc->gadget_driver->driver.name);
		ret = -EBUSY;
		goto err1;
	}

	dwc->gadget_driver	= driver;

	if (pm_runtime_active(dwc->dev))
		__dwc3_gadget_start(dwc);

	spin_unlock_irqrestore(&dwc->lock, flags);

	return 0;

err1:
	spin_unlock_irqrestore(&dwc->lock, flags);
	free_irq(irq, dwc);

err0:
	return ret;
}

static void __dwc3_gadget_stop(struct dwc3 *dwc)
{
	dwc3_gadget_disable_irq(dwc);
	__dwc3_gadget_ep_disable(dwc->eps[0]);
	__dwc3_gadget_ep_disable(dwc->eps[1]);
}

static int dwc3_gadget_stop(struct usb_gadget *g)
{
	struct dwc3		*dwc = gadget_to_dwc(g);
	unsigned long		flags;

	spin_lock_irqsave(&dwc->lock, flags);

	if (pm_runtime_suspended(dwc->dev))
		goto out;

	__dwc3_gadget_stop(dwc);

out:
	dwc->gadget_driver	= NULL;
	spin_unlock_irqrestore(&dwc->lock, flags);

	free_irq(dwc->irq_gadget, dwc->ev_buf);

	return 0;
}

static void dwc3_gadget_set_speed(struct usb_gadget *g,
				  enum usb_device_speed speed)
{
	struct dwc3		*dwc = gadget_to_dwc(g);
	unsigned long		flags;
	u32			reg;

	spin_lock_irqsave(&dwc->lock, flags);
	reg = dwc3_readl(dwc->regs, DWC3_DCFG);
	reg &= ~(DWC3_DCFG_SPEED_MASK);

	/*
	 * WORKAROUND: DWC3 revision < 2.20a have an issue
	 * which would cause metastability state on Run/Stop
	 * bit if we try to force the IP to USB2-only mode.
	 *
	 * Because of that, we cannot configure the IP to any
	 * speed other than the SuperSpeed
	 *
	 * Refers to:
	 *
	 * STAR#9000525659: Clock Domain Crossing on DCTL in
	 * USB 2.0 Mode
	 */
	if (dwc->revision < DWC3_REVISION_220A &&
	    !dwc->dis_metastability_quirk) {
		reg |= DWC3_DCFG_SUPERSPEED;
	} else {
		switch (speed) {
		case USB_SPEED_LOW:
			reg |= DWC3_DCFG_LOWSPEED;
			break;
		case USB_SPEED_FULL:
			reg |= DWC3_DCFG_FULLSPEED;
			break;
		case USB_SPEED_HIGH:
			reg |= DWC3_DCFG_HIGHSPEED;
			break;
		case USB_SPEED_SUPER:
			reg |= DWC3_DCFG_SUPERSPEED;
			break;
		case USB_SPEED_SUPER_PLUS:
			if (dwc3_is_usb31(dwc))
				reg |= DWC3_DCFG_SUPERSPEED_PLUS;
			else
				reg |= DWC3_DCFG_SUPERSPEED;
			break;
		default:
			dev_err(dwc->dev, "invalid speed (%d)\n", speed);

			if (dwc->revision & DWC3_REVISION_IS_DWC31)
				reg |= DWC3_DCFG_SUPERSPEED_PLUS;
			else
				reg |= DWC3_DCFG_SUPERSPEED;
		}
	}
	dwc3_writel(dwc->regs, DWC3_DCFG, reg);

	spin_unlock_irqrestore(&dwc->lock, flags);
}

static const struct usb_gadget_ops dwc3_gadget_ops = {
	.get_frame		= dwc3_gadget_get_frame,
	.wakeup			= dwc3_gadget_wakeup,
	.set_selfpowered	= dwc3_gadget_set_selfpowered,
	.pullup			= dwc3_gadget_pullup,
	.udc_start		= dwc3_gadget_start,
	.udc_stop		= dwc3_gadget_stop,
	.udc_set_speed		= dwc3_gadget_set_speed,
};

/* -------------------------------------------------------------------------- */

static int dwc3_gadget_init_control_endpoint(struct dwc3_ep *dep)
{
	struct dwc3 *dwc = dep->dwc;

	usb_ep_set_maxpacket_limit(&dep->endpoint, 512);
	dep->endpoint.maxburst = 1;
	dep->endpoint.ops = &dwc3_gadget_ep0_ops;
	if (!dep->direction)
		dwc->gadget.ep0 = &dep->endpoint;

	dep->endpoint.caps.type_control = true;

	return 0;
}

static int dwc3_gadget_init_in_endpoint(struct dwc3_ep *dep)
{
	struct dwc3 *dwc = dep->dwc;
	int mdwidth;
	int kbytes;
	int size;

	mdwidth = DWC3_MDWIDTH(dwc->hwparams.hwparams0);
	/* MDWIDTH is represented in bits, we need it in bytes */
	mdwidth /= 8;

	size = dwc3_readl(dwc->regs, DWC3_GTXFIFOSIZ(dep->number >> 1));
	if (dwc3_is_usb31(dwc))
		size = DWC31_GTXFIFOSIZ_TXFDEF(size);
	else
		size = DWC3_GTXFIFOSIZ_TXFDEF(size);

	/* FIFO Depth is in MDWDITH bytes. Multiply */
	size *= mdwidth;

	kbytes = size / 1024;
	if (kbytes == 0)
		kbytes = 1;

	/*
	 * FIFO sizes account an extra MDWIDTH * (kbytes + 1) bytes for
	 * internal overhead. We don't really know how these are used,
	 * but documentation say it exists.
	 */
	size -= mdwidth * (kbytes + 1);
	size /= kbytes;

	usb_ep_set_maxpacket_limit(&dep->endpoint, size);

	dep->endpoint.max_streams = 15;
	dep->endpoint.ops = &dwc3_gadget_ep_ops;
	list_add_tail(&dep->endpoint.ep_list,
			&dwc->gadget.ep_list);
	dep->endpoint.caps.type_iso = true;
	dep->endpoint.caps.type_bulk = true;
	dep->endpoint.caps.type_int = true;

	return dwc3_alloc_trb_pool(dep);
}

static int dwc3_gadget_init_out_endpoint(struct dwc3_ep *dep)
{
	struct dwc3 *dwc = dep->dwc;

	usb_ep_set_maxpacket_limit(&dep->endpoint, 1024);
	dep->endpoint.max_streams = 15;
	dep->endpoint.ops = &dwc3_gadget_ep_ops;
	list_add_tail(&dep->endpoint.ep_list,
			&dwc->gadget.ep_list);
	dep->endpoint.caps.type_iso = true;
	dep->endpoint.caps.type_bulk = true;
	dep->endpoint.caps.type_int = true;

	return dwc3_alloc_trb_pool(dep);
}

static int dwc3_gadget_init_endpoint(struct dwc3 *dwc, u8 epnum)
{
	struct dwc3_ep			*dep;
	bool				direction = epnum & 1;
	int				ret;
	u8				num = epnum >> 1;

	dep = kzalloc(sizeof(*dep), GFP_KERNEL);
	if (!dep)
		return -ENOMEM;

	dep->dwc = dwc;
	dep->number = epnum;
	dep->direction = direction;
	dep->regs = dwc->regs + DWC3_DEP_BASE(epnum);
	dwc->eps[epnum] = dep;
	dep->combo_num = 0;
	dep->start_cmd_status = 0;

	snprintf(dep->name, sizeof(dep->name), "ep%u%s", num,
			direction ? "in" : "out");

	dep->endpoint.name = dep->name;

	if (!(dep->number > 1)) {
		dep->endpoint.desc = &dwc3_gadget_ep0_desc;
		dep->endpoint.comp_desc = NULL;
	}

	spin_lock_init(&dep->lock);

	if (num == 0)
		ret = dwc3_gadget_init_control_endpoint(dep);
	else if (direction)
		ret = dwc3_gadget_init_in_endpoint(dep);
	else
		ret = dwc3_gadget_init_out_endpoint(dep);

	if (ret)
		return ret;

	dep->endpoint.caps.dir_in = direction;
	dep->endpoint.caps.dir_out = !direction;

	INIT_LIST_HEAD(&dep->pending_list);
	INIT_LIST_HEAD(&dep->started_list);
	INIT_LIST_HEAD(&dep->cancelled_list);

	return 0;
}

static int dwc3_gadget_init_endpoints(struct dwc3 *dwc, u8 total)
{
	u8				epnum;

	INIT_LIST_HEAD(&dwc->gadget.ep_list);

	for (epnum = 0; epnum < total; epnum++) {
		int			ret;

		ret = dwc3_gadget_init_endpoint(dwc, epnum);
		if (ret)
			return ret;
	}

	return 0;
}

static void dwc3_gadget_free_endpoints(struct dwc3 *dwc)
{
	struct dwc3_ep			*dep;
	u8				epnum;

	for (epnum = 0; epnum < DWC3_ENDPOINTS_NUM; epnum++) {
		dep = dwc->eps[epnum];
		if (!dep)
			continue;
		/*
		 * Physical endpoints 0 and 1 are special; they form the
		 * bi-directional USB endpoint 0.
		 *
		 * For those two physical endpoints, we don't allocate a TRB
		 * pool nor do we add them the endpoints list. Due to that, we
		 * shouldn't do these two operations otherwise we would end up
		 * with all sorts of bugs when removing dwc3.ko.
		 */
		if (epnum != 0 && epnum != 1) {
			dwc3_free_trb_pool(dep);
			list_del(&dep->endpoint.ep_list);
		}

		kfree(dep);
	}
}

/* -------------------------------------------------------------------------- */

static int dwc3_gadget_ep_reclaim_completed_trb(struct dwc3_ep *dep,
		struct dwc3_request *req, struct dwc3_trb *trb,
		const struct dwc3_event_depevt *event, int status, int chain)
{
	unsigned int		count;

	dwc3_ep_inc_deq(dep);

	trace_dwc3_complete_trb(dep, trb);
	req->num_trbs--;

	/*
	 * If we're in the middle of series of chained TRBs and we
	 * receive a short transfer along the way, DWC3 will skip
	 * through all TRBs including the last TRB in the chain (the
	 * where CHN bit is zero. DWC3 will also avoid clearing HWO
	 * bit and SW has to do it manually.
	 *
	 * We're going to do that here to avoid problems of HW trying
	 * to use bogus TRBs for transfers.
	 */
	if (chain && (trb->ctrl & DWC3_TRB_CTRL_HWO))
		trb->ctrl &= ~DWC3_TRB_CTRL_HWO;

	/*
	 * For isochronous transfers, the first TRB in a service interval must
	 * have the Isoc-First type. Track and report its interval frame number.
	 */
	if (usb_endpoint_xfer_isoc(dep->endpoint.desc) &&
	    (trb->ctrl & DWC3_TRBCTL_ISOCHRONOUS_FIRST)) {
		unsigned int frame_number;

		frame_number = DWC3_TRB_CTRL_GET_SID_SOFN(trb->ctrl);
		frame_number &= ~(dep->interval - 1);
		req->request.frame_number = frame_number;
	}

	/*
	 * If we're dealing with unaligned size OUT transfer, we will be left
	 * with one TRB pending in the ring. We need to manually clear HWO bit
	 * from that TRB.
	 */

	if (req->needs_extra_trb && !(trb->ctrl & DWC3_TRB_CTRL_CHN)) {
		trb->ctrl &= ~DWC3_TRB_CTRL_HWO;
		return 1;
	}

	count = trb->size & DWC3_TRB_SIZE_MASK;
	req->remaining += count;

	if ((trb->ctrl & DWC3_TRB_CTRL_HWO) && status != -ESHUTDOWN)
		return 1;

	if (event->status & DEPEVT_STATUS_SHORT && !chain)
		return 1;

	if (event->status & DEPEVT_STATUS_IOC)
		return 1;

	return 0;
}

static int dwc3_gadget_ep_reclaim_trb_sg(struct dwc3_ep *dep,
		struct dwc3_request *req, const struct dwc3_event_depevt *event,
		int status)
{
	struct dwc3_trb *trb = &dep->trb_pool[dep->trb_dequeue];
	struct scatterlist *sg = req->sg;
	struct scatterlist *s;
	unsigned int pending = req->num_pending_sgs;
	unsigned int i;
	int ret = 0;

	for_each_sg(sg, s, pending, i) {
		trb = &dep->trb_pool[dep->trb_dequeue];

		if (trb->ctrl & DWC3_TRB_CTRL_HWO)
			break;

		req->sg = sg_next(s);
		req->num_pending_sgs--;

		ret = dwc3_gadget_ep_reclaim_completed_trb(dep, req,
				trb, event, status, true);
		if (ret)
			break;
	}

	return ret;
}

static int dwc3_gadget_ep_reclaim_trb_linear(struct dwc3_ep *dep,
		struct dwc3_request *req, const struct dwc3_event_depevt *event,
		int status)
{
	struct dwc3_trb *trb = &dep->trb_pool[dep->trb_dequeue];

	return dwc3_gadget_ep_reclaim_completed_trb(dep, req, trb,
			event, status, false);
}

static bool dwc3_gadget_ep_request_completed(struct dwc3_request *req)
{
	return req->request.actual == req->request.length;
}

static int dwc3_gadget_ep_cleanup_completed_request(struct dwc3_ep *dep,
		const struct dwc3_event_depevt *event,
		struct dwc3_request *req, int status)
{
	int ret;

	if (req->num_pending_sgs)
		ret = dwc3_gadget_ep_reclaim_trb_sg(dep, req, event,
				status);
	else
		ret = dwc3_gadget_ep_reclaim_trb_linear(dep, req, event,
				status);

	if (req->needs_extra_trb) {
		ret = dwc3_gadget_ep_reclaim_trb_linear(dep, req, event,
				status);
		req->needs_extra_trb = false;
	}

	req->request.actual = req->request.length - req->remaining;

	if (!dwc3_gadget_ep_request_completed(req) &&
			req->num_pending_sgs) {
		__dwc3_gadget_kick_transfer(dep);
		goto out;
	}

	dwc3_gadget_giveback(dep, req, status);

out:
	return ret;
}

static void dwc3_gadget_ep_cleanup_completed_requests(struct dwc3_ep *dep,
		const struct dwc3_event_depevt *event, int status)
{
	struct dwc3_request	*req;
	struct dwc3_request	*tmp;

	list_for_each_entry_safe(req, tmp, &dep->started_list, list) {
		int ret;

		ret = dwc3_gadget_ep_cleanup_completed_request(dep, event,
				req, status);
		if (ret)
			break;
	}
}

static void dwc3_gadget_endpoint_frame_from_event(struct dwc3_ep *dep,
		const struct dwc3_event_depevt *event)
{
	dep->frame_number = event->parameters;
}

static void dwc3_gadget_endpoint_transfer_in_progress(struct dwc3_ep *dep,
		const struct dwc3_event_depevt *event)
{
	struct dwc3		*dwc = dep->dwc;
	unsigned		status = 0;
	bool			stop = false;

	dwc3_gadget_endpoint_frame_from_event(dep, event);

	if (event->status & DEPEVT_STATUS_BUSERR)
		status = -ECONNRESET;

	if (event->status & DEPEVT_STATUS_MISSED_ISOC) {
		status = -EXDEV;

		if (list_empty(&dep->started_list))
			stop = true;
	}

	dwc3_gadget_ep_cleanup_completed_requests(dep, event, status);

	if (stop) {
		dwc3_stop_active_transfer(dep, true);
		dep->flags = DWC3_EP_ENABLED;
	}

	/*
	 * WORKAROUND: This is the 2nd half of U1/U2 -> U0 workaround.
	 * See dwc3_gadget_linksts_change_interrupt() for 1st half.
	 */
	if (dwc->revision < DWC3_REVISION_183A) {
		u32		reg;
		int		i;

		for (i = 0; i < DWC3_ENDPOINTS_NUM; i++) {
			dep = dwc->eps[i];

			if (!(dep->flags & DWC3_EP_ENABLED))
				continue;

			if (!list_empty(&dep->started_list))
				return;
		}

		reg = dwc3_readl(dwc->regs, DWC3_DCTL);
		reg |= dwc->u1u2;
		dwc3_writel(dwc->regs, DWC3_DCTL, reg);

		dwc->u1u2 = 0;
	}
}

static void dwc3_gadget_endpoint_transfer_not_ready(struct dwc3_ep *dep,
		const struct dwc3_event_depevt *event)
{
	dwc3_gadget_endpoint_frame_from_event(dep, event);
	(void) __dwc3_gadget_start_isoc(dep);
}

static void dwc3_endpoint_interrupt(struct dwc3 *dwc,
		const struct dwc3_event_depevt *event)
{
	struct dwc3_ep		*dep;
	u8			epnum = event->endpoint_number;
	u8			cmd;

	dep = dwc->eps[epnum];

	if (!(dep->flags & DWC3_EP_ENABLED)) {
		if (!(dep->flags & DWC3_EP_END_TRANSFER_PENDING))
			return;

		/* Handle only EPCMDCMPLT when EP disabled */
		if (event->endpoint_event != DWC3_DEPEVT_EPCMDCMPLT)
			return;
	}

	if (epnum == 0 || epnum == 1) {
		dwc3_ep0_interrupt(dwc, event);
		return;
	}

	switch (event->endpoint_event) {
	case DWC3_DEPEVT_XFERINPROGRESS:
		dwc3_gadget_endpoint_transfer_in_progress(dep, event);
		break;
	case DWC3_DEPEVT_XFERNOTREADY:
		dwc3_gadget_endpoint_transfer_not_ready(dep, event);
		break;
	case DWC3_DEPEVT_EPCMDCMPLT:
		cmd = DEPEVT_PARAMETER_CMD(event->parameters);

		if (cmd == DWC3_DEPCMD_ENDTRANSFER) {
			dep->flags &= ~DWC3_EP_END_TRANSFER_PENDING;
			dwc3_gadget_ep_cleanup_cancelled_requests(dep);
		}
		break;
	case DWC3_DEPEVT_STREAMEVT:
	case DWC3_DEPEVT_XFERCOMPLETE:
	case DWC3_DEPEVT_RXTXFIFOEVT:
		break;
	}
}

static void dwc3_disconnect_gadget(struct dwc3 *dwc)
{
	if (dwc->gadget_driver && dwc->gadget_driver->disconnect) {
		spin_unlock(&dwc->lock);
		dwc->gadget_driver->disconnect(&dwc->gadget);
		spin_lock(&dwc->lock);
	}
}

static void dwc3_suspend_gadget(struct dwc3 *dwc)
{
	if (dwc->gadget_driver && dwc->gadget_driver->suspend) {
		spin_unlock(&dwc->lock);
		dwc->gadget_driver->suspend(&dwc->gadget);
		spin_lock(&dwc->lock);
	}
}

static void dwc3_resume_gadget(struct dwc3 *dwc)
{
	if (dwc->gadget_driver && dwc->gadget_driver->resume) {
		spin_unlock(&dwc->lock);
		dwc->gadget_driver->resume(&dwc->gadget);
		spin_lock(&dwc->lock);
	}
}

static void dwc3_reset_gadget(struct dwc3 *dwc)
{
	if (!dwc->gadget_driver)
		return;

	if (dwc->gadget.speed != USB_SPEED_UNKNOWN) {
		spin_unlock(&dwc->lock);
		usb_gadget_udc_reset(&dwc->gadget, dwc->gadget_driver);
		spin_lock(&dwc->lock);
	}
}

static void dwc3_stop_active_transfer(struct dwc3_ep *dep, bool force)
{
	struct dwc3 *dwc = dep->dwc;
	struct dwc3_gadget_ep_cmd_params params;
	u32 cmd;
	int ret;

	if ((dep->flags & DWC3_EP_END_TRANSFER_PENDING) ||
	    !dep->resource_index)
		return;

	/*
	 * NOTICE: We are violating what the Databook says about the
	 * EndTransfer command. Ideally we would _always_ wait for the
	 * EndTransfer Command Completion IRQ, but that's causing too
	 * much trouble synchronizing between us and gadget driver.
	 *
	 * We have discussed this with the IP Provider and it was
	 * suggested to giveback all requests here, but give HW some
	 * extra time to synchronize with the interconnect. We're using
	 * an arbitrary 100us delay for that.
	 *
	 * Note also that a similar handling was tested by Synopsys
	 * (thanks a lot Paul) and nothing bad has come out of it.
	 * In short, what we're doing is:
	 *
	 * - Issue EndTransfer WITH CMDIOC bit set
	 * - Wait 100us
	 *
	 * As of IP version 3.10a of the DWC_usb3 IP, the controller
	 * supports a mode to work around the above limitation. The
	 * software can poll the CMDACT bit in the DEPCMD register
	 * after issuing a EndTransfer command. This mode is enabled
	 * by writing GUCTL2[14]. This polling is already done in the
	 * dwc3_send_gadget_ep_cmd() function so if the mode is
	 * enabled, the EndTransfer command will have completed upon
	 * returning from this function and we don't need to delay for
	 * 100us.
	 *
	 * This mode is NOT available on the DWC_usb31 IP.
	 */

	cmd = DWC3_DEPCMD_ENDTRANSFER;
	cmd |= force ? DWC3_DEPCMD_HIPRI_FORCERM : 0;
	cmd |= DWC3_DEPCMD_CMDIOC;
	cmd |= DWC3_DEPCMD_PARAM(dep->resource_index);
	memset(&params, 0, sizeof(params));
	ret = dwc3_send_gadget_ep_cmd(dep, cmd, &params);
	WARN_ON_ONCE(ret);
	dep->resource_index = 0;

	if (dwc3_is_usb31(dwc) || dwc->revision < DWC3_REVISION_310A) {
		dep->flags |= DWC3_EP_END_TRANSFER_PENDING;
		udelay(100);
	}
}

static void dwc3_clear_stall_all_ep(struct dwc3 *dwc)
{
	u32 epnum;

	for (epnum = 1; epnum < DWC3_ENDPOINTS_NUM; epnum++) {
		struct dwc3_ep *dep;
		int ret;

		dep = dwc->eps[epnum];
		if (!dep)
			continue;

		if (!(dep->flags & DWC3_EP_STALL))
			continue;

		dep->flags &= ~DWC3_EP_STALL;

		ret = dwc3_send_clear_stall_ep_cmd(dep);
		WARN_ON_ONCE(ret);
	}
}

static void dwc3_gadget_disconnect_interrupt(struct dwc3 *dwc)
{
	int			reg;

	reg = dwc3_readl(dwc->regs, DWC3_DCTL);
	reg &= ~DWC3_DCTL_INITU1ENA;
	dwc3_writel(dwc->regs, DWC3_DCTL, reg);

	reg &= ~DWC3_DCTL_INITU2ENA;
	dwc3_writel(dwc->regs, DWC3_DCTL, reg);

	dwc3_disconnect_gadget(dwc);

	dwc->gadget.speed = USB_SPEED_UNKNOWN;
	dwc->setup_packet_pending = false;
	usb_gadget_set_state(&dwc->gadget, USB_STATE_NOTATTACHED);

	dwc->connected = false;
}

static void dwc3_gadget_reset_interrupt(struct dwc3 *dwc)
{
	u32			reg;

	dwc->connected = true;

	/*
	 * WORKAROUND: DWC3 revisions <1.88a have an issue which
	 * would cause a missing Disconnect Event if there's a
	 * pending Setup Packet in the FIFO.
	 *
	 * There's no suggested workaround on the official Bug
	 * report, which states that "unless the driver/application
	 * is doing any special handling of a disconnect event,
	 * there is no functional issue".
	 *
	 * Unfortunately, it turns out that we _do_ some special
	 * handling of a disconnect event, namely complete all
	 * pending transfers, notify gadget driver of the
	 * disconnection, and so on.
	 *
	 * Our suggested workaround is to follow the Disconnect
	 * Event steps here, instead, based on a setup_packet_pending
	 * flag. Such flag gets set whenever we have a SETUP_PENDING
	 * status for EP0 TRBs and gets cleared on XferComplete for the
	 * same endpoint.
	 *
	 * Refers to:
	 *
	 * STAR#9000466709: RTL: Device : Disconnect event not
	 * generated if setup packet pending in FIFO
	 */
	if (dwc->revision < DWC3_REVISION_188A) {
		if (dwc->setup_packet_pending)
			dwc3_gadget_disconnect_interrupt(dwc);
	}

	dwc3_reset_gadget(dwc);

	reg = dwc3_readl(dwc->regs, DWC3_DCTL);
	reg &= ~DWC3_DCTL_TSTCTRL_MASK;
	dwc3_writel(dwc->regs, DWC3_DCTL, reg);
	dwc->test_mode = false;
	dwc3_clear_stall_all_ep(dwc);

	/* Reset device address to zero */
	reg = dwc3_readl(dwc->regs, DWC3_DCFG);
	reg &= ~(DWC3_DCFG_DEVADDR_MASK);
	dwc3_writel(dwc->regs, DWC3_DCFG, reg);
}

static void dwc3_gadget_conndone_interrupt(struct dwc3 *dwc)
{
	struct dwc3_ep		*dep;
	int			ret;
	u32			reg;
	u8			speed;

	reg = dwc3_readl(dwc->regs, DWC3_DSTS);
	speed = reg & DWC3_DSTS_CONNECTSPD;
	dwc->speed = speed;

	/*
	 * RAMClkSel is reset to 0 after USB reset, so it must be reprogrammed
	 * each time on Connect Done.
	 *
	 * Currently we always use the reset value. If any platform
	 * wants to set this to a different value, we need to add a
	 * setting and update GCTL.RAMCLKSEL here.
	 */

	switch (speed) {
	case DWC3_DSTS_SUPERSPEED_PLUS:
		dwc3_gadget_ep0_desc.wMaxPacketSize = cpu_to_le16(512);
		dwc->gadget.ep0->maxpacket = 512;
		dwc->gadget.speed = USB_SPEED_SUPER_PLUS;
		break;
	case DWC3_DSTS_SUPERSPEED:
		/*
		 * WORKAROUND: DWC3 revisions <1.90a have an issue which
		 * would cause a missing USB3 Reset event.
		 *
		 * In such situations, we should force a USB3 Reset
		 * event by calling our dwc3_gadget_reset_interrupt()
		 * routine.
		 *
		 * Refers to:
		 *
		 * STAR#9000483510: RTL: SS : USB3 reset event may
		 * not be generated always when the link enters poll
		 */
		if (dwc->revision < DWC3_REVISION_190A)
			dwc3_gadget_reset_interrupt(dwc);

		dwc3_gadget_ep0_desc.wMaxPacketSize = cpu_to_le16(512);
		dwc->gadget.ep0->maxpacket = 512;
		dwc->gadget.speed = USB_SPEED_SUPER;
		break;
	case DWC3_DSTS_HIGHSPEED:
		dwc3_gadget_ep0_desc.wMaxPacketSize = cpu_to_le16(64);
		dwc->gadget.ep0->maxpacket = 64;
		dwc->gadget.speed = USB_SPEED_HIGH;
		break;
	case DWC3_DSTS_FULLSPEED:
		dwc3_gadget_ep0_desc.wMaxPacketSize = cpu_to_le16(64);
		dwc->gadget.ep0->maxpacket = 64;
		dwc->gadget.speed = USB_SPEED_FULL;
		break;
	case DWC3_DSTS_LOWSPEED:
		dwc3_gadget_ep0_desc.wMaxPacketSize = cpu_to_le16(8);
		dwc->gadget.ep0->maxpacket = 8;
		dwc->gadget.speed = USB_SPEED_LOW;
		break;
	}

	dwc->eps[1]->endpoint.maxpacket = dwc->gadget.ep0->maxpacket;

	/* Enable USB2 LPM Capability */

	if ((dwc->revision > DWC3_REVISION_194A) &&
	    (speed != DWC3_DSTS_SUPERSPEED) &&
	    (speed != DWC3_DSTS_SUPERSPEED_PLUS)) {
		reg = dwc3_readl(dwc->regs, DWC3_DCFG);
		reg |= DWC3_DCFG_LPM_CAP;
		dwc3_writel(dwc->regs, DWC3_DCFG, reg);

		reg = dwc3_readl(dwc->regs, DWC3_DCTL);
		reg &= ~(DWC3_DCTL_HIRD_THRES_MASK | DWC3_DCTL_L1_HIBER_EN);

		reg |= DWC3_DCTL_HIRD_THRES(dwc->hird_threshold);

		/*
		 * When dwc3 revisions >= 2.40a, LPM Erratum is enabled and
		 * DCFG.LPMCap is set, core responses with an ACK and the
		 * BESL value in the LPM token is less than or equal to LPM
		 * NYET threshold.
		 */
		WARN_ONCE(dwc->revision < DWC3_REVISION_240A
				&& dwc->has_lpm_erratum,
				"LPM Erratum not available on dwc3 revisions < 2.40a\n");

		if (dwc->has_lpm_erratum && dwc->revision >= DWC3_REVISION_240A)
			reg |= DWC3_DCTL_LPM_ERRATA(dwc->lpm_nyet_threshold);

		dwc3_writel(dwc->regs, DWC3_DCTL, reg);
	} else {
		reg = dwc3_readl(dwc->regs, DWC3_DCTL);
		reg &= ~DWC3_DCTL_HIRD_THRES_MASK;
		dwc3_writel(dwc->regs, DWC3_DCTL, reg);
	}

	dep = dwc->eps[0];
	ret = __dwc3_gadget_ep_enable(dep, DWC3_DEPCFG_ACTION_MODIFY);
	if (ret) {
		dev_err(dwc->dev, "failed to enable %s\n", dep->name);
		return;
	}

	dep = dwc->eps[1];
	ret = __dwc3_gadget_ep_enable(dep, DWC3_DEPCFG_ACTION_MODIFY);
	if (ret) {
		dev_err(dwc->dev, "failed to enable %s\n", dep->name);
		return;
	}

	/*
	 * Configure PHY via GUSB3PIPECTLn if required.
	 *
	 * Update GTXFIFOSIZn
	 *
	 * In both cases reset values should be sufficient.
	 */
}

static void dwc3_gadget_wakeup_interrupt(struct dwc3 *dwc)
{
	/*
	 * TODO take core out of low power mode when that's
	 * implemented.
	 */

	if (dwc->gadget_driver && dwc->gadget_driver->resume) {
		spin_unlock(&dwc->lock);
		dwc->gadget_driver->resume(&dwc->gadget);
		spin_lock(&dwc->lock);
	}
}

static void dwc3_gadget_linksts_change_interrupt(struct dwc3 *dwc,
		unsigned int evtinfo)
{
	enum dwc3_link_state	next = evtinfo & DWC3_LINK_STATE_MASK;
	unsigned int		pwropt;

	/*
	 * WORKAROUND: DWC3 < 2.50a have an issue when configured without
	 * Hibernation mode enabled which would show up when device detects
	 * host-initiated U3 exit.
	 *
	 * In that case, device will generate a Link State Change Interrupt
	 * from U3 to RESUME which is only necessary if Hibernation is
	 * configured in.
	 *
	 * There are no functional changes due to such spurious event and we
	 * just need to ignore it.
	 *
	 * Refers to:
	 *
	 * STAR#9000570034 RTL: SS Resume event generated in non-Hibernation
	 * operational mode
	 */
	pwropt = DWC3_GHWPARAMS1_EN_PWROPT(dwc->hwparams.hwparams1);
	if ((dwc->revision < DWC3_REVISION_250A) &&
			(pwropt != DWC3_GHWPARAMS1_EN_PWROPT_HIB)) {
		if ((dwc->link_state == DWC3_LINK_STATE_U3) &&
				(next == DWC3_LINK_STATE_RESUME)) {
			return;
		}
	}

	/*
	 * WORKAROUND: DWC3 Revisions <1.83a have an issue which, depending
	 * on the link partner, the USB session might do multiple entry/exit
	 * of low power states before a transfer takes place.
	 *
	 * Due to this problem, we might experience lower throughput. The
	 * suggested workaround is to disable DCTL[12:9] bits if we're
	 * transitioning from U1/U2 to U0 and enable those bits again
	 * after a transfer completes and there are no pending transfers
	 * on any of the enabled endpoints.
	 *
	 * This is the first half of that workaround.
	 *
	 * Refers to:
	 *
	 * STAR#9000446952: RTL: Device SS : if U1/U2 ->U0 takes >128us
	 * core send LGO_Ux entering U0
	 */
	if (dwc->revision < DWC3_REVISION_183A) {
		if (next == DWC3_LINK_STATE_U0) {
			u32	u1u2;
			u32	reg;

			switch (dwc->link_state) {
			case DWC3_LINK_STATE_U1:
			case DWC3_LINK_STATE_U2:
				reg = dwc3_readl(dwc->regs, DWC3_DCTL);
				u1u2 = reg & (DWC3_DCTL_INITU2ENA
						| DWC3_DCTL_ACCEPTU2ENA
						| DWC3_DCTL_INITU1ENA
						| DWC3_DCTL_ACCEPTU1ENA);

				if (!dwc->u1u2)
					dwc->u1u2 = reg & u1u2;

				reg &= ~u1u2;

				dwc3_writel(dwc->regs, DWC3_DCTL, reg);
				break;
			default:
				/* do nothing */
				break;
			}
		}
	}

	switch (next) {
	case DWC3_LINK_STATE_U1:
		if (dwc->speed == USB_SPEED_SUPER)
			dwc3_suspend_gadget(dwc);
		break;
	case DWC3_LINK_STATE_U2:
	case DWC3_LINK_STATE_U3:
		dwc3_suspend_gadget(dwc);
		break;
	case DWC3_LINK_STATE_RESUME:
		dwc3_resume_gadget(dwc);
		break;
	default:
		/* do nothing */
		break;
	}

	dwc->link_state = next;
}

static void dwc3_gadget_suspend_interrupt(struct dwc3 *dwc,
					  unsigned int evtinfo)
{
	enum dwc3_link_state next = evtinfo & DWC3_LINK_STATE_MASK;

	if (dwc->link_state != next && next == DWC3_LINK_STATE_U3)
		dwc3_suspend_gadget(dwc);

	dwc->link_state = next;
}

static void dwc3_gadget_hibernation_interrupt(struct dwc3 *dwc,
		unsigned int evtinfo)
{
	unsigned int is_ss = evtinfo & BIT(4);

	/*
	 * WORKAROUND: DWC3 revison 2.20a with hibernation support
	 * have a known issue which can cause USB CV TD.9.23 to fail
	 * randomly.
	 *
	 * Because of this issue, core could generate bogus hibernation
	 * events which SW needs to ignore.
	 *
	 * Refers to:
	 *
	 * STAR#9000546576: Device Mode Hibernation: Issue in USB 2.0
	 * Device Fallback from SuperSpeed
	 */
	if (is_ss ^ (dwc->speed == USB_SPEED_SUPER))
		return;

	/* enter hibernation here */
}

static void dwc3_gadget_interrupt(struct dwc3 *dwc,
		const struct dwc3_event_devt *event)
{
	switch (event->type) {
	case DWC3_DEVICE_EVENT_DISCONNECT:
		dwc3_gadget_disconnect_interrupt(dwc);
		break;
	case DWC3_DEVICE_EVENT_RESET:
		dwc3_gadget_reset_interrupt(dwc);
		break;
	case DWC3_DEVICE_EVENT_CONNECT_DONE:
		dwc3_gadget_conndone_interrupt(dwc);
		break;
	case DWC3_DEVICE_EVENT_WAKEUP:
		dwc3_gadget_wakeup_interrupt(dwc);
		break;
	case DWC3_DEVICE_EVENT_HIBER_REQ:
		if (dev_WARN_ONCE(dwc->dev, !dwc->has_hibernation,
					"unexpected hibernation event\n"))
			break;

		dwc3_gadget_hibernation_interrupt(dwc, event->event_info);
		break;
	case DWC3_DEVICE_EVENT_LINK_STATUS_CHANGE:
		dwc3_gadget_linksts_change_interrupt(dwc, event->event_info);
		break;
	case DWC3_DEVICE_EVENT_EOPF:
		/* It changed to be suspend event for version 2.30a and above */
		if (dwc->revision >= DWC3_REVISION_230A) {
			/*
			 * Ignore suspend event until the gadget enters into
			 * USB_STATE_CONFIGURED state.
			 */
			if (dwc->gadget.state >= USB_STATE_CONFIGURED)
				dwc3_gadget_suspend_interrupt(dwc,
						event->event_info);
		}
		break;
	case DWC3_DEVICE_EVENT_SOF:
	case DWC3_DEVICE_EVENT_ERRATIC_ERROR:
	case DWC3_DEVICE_EVENT_CMD_CMPL:
	case DWC3_DEVICE_EVENT_OVERFLOW:
		break;
	default:
		dev_WARN(dwc->dev, "UNKNOWN IRQ %d\n", event->type);
	}
}

static void dwc3_process_event_entry(struct dwc3 *dwc,
		const union dwc3_event *event)
{
	trace_dwc3_event(event->raw, dwc);

	if (!event->type.is_devspec)
		dwc3_endpoint_interrupt(dwc, &event->depevt);
	else if (event->type.type == DWC3_EVENT_TYPE_DEV)
		dwc3_gadget_interrupt(dwc, &event->devt);
	else
		dev_err(dwc->dev, "UNKNOWN IRQ type %d\n", event->raw);
}

static irqreturn_t dwc3_process_event_buf(struct dwc3_event_buffer *evt)
{
	struct dwc3 *dwc = evt->dwc;
	irqreturn_t ret = IRQ_NONE;
	int left;
	u32 reg;

	left = evt->count;

	if (!(evt->flags & DWC3_EVENT_PENDING))
		return IRQ_NONE;

	while (left > 0) {
		union dwc3_event event;

		event.raw = *(u32 *) (evt->cache + evt->lpos);

		dwc3_process_event_entry(dwc, &event);

		/*
		 * FIXME we wrap around correctly to the next entry as
		 * almost all entries are 4 bytes in size. There is one
		 * entry which has 12 bytes which is a regular entry
		 * followed by 8 bytes data. ATM I don't know how
		 * things are organized if we get next to the a
		 * boundary so I worry about that once we try to handle
		 * that.
		 */
		evt->lpos = (evt->lpos + 4) % evt->length;
		left -= 4;
	}

	evt->count = 0;
	evt->flags &= ~DWC3_EVENT_PENDING;
	ret = IRQ_HANDLED;

	/* Unmask interrupt */
	reg = dwc3_readl(dwc->regs, DWC3_GEVNTSIZ(0));
	reg &= ~DWC3_GEVNTSIZ_INTMASK;
	dwc3_writel(dwc->regs, DWC3_GEVNTSIZ(0), reg);

	if (dwc->imod_interval) {
		dwc3_writel(dwc->regs, DWC3_GEVNTCOUNT(0), DWC3_GEVNTCOUNT_EHB);
		dwc3_writel(dwc->regs, DWC3_DEV_IMOD(0), dwc->imod_interval);
	}

	return ret;
}

static irqreturn_t dwc3_thread_interrupt(int irq, void *_evt)
{
	struct dwc3_event_buffer *evt = _evt;
	struct dwc3 *dwc = evt->dwc;
	unsigned long flags;
	irqreturn_t ret = IRQ_NONE;

	spin_lock_irqsave(&dwc->lock, flags);
	ret = dwc3_process_event_buf(evt);
	spin_unlock_irqrestore(&dwc->lock, flags);

	return ret;
}

static irqreturn_t dwc3_check_event_buf(struct dwc3_event_buffer *evt)
{
	struct dwc3 *dwc = evt->dwc;
	u32 amount;
	u32 count;
	u32 reg;

	if (pm_runtime_suspended(dwc->dev)) {
		pm_runtime_get(dwc->dev);
		disable_irq_nosync(dwc->irq_gadget);
		dwc->pending_events = true;
		return IRQ_HANDLED;
	}

	/*
	 * With PCIe legacy interrupt, test shows that top-half irq handler can
	 * be called again after HW interrupt deassertion. Check if bottom-half
	 * irq event handler completes before caching new event to prevent
	 * losing events.
	 */
	if (evt->flags & DWC3_EVENT_PENDING)
		return IRQ_HANDLED;

	count = dwc3_readl(dwc->regs, DWC3_GEVNTCOUNT(0));
	count &= DWC3_GEVNTCOUNT_MASK;
	if (!count)
		return IRQ_NONE;

	evt->count = count;
	evt->flags |= DWC3_EVENT_PENDING;

	/* Mask interrupt */
	reg = dwc3_readl(dwc->regs, DWC3_GEVNTSIZ(0));
	reg |= DWC3_GEVNTSIZ_INTMASK;
	dwc3_writel(dwc->regs, DWC3_GEVNTSIZ(0), reg);

	amount = min(count, evt->length - evt->lpos);
	memcpy(evt->cache + evt->lpos, evt->buf + evt->lpos, amount);

	if (amount < count)
		memcpy(evt->cache, evt->buf, count - amount);

	dwc3_writel(dwc->regs, DWC3_GEVNTCOUNT(0), count);

	return IRQ_WAKE_THREAD;
}

static irqreturn_t dwc3_interrupt(int irq, void *_evt)
{
	struct dwc3_event_buffer	*evt = _evt;

	return dwc3_check_event_buf(evt);
}

static int dwc3_gadget_get_irq(struct dwc3 *dwc)
{
	struct platform_device *dwc3_pdev = to_platform_device(dwc->dev);
	int irq;

	irq = platform_get_irq_byname(dwc3_pdev, "peripheral");
	if (irq > 0)
		goto out;

	if (irq == -EPROBE_DEFER)
		goto out;

	irq = platform_get_irq_byname(dwc3_pdev, "dwc_usb3");
	if (irq > 0)
		goto out;

	if (irq == -EPROBE_DEFER)
		goto out;

	irq = platform_get_irq(dwc3_pdev, 0);
	if (irq > 0)
		goto out;

	if (irq != -EPROBE_DEFER)
		dev_err(dwc->dev, "missing peripheral IRQ\n");

	if (!irq)
		irq = -EINVAL;

out:
	return irq;
}

/**
 * dwc3_gadget_init - initializes gadget related registers
 * @dwc: pointer to our controller context structure
 *
 * Returns 0 on success otherwise negative errno.
 */
int dwc3_gadget_init(struct dwc3 *dwc)
{
	int ret;
	int irq;

	irq = dwc3_gadget_get_irq(dwc);
	if (irq < 0) {
		ret = irq;
		goto err0;
	}

	dwc->irq_gadget = irq;

	dwc->ep0_trb = dma_alloc_coherent(dwc->sysdev,
					  sizeof(*dwc->ep0_trb) * 2,
					  &dwc->ep0_trb_addr, GFP_KERNEL);
	if (!dwc->ep0_trb) {
		dev_err(dwc->dev, "failed to allocate ep0 trb\n");
		ret = -ENOMEM;
		goto err0;
	}

	dwc->setup_buf = kzalloc(DWC3_EP0_SETUP_SIZE, GFP_KERNEL);
	if (!dwc->setup_buf) {
		ret = -ENOMEM;
		goto err1;
	}

	dwc->bounce = dma_alloc_coherent(dwc->sysdev, DWC3_BOUNCE_SIZE,
			&dwc->bounce_addr, GFP_KERNEL);
	if (!dwc->bounce) {
		ret = -ENOMEM;
		goto err2;
	}

	init_completion(&dwc->ep0_in_setup);

	dwc->gadget.ops			= &dwc3_gadget_ops;
	dwc->gadget.speed		= USB_SPEED_UNKNOWN;
	dwc->gadget.sg_supported	= true;
	dwc->gadget.name		= "dwc3-gadget";
	dwc->gadget.is_otg		= dwc->dr_mode == USB_DR_MODE_OTG;

	/*
	 * FIXME We might be setting max_speed to <SUPER, however versions
	 * <2.20a of dwc3 have an issue with metastability (documented
	 * elsewhere in this driver) which tells us we can't set max speed to
	 * anything lower than SUPER.
	 *
	 * Because gadget.max_speed is only used by composite.c and function
	 * drivers (i.e. it won't go into dwc3's registers) we are allowing this
	 * to happen so we avoid sending SuperSpeed Capability descriptor
	 * together with our BOS descriptor as that could confuse host into
	 * thinking we can handle super speed.
	 *
	 * Note that, in fact, we won't even support GetBOS requests when speed
	 * is less than super speed because we don't have means, yet, to tell
	 * composite.c that we are USB 2.0 + LPM ECN.
	 */
	if (dwc->revision < DWC3_REVISION_220A &&
	    !dwc->dis_metastability_quirk)
		dev_info(dwc->dev, "changing max_speed on rev %08x\n",
				dwc->revision);

	dwc->gadget.max_speed		= dwc->maximum_speed;

	/*
	 * REVISIT: Here we should clear all pending IRQs to be
	 * sure we're starting from a well known location.
	 */

	ret = dwc3_gadget_init_endpoints(dwc, dwc->num_eps);
	if (ret)
		goto err3;

	ret = usb_add_gadget_udc(dwc->dev, &dwc->gadget);
	if (ret) {
		dev_err(dwc->dev, "failed to register udc\n");
		goto err4;
	}

	return 0;

err4:
	dwc3_gadget_free_endpoints(dwc);

err3:
	dma_free_coherent(dwc->sysdev, DWC3_BOUNCE_SIZE, dwc->bounce,
			dwc->bounce_addr);

err2:
	kfree(dwc->setup_buf);

err1:
	dma_free_coherent(dwc->sysdev, sizeof(*dwc->ep0_trb) * 2,
			dwc->ep0_trb, dwc->ep0_trb_addr);

err0:
	return ret;
}

/* -------------------------------------------------------------------------- */

void dwc3_gadget_exit(struct dwc3 *dwc)
{
	usb_del_gadget_udc(&dwc->gadget);
	dwc3_gadget_free_endpoints(dwc);
	dma_free_coherent(dwc->sysdev, DWC3_BOUNCE_SIZE, dwc->bounce,
			  dwc->bounce_addr);
	kfree(dwc->setup_buf);
	dma_free_coherent(dwc->sysdev, sizeof(*dwc->ep0_trb) * 2,
			  dwc->ep0_trb, dwc->ep0_trb_addr);
}

int dwc3_gadget_suspend(struct dwc3 *dwc)
{
	if (!dwc->gadget_driver)
		return 0;

	dwc3_gadget_run_stop(dwc, false, false);
	dwc3_disconnect_gadget(dwc);
	__dwc3_gadget_stop(dwc);

	synchronize_irq(dwc->irq_gadget);

	return 0;
}

int dwc3_gadget_resume(struct dwc3 *dwc)
{
	int			ret;

	if (!dwc->gadget_driver)
		return 0;

	ret = __dwc3_gadget_start(dwc);
	if (ret < 0)
		goto err0;

	ret = dwc3_gadget_run_stop(dwc, true, false);
	if (ret < 0)
		goto err1;

	return 0;

err1:
	__dwc3_gadget_stop(dwc);

err0:
	return ret;
}

void dwc3_gadget_process_pending_events(struct dwc3 *dwc)
{
	if (dwc->pending_events) {
		dwc3_interrupt(dwc->irq_gadget, dwc->ev_buf);
		dwc->pending_events = false;
		enable_irq(dwc->irq_gadget);
	}
}<|MERGE_RESOLUTION|>--- conflicted
+++ resolved
@@ -1317,7 +1317,6 @@
  * endpoints.
  */
 static int dwc3_gadget_start_isoc_quirk(struct dwc3_ep *dep)
-<<<<<<< HEAD
 {
 	int cmd_status = 0;
 	bool test0;
@@ -1392,82 +1391,6 @@
 
 static int __dwc3_gadget_start_isoc(struct dwc3_ep *dep)
 {
-=======
-{
-	int cmd_status = 0;
-	bool test0;
-	bool test1;
-
-	while (dep->combo_num < 2) {
-		struct dwc3_gadget_ep_cmd_params params;
-		u32 test_frame_number;
-		u32 cmd;
-
-		/*
-		 * Check if we can start isoc transfer on the next interval or
-		 * 4 uframes in the future with BIT[15:14] as dep->combo_num
-		 */
-		test_frame_number = dep->frame_number & 0x3fff;
-		test_frame_number |= dep->combo_num << 14;
-		test_frame_number += max_t(u32, 4, dep->interval);
-
-		params.param0 = upper_32_bits(dep->dwc->bounce_addr);
-		params.param1 = lower_32_bits(dep->dwc->bounce_addr);
-
-		cmd = DWC3_DEPCMD_STARTTRANSFER;
-		cmd |= DWC3_DEPCMD_PARAM(test_frame_number);
-		cmd_status = dwc3_send_gadget_ep_cmd(dep, cmd, &params);
-
-		/* Redo if some other failure beside bus-expiry is received */
-		if (cmd_status && cmd_status != -EAGAIN) {
-			dep->start_cmd_status = 0;
-			dep->combo_num = 0;
-			return 0;
-		}
-
-		/* Store the first test status */
-		if (dep->combo_num == 0)
-			dep->start_cmd_status = cmd_status;
-
-		dep->combo_num++;
-
-		/*
-		 * End the transfer if the START_TRANSFER command is successful
-		 * to wait for the next XferNotReady to test the command again
-		 */
-		if (cmd_status == 0) {
-			dwc3_stop_active_transfer(dep, true);
-			return 0;
-		}
-	}
-
-	/* test0 and test1 are both completed at this point */
-	test0 = (dep->start_cmd_status == 0);
-	test1 = (cmd_status == 0);
-
-	if (!test0 && test1)
-		dep->combo_num = 1;
-	else if (!test0 && !test1)
-		dep->combo_num = 2;
-	else if (test0 && !test1)
-		dep->combo_num = 3;
-	else if (test0 && test1)
-		dep->combo_num = 0;
-
-	dep->frame_number &= 0x3fff;
-	dep->frame_number |= dep->combo_num << 14;
-	dep->frame_number += max_t(u32, 4, dep->interval);
-
-	/* Reinitialize test variables */
-	dep->start_cmd_status = 0;
-	dep->combo_num = 0;
-
-	return __dwc3_gadget_kick_transfer(dep);
-}
-
-static int __dwc3_gadget_start_isoc(struct dwc3_ep *dep)
-{
->>>>>>> f17b5f06
 	struct dwc3 *dwc = dep->dwc;
 	int ret;
 	int i;
@@ -1475,7 +1398,6 @@
 	if (list_empty(&dep->pending_list)) {
 		dep->flags |= DWC3_EP_PENDING_REQUEST;
 		return -EAGAIN;
-<<<<<<< HEAD
 	}
 
 	if (!dwc->dis_start_transfer_quirk && dwc3_is_usb31(dwc) &&
@@ -1488,20 +1410,6 @@
 			return dwc3_gadget_start_isoc_quirk(dep);
 	}
 
-=======
-	}
-
-	if (!dwc->dis_start_transfer_quirk && dwc3_is_usb31(dwc) &&
-	    (dwc->revision <= DWC3_USB31_REVISION_160A ||
-	     (dwc->revision == DWC3_USB31_REVISION_170A &&
-	      dwc->version_type >= DWC31_VERSIONTYPE_EA01 &&
-	      dwc->version_type <= DWC31_VERSIONTYPE_EA06))) {
-
-		if (dwc->gadget.speed <= USB_SPEED_HIGH && dep->direction)
-			return dwc3_gadget_start_isoc_quirk(dep);
-	}
-
->>>>>>> f17b5f06
 	for (i = 0; i < DWC3_ISOC_MAX_RETRIES; i++) {
 		dep->frame_number = DWC3_ALIGN_FRAME(dep, i + 1);
 
