--- conflicted
+++ resolved
@@ -1975,11 +1975,7 @@
 
 	caps->num_mtpts		= HNS_ROCE_V2_MAX_MTPT_NUM;
 	caps->num_pds		= HNS_ROCE_V2_MAX_PD_NUM;
-<<<<<<< HEAD
-	caps->num_qpc_timer	= HNS_ROCE_V2_MAX_QPC_TIMER_NUM;
-=======
 	caps->qpc_timer_bt_num	= HNS_ROCE_V2_MAX_QPC_TIMER_BT_NUM;
->>>>>>> 7365df19
 	caps->cqc_timer_bt_num	= HNS_ROCE_V2_MAX_CQC_TIMER_BT_NUM;
 
 	caps->max_qp_init_rdma	= HNS_ROCE_V2_MAX_QP_INIT_RDMA;
@@ -2274,11 +2270,6 @@
 	caps->max_sq_inline	     = le16_to_cpu(resp_a->max_sq_inline);
 	caps->max_rq_sg		     = le16_to_cpu(resp_a->max_rq_sg);
 	caps->max_rq_sg = roundup_pow_of_two(caps->max_rq_sg);
-<<<<<<< HEAD
-	caps->max_extend_sg	     = le32_to_cpu(resp_a->max_extend_sg);
-	caps->num_qpc_timer	     = le16_to_cpu(resp_a->num_qpc_timer);
-=======
->>>>>>> 7365df19
 	caps->max_srq_sges	     = le16_to_cpu(resp_a->max_srq_sges);
 	caps->max_srq_sges = roundup_pow_of_two(caps->max_srq_sges);
 	caps->num_aeq_vectors	     = resp_a->num_aeq_vectors;
@@ -6189,7 +6180,6 @@
 			ret);
 		goto out;
 	}
-<<<<<<< HEAD
 
 	addr = fmea_get_ram_res_addr(res_type, mailbox->buf);
 
@@ -6219,37 +6209,6 @@
 		return;
 	}
 
-=======
-
-	addr = fmea_get_ram_res_addr(res_type, mailbox->buf);
-
-	ret = hns_roce_cmd_mbox(hr_dev, addr, 0, write_bt0_op, index);
-	if (ret)
-		dev_err(hr_dev->dev,
-			"failed to execute cmd to write fmea ram, ret = %d.\n",
-			ret);
-
-out:
-	hns_roce_free_cmd_mailbox(hr_dev, mailbox);
-	return ret;
-}
-
-static void fmea_ram_ecc_recover(struct hns_roce_dev *hr_dev,
-				 struct fmea_ram_ecc *ecc_info)
-{
-	u32 res_type = ecc_info->res_type;
-	u32 index = ecc_info->index;
-	int ret;
-
-	BUILD_BUG_ON(ARRAY_SIZE(fmea_ram_res) != ECC_RESOURCE_COUNT);
-
-	if (res_type >= ECC_RESOURCE_COUNT) {
-		dev_err(hr_dev->dev, "unsupported fmea ram ecc type %u.\n",
-			res_type);
-		return;
-	}
-
->>>>>>> 7365df19
 	if (res_type == ECC_RESOURCE_GMV)
 		ret = fmea_recover_gmv(hr_dev, index);
 	else
