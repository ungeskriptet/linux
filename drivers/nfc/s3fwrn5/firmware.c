// SPDX-License-Identifier: GPL-2.0-or-later
/*
 * NCI based driver for Samsung S3FWRN5 NFC chip
 *
 * Copyright (C) 2015 Samsung Electrnoics
 * Robert Baldyga <r.baldyga@samsung.com>
 */

#include <linux/completion.h>
#include <linux/firmware.h>
#include <crypto/hash.h>
#include <crypto/sha1.h>

#include "s3fwrn5.h"
#include "firmware.h"

struct s3fwrn5_fw_version {
	__u8 major;
	__u8 build1;
	__u8 build2;
	__u8 target;
};

static int s3fwrn5_fw_send_msg(struct s3fwrn5_fw_info *fw_info,
	struct sk_buff *msg, struct sk_buff **rsp)
{
	struct s3fwrn5_info *info =
		container_of(fw_info, struct s3fwrn5_info, fw_info);
	long ret;

	reinit_completion(&fw_info->completion);

	ret = s3fwrn5_write(info, msg);
	if (ret < 0)
		return ret;

	ret = wait_for_completion_interruptible_timeout(
		&fw_info->completion, msecs_to_jiffies(1000));
	if (ret < 0)
		return ret;
	else if (ret == 0)
		return -ENXIO;

	if (!fw_info->rsp)
		return -EINVAL;

	*rsp = fw_info->rsp;
	fw_info->rsp = NULL;

	return 0;
}

static int s3fwrn5_fw_prep_msg(struct s3fwrn5_fw_info *fw_info,
	struct sk_buff **msg, u8 type, u8 code, const void *data, u16 len)
{
	struct s3fwrn5_fw_header hdr;
	struct sk_buff *skb;

	hdr.type = type | fw_info->parity;
	fw_info->parity ^= 0x80;
	hdr.code = code;
	hdr.len = len;

	skb = alloc_skb(S3FWRN5_FW_HDR_SIZE + len, GFP_KERNEL);
	if (!skb)
		return -ENOMEM;

	skb_put_data(skb, &hdr, S3FWRN5_FW_HDR_SIZE);
	if (len)
		skb_put_data(skb, data, len);

	*msg = skb;

	return 0;
}

static int s3fwrn5_fw_get_bootinfo(struct s3fwrn5_fw_info *fw_info,
	struct s3fwrn5_fw_cmd_get_bootinfo_rsp *bootinfo)
{
	struct sk_buff *msg, *rsp = NULL;
	struct s3fwrn5_fw_header *hdr;
	int ret;

	/* Send GET_BOOTINFO command */

	ret = s3fwrn5_fw_prep_msg(fw_info, &msg, S3FWRN5_FW_MSG_CMD,
		S3FWRN5_FW_CMD_GET_BOOTINFO, NULL, 0);
	if (ret < 0)
		return ret;

	ret = s3fwrn5_fw_send_msg(fw_info, msg, &rsp);
	kfree_skb(msg);
	if (ret < 0)
		return ret;

	hdr = (struct s3fwrn5_fw_header *) rsp->data;
	if (hdr->code != S3FWRN5_FW_RET_SUCCESS) {
		ret = -EINVAL;
		goto out;
	}

	memcpy(bootinfo, rsp->data + S3FWRN5_FW_HDR_SIZE, 10);

out:
	kfree_skb(rsp);
	return ret;
}

static int s3fwrn5_fw_enter_update_mode(struct s3fwrn5_fw_info *fw_info,
	const void *hash_data, u16 hash_size,
	const void *sig_data, u16 sig_size)
{
	struct s3fwrn5_fw_cmd_enter_updatemode args;
	struct sk_buff *msg, *rsp = NULL;
	struct s3fwrn5_fw_header *hdr;
	int ret;

	/* Send ENTER_UPDATE_MODE command */

	args.hashcode_size = hash_size;
	args.signature_size = sig_size;

	ret = s3fwrn5_fw_prep_msg(fw_info, &msg, S3FWRN5_FW_MSG_CMD,
		S3FWRN5_FW_CMD_ENTER_UPDATE_MODE, &args, sizeof(args));
	if (ret < 0)
		return ret;

	ret = s3fwrn5_fw_send_msg(fw_info, msg, &rsp);
	kfree_skb(msg);
	if (ret < 0)
		return ret;

	hdr = (struct s3fwrn5_fw_header *) rsp->data;
	if (hdr->code != S3FWRN5_FW_RET_SUCCESS) {
		ret = -EPROTO;
		goto out;
	}

	kfree_skb(rsp);

	/* Send hashcode data */

	ret = s3fwrn5_fw_prep_msg(fw_info, &msg, S3FWRN5_FW_MSG_DATA, 0,
		hash_data, hash_size);
	if (ret < 0)
		return ret;

	ret = s3fwrn5_fw_send_msg(fw_info, msg, &rsp);
	kfree_skb(msg);
	if (ret < 0)
		return ret;

	hdr = (struct s3fwrn5_fw_header *) rsp->data;
	if (hdr->code != S3FWRN5_FW_RET_SUCCESS) {
		ret = -EPROTO;
		goto out;
	}

	kfree_skb(rsp);

	/* Send signature data */

	ret = s3fwrn5_fw_prep_msg(fw_info, &msg, S3FWRN5_FW_MSG_DATA, 0,
		sig_data, sig_size);
	if (ret < 0)
		return ret;

	ret = s3fwrn5_fw_send_msg(fw_info, msg, &rsp);
	kfree_skb(msg);
	if (ret < 0)
		return ret;

	hdr = (struct s3fwrn5_fw_header *) rsp->data;
	if (hdr->code != S3FWRN5_FW_RET_SUCCESS)
		ret = -EPROTO;

out:
	kfree_skb(rsp);
	return ret;
}

static int s3fwrn5_fw_update_sector(struct s3fwrn5_fw_info *fw_info,
	u32 base_addr, const void *data)
{
	struct s3fwrn5_fw_cmd_update_sector args;
	struct sk_buff *msg, *rsp = NULL;
	struct s3fwrn5_fw_header *hdr;
	int ret, i;

	/* Send UPDATE_SECTOR command */

	args.base_address = base_addr;

	ret = s3fwrn5_fw_prep_msg(fw_info, &msg, S3FWRN5_FW_MSG_CMD,
		S3FWRN5_FW_CMD_UPDATE_SECTOR, &args, sizeof(args));
	if (ret < 0)
		return ret;

	ret = s3fwrn5_fw_send_msg(fw_info, msg, &rsp);
	kfree_skb(msg);
	if (ret < 0)
		return ret;

	hdr = (struct s3fwrn5_fw_header *) rsp->data;
	if (hdr->code != S3FWRN5_FW_RET_SUCCESS) {
		ret = -EPROTO;
		goto err;
	}

	kfree_skb(rsp);

	/* Send data split into 256-byte packets */

	for (i = 0; i < 16; ++i) {
		ret = s3fwrn5_fw_prep_msg(fw_info, &msg,
			S3FWRN5_FW_MSG_DATA, 0, data+256*i, 256);
		if (ret < 0)
			break;

		ret = s3fwrn5_fw_send_msg(fw_info, msg, &rsp);
		kfree_skb(msg);
		if (ret < 0)
			break;

		hdr = (struct s3fwrn5_fw_header *) rsp->data;
		if (hdr->code != S3FWRN5_FW_RET_SUCCESS) {
			ret = -EPROTO;
			goto err;
		}

		kfree_skb(rsp);
	}

	return ret;

err:
	kfree_skb(rsp);
	return ret;
}

static int s3fwrn5_fw_complete_update_mode(struct s3fwrn5_fw_info *fw_info)
{
	struct sk_buff *msg, *rsp = NULL;
	struct s3fwrn5_fw_header *hdr;
	int ret;

	/* Send COMPLETE_UPDATE_MODE command */

	ret = s3fwrn5_fw_prep_msg(fw_info, &msg, S3FWRN5_FW_MSG_CMD,
		S3FWRN5_FW_CMD_COMPLETE_UPDATE_MODE, NULL, 0);
	if (ret < 0)
		return ret;

	ret = s3fwrn5_fw_send_msg(fw_info, msg, &rsp);
	kfree_skb(msg);
	if (ret < 0)
		return ret;

	hdr = (struct s3fwrn5_fw_header *) rsp->data;
	if (hdr->code != S3FWRN5_FW_RET_SUCCESS)
		ret = -EPROTO;

	kfree_skb(rsp);

	return ret;
}

/*
 * Firmware header structure:
 *
 * 0x00 - 0x0B : Date and time string (w/o NUL termination)
 * 0x10 - 0x13 : Firmware version
 * 0x14 - 0x17 : Signature address
 * 0x18 - 0x1B : Signature size
 * 0x1C - 0x1F : Firmware image address
 * 0x20 - 0x23 : Firmware sectors count
 * 0x24 - 0x27 : Custom signature address
 * 0x28 - 0x2B : Custom signature size
 */

#define S3FWRN5_FW_IMAGE_HEADER_SIZE 44

int s3fwrn5_fw_request_firmware(struct s3fwrn5_fw_info *fw_info)
{
	struct s3fwrn5_fw_image *fw = &fw_info->fw;
	u32 sig_off;
	u32 image_off;
	u32 custom_sig_off;
	int ret;

	ret = request_firmware(&fw->fw, fw_info->fw_name,
		&fw_info->ndev->nfc_dev->dev);
	if (ret < 0)
		return ret;

	if (fw->fw->size < S3FWRN5_FW_IMAGE_HEADER_SIZE) {
		release_firmware(fw->fw);
		return -EINVAL;
	}

	memcpy(fw->date, fw->fw->data + 0x00, 12);
	fw->date[12] = '\0';

	memcpy(&fw->version, fw->fw->data + 0x10, 4);

	memcpy(&sig_off, fw->fw->data + 0x14, 4);
	fw->sig = fw->fw->data + sig_off;
	memcpy(&fw->sig_size, fw->fw->data + 0x18, 4);

	memcpy(&image_off, fw->fw->data + 0x1C, 4);
	fw->image = fw->fw->data + image_off;
	memcpy(&fw->image_sectors, fw->fw->data + 0x20, 4);

	memcpy(&custom_sig_off, fw->fw->data + 0x24, 4);
	fw->custom_sig = fw->fw->data + custom_sig_off;
	memcpy(&fw->custom_sig_size, fw->fw->data + 0x28, 4);

	return 0;
}

static void s3fwrn5_fw_release_firmware(struct s3fwrn5_fw_info *fw_info)
{
	release_firmware(fw_info->fw.fw);
}

static int s3fwrn5_fw_get_base_addr(
	struct s3fwrn5_fw_cmd_get_bootinfo_rsp *bootinfo, u32 *base_addr)
{
	int i;
	static const struct {
		u8 version[4];
		u32 base_addr;
	} match[] = {
		{{0x05, 0x00, 0x00, 0x00}, 0x00005000},
		{{0x05, 0x00, 0x00, 0x01}, 0x00003000},
		{{0x05, 0x00, 0x00, 0x02}, 0x00003000},
		{{0x05, 0x00, 0x00, 0x03}, 0x00003000},
		{{0x05, 0x00, 0x00, 0x05}, 0x00003000}
	};

	for (i = 0; i < ARRAY_SIZE(match); ++i)
		if (bootinfo->hw_version[0] == match[i].version[0] &&
			bootinfo->hw_version[1] == match[i].version[1] &&
			bootinfo->hw_version[3] == match[i].version[3]) {
			*base_addr = match[i].base_addr;
			return 0;
		}

	return -EINVAL;
}

static inline bool
s3fwrn5_fw_is_custom(const struct s3fwrn5_fw_cmd_get_bootinfo_rsp *bootinfo)
{
	return !!bootinfo->hw_version[2];
}

int s3fwrn5_fw_setup(struct s3fwrn5_fw_info *fw_info)
{
	struct s3fwrn5_fw_cmd_get_bootinfo_rsp bootinfo;
	int ret;

	/* Get bootloader info */

	ret = s3fwrn5_fw_get_bootinfo(fw_info, &bootinfo);
	if (ret < 0) {
		dev_err(&fw_info->ndev->nfc_dev->dev,
			"Failed to get bootinfo, ret=%02x\n", ret);
		goto err;
	}

	/* Match hardware version to obtain firmware base address */

	ret = s3fwrn5_fw_get_base_addr(&bootinfo, &fw_info->base_addr);
	if (ret < 0) {
		dev_err(&fw_info->ndev->nfc_dev->dev,
			"Unknown hardware version\n");
		goto err;
	}

	fw_info->sector_size = bootinfo.sector_size;

	fw_info->sig_size = s3fwrn5_fw_is_custom(&bootinfo) ?
		fw_info->fw.custom_sig_size : fw_info->fw.sig_size;
	fw_info->sig = s3fwrn5_fw_is_custom(&bootinfo) ?
		fw_info->fw.custom_sig : fw_info->fw.sig;

	return 0;

err:
	s3fwrn5_fw_release_firmware(fw_info);
	return ret;
}

bool s3fwrn5_fw_check_version(const struct s3fwrn5_fw_info *fw_info, u32 version)
{
	struct s3fwrn5_fw_version *new = (void *) &fw_info->fw.version;
	struct s3fwrn5_fw_version *old = (void *) &version;

	if (new->major > old->major)
		return true;
	if (new->build1 > old->build1)
		return true;
	if (new->build2 > old->build2)
		return true;

	return false;
}

int s3fwrn5_fw_download(struct s3fwrn5_fw_info *fw_info)
{
	struct s3fwrn5_fw_image *fw = &fw_info->fw;
	u8 hash_data[SHA1_DIGEST_SIZE];
	struct crypto_shash *tfm;
	u32 image_size, off;
	int ret;

	image_size = fw_info->sector_size * fw->image_sectors;

	/* Compute SHA of firmware data */

	tfm = crypto_alloc_shash("sha1", 0, 0);
	if (IS_ERR(tfm)) {
		dev_err(&fw_info->ndev->nfc_dev->dev,
<<<<<<< HEAD
			"Cannot allocate shash (code=%d)\n", ret);
		return PTR_ERR(tfm);
=======
			"Cannot allocate shash (code=%pe)\n", tfm);
		goto out;
>>>>>>> c7d10223
	}

	ret = crypto_shash_tfm_digest(tfm, fw->image, image_size, hash_data);

	crypto_free_shash(tfm);
	if (ret) {
		dev_err(&fw_info->ndev->nfc_dev->dev,
			"Cannot compute hash (code=%d)\n", ret);
		return ret;
	}

	/* Firmware update process */

	dev_info(&fw_info->ndev->nfc_dev->dev,
		"Firmware update: %s\n", fw_info->fw_name);

	ret = s3fwrn5_fw_enter_update_mode(fw_info, hash_data,
		SHA1_DIGEST_SIZE, fw_info->sig, fw_info->sig_size);
	if (ret < 0) {
		dev_err(&fw_info->ndev->nfc_dev->dev,
			"Unable to enter update mode\n");
		return ret;
	}

	for (off = 0; off < image_size; off += fw_info->sector_size) {
		ret = s3fwrn5_fw_update_sector(fw_info,
			fw_info->base_addr + off, fw->image + off);
		if (ret < 0) {
			dev_err(&fw_info->ndev->nfc_dev->dev,
				"Firmware update error (code=%d)\n", ret);
			return ret;
		}
	}

	ret = s3fwrn5_fw_complete_update_mode(fw_info);
	if (ret < 0) {
		dev_err(&fw_info->ndev->nfc_dev->dev,
			"Unable to complete update mode\n");
		return ret;
	}

	dev_info(&fw_info->ndev->nfc_dev->dev,
		"Firmware update: success\n");

	return ret;
}

void s3fwrn5_fw_init(struct s3fwrn5_fw_info *fw_info, const char *fw_name)
{
	fw_info->parity = 0x00;
	fw_info->rsp = NULL;
	fw_info->fw.fw = NULL;
	strcpy(fw_info->fw_name, fw_name);
	init_completion(&fw_info->completion);
}

void s3fwrn5_fw_cleanup(struct s3fwrn5_fw_info *fw_info)
{
	s3fwrn5_fw_release_firmware(fw_info);
}

int s3fwrn5_fw_recv_frame(struct nci_dev *ndev, struct sk_buff *skb)
{
	struct s3fwrn5_info *info = nci_get_drvdata(ndev);
	struct s3fwrn5_fw_info *fw_info = &info->fw_info;

	if (WARN_ON(fw_info->rsp)) {
		kfree_skb(skb);
		return -EINVAL;
	}

	fw_info->rsp = skb;

	complete(&fw_info->completion);

	return 0;
}<|MERGE_RESOLUTION|>--- conflicted
+++ resolved
@@ -422,13 +422,8 @@
 	tfm = crypto_alloc_shash("sha1", 0, 0);
 	if (IS_ERR(tfm)) {
 		dev_err(&fw_info->ndev->nfc_dev->dev,
-<<<<<<< HEAD
-			"Cannot allocate shash (code=%d)\n", ret);
+			"Cannot allocate shash (code=%pe)\n", tfm);
 		return PTR_ERR(tfm);
-=======
-			"Cannot allocate shash (code=%pe)\n", tfm);
-		goto out;
->>>>>>> c7d10223
 	}
 
 	ret = crypto_shash_tfm_digest(tfm, fw->image, image_size, hash_data);
