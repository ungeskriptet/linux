--- conflicted
+++ resolved
@@ -74,12 +74,8 @@
 
 struct sdhci_of_data sdhci_esdhc = {
 	/* card detection could be handled via GPIO */
-<<<<<<< HEAD
-	.quirks = ESDHC_DEFAULT_QUIRKS | SDHCI_QUIRK_BROKEN_CARD_DETECTION,
-=======
 	.quirks = ESDHC_DEFAULT_QUIRKS | SDHCI_QUIRK_BROKEN_CARD_DETECTION
 		| SDHCI_QUIRK_NO_CARD_NO_RESET,
->>>>>>> 00b317a4
 	.ops = {
 		.read_l = sdhci_be32bs_readl,
 		.read_w = esdhc_readw,
