--- conflicted
+++ resolved
@@ -3,15 +3,10 @@
 
 #include <linux/bitops.h>
 #include <linux/bitfield.h>
-<<<<<<< HEAD
-#include <linux/device.h>
-#include <linux/kernel.h>
-=======
 #include <linux/delay.h>
 #include <linux/device.h>
 #include <linux/kernel.h>
 #include <linux/math.h>
->>>>>>> 7365df19
 #include <linux/property.h>
 #include <linux/serial_8250.h>
 #include <linux/serial_core.h>
@@ -29,39 +24,12 @@
 #define DW_UART_CPR	0xf4 /* Component Parameter Register */
 #define DW_UART_UCV	0xf8 /* UART Component Version */
 
-<<<<<<< HEAD
-/* Transceiver Control Register bits */
-#define DW_UART_TCR_RS485_EN		BIT(0)
-#define DW_UART_TCR_RE_POL		BIT(1)
-#define DW_UART_TCR_DE_POL		BIT(2)
-#define DW_UART_TCR_XFER_MODE		GENMASK(4, 3)
-#define DW_UART_TCR_XFER_MODE_DE_DURING_RE	FIELD_PREP(DW_UART_TCR_XFER_MODE, 0)
-#define DW_UART_TCR_XFER_MODE_SW_DE_OR_RE	FIELD_PREP(DW_UART_TCR_XFER_MODE, 1)
-#define DW_UART_TCR_XFER_MODE_DE_OR_RE		FIELD_PREP(DW_UART_TCR_XFER_MODE, 2)
-
-/* Component Parameter Register bits */
-#define DW_UART_CPR_ABP_DATA_WIDTH	(3 << 0)
-#define DW_UART_CPR_AFCE_MODE		(1 << 4)
-#define DW_UART_CPR_THRE_MODE		(1 << 5)
-#define DW_UART_CPR_SIR_MODE		(1 << 6)
-#define DW_UART_CPR_SIR_LP_MODE		(1 << 7)
-#define DW_UART_CPR_ADDITIONAL_FEATURES	(1 << 8)
-#define DW_UART_CPR_FIFO_ACCESS		(1 << 9)
-#define DW_UART_CPR_FIFO_STAT		(1 << 10)
-#define DW_UART_CPR_SHADOW		(1 << 11)
-#define DW_UART_CPR_ENCODED_PARMS	(1 << 12)
-#define DW_UART_CPR_DMA_EXTRA		(1 << 13)
-#define DW_UART_CPR_FIFO_MODE		(0xff << 16)
-=======
 /* Receive / Transmit Address Register bits */
 #define DW_UART_ADDR_MASK		GENMASK(7, 0)
->>>>>>> 7365df19
 
 /* Line Status Register bits */
 #define DW_UART_LSR_ADDR_RCVD		BIT(8)
 
-<<<<<<< HEAD
-=======
 /* Transceiver Control Register bits */
 #define DW_UART_TCR_RS485_EN		BIT(0)
 #define DW_UART_TCR_RE_POL		BIT(1)
@@ -94,7 +62,6 @@
 /* Helper for FIFO size calculation */
 #define DW_UART_CPR_FIFO_SIZE(a)	(FIELD_GET(DW_UART_CPR_FIFO_MODE, (a)) * 16)
 
->>>>>>> 7365df19
 /*
  * divisor = div(I) + div(F)
  * "I" means integer, "F" means fractional
@@ -140,9 +107,6 @@
 }
 EXPORT_SYMBOL_GPL(dw8250_do_set_termios);
 
-<<<<<<< HEAD
-static int dw8250_rs485_config(struct uart_port *p, struct serial_rs485 *rs485)
-=======
 /*
  * Wait until re is de-asserted for sure. An ongoing receive will keep
  * re asserted until end of frame. Without BUSY indication available,
@@ -215,7 +179,6 @@
 
 static int dw8250_rs485_config(struct uart_port *p, struct ktermios *termios,
 			       struct serial_rs485 *rs485)
->>>>>>> 7365df19
 {
 	u32 tcr;
 
@@ -223,27 +186,6 @@
 	tcr &= ~DW_UART_TCR_XFER_MODE;
 
 	if (rs485->flags & SER_RS485_ENABLED) {
-<<<<<<< HEAD
-		/* Clear unsupported flags. */
-		rs485->flags &= SER_RS485_ENABLED | SER_RS485_RX_DURING_TX |
-				SER_RS485_RTS_ON_SEND | SER_RS485_RTS_AFTER_SEND;
-		tcr |= DW_UART_TCR_RS485_EN;
-
-		if (rs485->flags & SER_RS485_RX_DURING_TX) {
-			tcr |= DW_UART_TCR_XFER_MODE_DE_DURING_RE;
-		} else {
-			/* HW does not support same DE level for tx and rx */
-			if (!(rs485->flags & SER_RS485_RTS_ON_SEND) ==
-			    !(rs485->flags & SER_RS485_RTS_AFTER_SEND))
-				return -EINVAL;
-
-			tcr |= DW_UART_TCR_XFER_MODE_DE_OR_RE;
-		}
-		dw8250_writel_ext(p, DW_UART_DE_EN, 1);
-		dw8250_writel_ext(p, DW_UART_RE_EN, 1);
-	} else {
-		rs485->flags = 0;
-=======
 		tcr |= DW_UART_TCR_RS485_EN;
 
 		if (rs485->flags & SER_RS485_RX_DURING_TX)
@@ -255,7 +197,6 @@
 	} else {
 		if (termios)
 			termios->c_cflag &= ~ADDRB;
->>>>>>> 7365df19
 
 		tcr &= ~DW_UART_TCR_RS485_EN;
 	}
@@ -271,16 +212,9 @@
 
 	dw8250_writel_ext(p, DW_UART_TCR, tcr);
 
-<<<<<<< HEAD
-	rs485->delay_rts_before_send = 0;
-	rs485->delay_rts_after_send = 0;
-
-	p->rs485 = *rs485;
-=======
 	/* Addressing mode can only be set up after TCR */
 	if (rs485->flags & SER_RS485_ENABLED)
 		dw8250_rs485_set_addr(p, rs485, termios);
->>>>>>> 7365df19
 
 	return 0;
 }
@@ -299,15 +233,12 @@
 	return reg;
 }
 
-<<<<<<< HEAD
-=======
 static const struct serial_rs485 dw8250_rs485_supported = {
 	.flags = SER_RS485_ENABLED | SER_RS485_RX_DURING_TX | SER_RS485_RTS_ON_SEND |
 		 SER_RS485_RTS_AFTER_SEND | SER_RS485_ADDRB | SER_RS485_ADDR_RECV |
 		 SER_RS485_ADDR_DEST,
 };
 
->>>>>>> 7365df19
 void dw8250_setup_port(struct uart_port *p)
 {
 	struct dw8250_port_data *pd = p->private_data;
@@ -318,16 +249,11 @@
 	pd->hw_rs485_support = dw8250_detect_rs485_hw(p);
 	if (pd->hw_rs485_support) {
 		p->rs485_config = dw8250_rs485_config;
-<<<<<<< HEAD
-	} else {
-		p->rs485_config = serial8250_em485_config;
-=======
 		up->lsr_save_mask = LSR_SAVE_FLAGS | DW_UART_LSR_ADDR_RCVD;
 		p->rs485_supported = dw8250_rs485_supported;
 	} else {
 		p->rs485_config = serial8250_em485_config;
 		p->rs485_supported = serial8250_em485_supported;
->>>>>>> 7365df19
 		up->rs485_start_tx = serial8250_em485_start_tx;
 		up->rs485_stop_tx = serial8250_em485_stop_tx;
 	}
