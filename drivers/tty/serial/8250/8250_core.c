--- conflicted
+++ resolved
@@ -497,10 +497,7 @@
 
 	up = &serial8250_ports[index];
 	up->port.line = index;
-<<<<<<< HEAD
-=======
 	up->port.port_id = index;
->>>>>>> 982bd683
 
 	serial8250_init_port(up);
 	if (!base_ops)
@@ -1044,10 +1041,7 @@
 			uart_remove_one_port(&serial8250_reg, &uart->port);
 
 		uart->port.ctrl_id	= up->port.ctrl_id;
-<<<<<<< HEAD
-=======
 		uart->port.port_id	= up->port.port_id;
->>>>>>> 982bd683
 		uart->port.iobase       = up->port.iobase;
 		uart->port.membase      = up->port.membase;
 		uart->port.irq          = up->port.irq;
