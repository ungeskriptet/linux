--- conflicted
+++ resolved
@@ -106,11 +106,6 @@
 	uint32_t color_fill;
 	bool is_error;
 	bool is_rt_pipe;
-<<<<<<< HEAD
-	bool is_virtual;
-	struct list_head mplane_list;
-=======
->>>>>>> 7365df19
 	const struct dpu_mdss_cfg *catalog;
 };
 
