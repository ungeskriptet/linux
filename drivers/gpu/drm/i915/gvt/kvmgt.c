/*
 * KVMGT - the implementation of Intel mediated pass-through framework for KVM
 *
 * Copyright(c) 2011-2016 Intel Corporation. All rights reserved.
 *
 * Permission is hereby granted, free of charge, to any person obtaining a
 * copy of this software and associated documentation files (the "Software"),
 * to deal in the Software without restriction, including without limitation
 * the rights to use, copy, modify, merge, publish, distribute, sublicense,
 * and/or sell copies of the Software, and to permit persons to whom the
 * Software is furnished to do so, subject to the following conditions:
 *
 * The above copyright notice and this permission notice (including the next
 * paragraph) shall be included in all copies or substantial portions of the
 * Software.
 *
 * THE SOFTWARE IS PROVIDED "AS IS", WITHOUT WARRANTY OF ANY KIND, EXPRESS OR
 * IMPLIED, INCLUDING BUT NOT LIMITED TO THE WARRANTIES OF MERCHANTABILITY,
 * FITNESS FOR A PARTICULAR PURPOSE AND NONINFRINGEMENT.  IN NO EVENT SHALL
 * THE AUTHORS OR COPYRIGHT HOLDERS BE LIABLE FOR ANY CLAIM, DAMAGES OR OTHER
 * LIABILITY, WHETHER IN AN ACTION OF CONTRACT, TORT OR OTHERWISE, ARISING FROM,
 * OUT OF OR IN CONNECTION WITH THE SOFTWARE OR THE USE OR OTHER DEALINGS IN THE
 * SOFTWARE.
 *
 * Authors:
 *    Kevin Tian <kevin.tian@intel.com>
 *    Jike Song <jike.song@intel.com>
 *    Xiaoguang Chen <xiaoguang.chen@intel.com>
 *    Eddie Dong <eddie.dong@intel.com>
 *
 * Contributors:
 *    Niu Bing <bing.niu@intel.com>
 *    Zhi Wang <zhi.a.wang@intel.com>
 */

#include <linux/init.h>
#include <linux/device.h>
#include <linux/mm.h>
#include <linux/kthread.h>
#include <linux/sched/mm.h>
#include <linux/types.h>
#include <linux/list.h>
#include <linux/rbtree.h>
#include <linux/spinlock.h>
#include <linux/eventfd.h>
#include <linux/uuid.h>
#include <linux/mdev.h>
#include <linux/debugfs.h>

#include <linux/nospec.h>

#include <drm/drm_edid.h>

#include "i915_drv.h"
#include "intel_gvt.h"
#include "gvt.h"

MODULE_IMPORT_NS(DMA_BUF);
MODULE_IMPORT_NS(I915_GVT);

/* helper macros copied from vfio-pci */
#define VFIO_PCI_OFFSET_SHIFT   40
#define VFIO_PCI_OFFSET_TO_INDEX(off)   (off >> VFIO_PCI_OFFSET_SHIFT)
#define VFIO_PCI_INDEX_TO_OFFSET(index) ((u64)(index) << VFIO_PCI_OFFSET_SHIFT)
#define VFIO_PCI_OFFSET_MASK    (((u64)(1) << VFIO_PCI_OFFSET_SHIFT) - 1)

#define EDID_BLOB_OFFSET (PAGE_SIZE/2)

#define OPREGION_SIGNATURE "IntelGraphicsMem"

struct vfio_region;
struct intel_vgpu_regops {
	size_t (*rw)(struct intel_vgpu *vgpu, char *buf,
			size_t count, loff_t *ppos, bool iswrite);
	void (*release)(struct intel_vgpu *vgpu,
			struct vfio_region *region);
};

struct vfio_region {
	u32				type;
	u32				subtype;
	size_t				size;
	u32				flags;
	const struct intel_vgpu_regops	*ops;
	void				*data;
};

struct vfio_edid_region {
	struct vfio_region_gfx_edid vfio_edid_regs;
	void *edid_blob;
};

struct kvmgt_pgfn {
	gfn_t gfn;
	struct hlist_node hnode;
};

struct gvt_dma {
	struct intel_vgpu *vgpu;
	struct rb_node gfn_node;
	struct rb_node dma_addr_node;
	gfn_t gfn;
	dma_addr_t dma_addr;
	unsigned long size;
	struct kref ref;
};

#define vfio_dev_to_vgpu(vfio_dev) \
	container_of((vfio_dev), struct intel_vgpu, vfio_device)

static void kvmgt_page_track_write(struct kvm_vcpu *vcpu, gpa_t gpa,
		const u8 *val, int len,
		struct kvm_page_track_notifier_node *node);
static void kvmgt_page_track_flush_slot(struct kvm *kvm,
		struct kvm_memory_slot *slot,
		struct kvm_page_track_notifier_node *node);

static ssize_t available_instances_show(struct mdev_type *mtype,
					struct mdev_type_attribute *attr,
					char *buf)
{
	struct intel_vgpu_type *type;
	unsigned int num = 0;
	struct intel_gvt *gvt = kdev_to_i915(mtype_get_parent_dev(mtype))->gvt;

	type = &gvt->types[mtype_get_type_group_id(mtype)];
	if (!type)
		num = 0;
	else
		num = type->avail_instance;

	return sprintf(buf, "%u\n", num);
}

static ssize_t device_api_show(struct mdev_type *mtype,
			       struct mdev_type_attribute *attr, char *buf)
{
	return sprintf(buf, "%s\n", VFIO_DEVICE_API_PCI_STRING);
}

static ssize_t description_show(struct mdev_type *mtype,
				struct mdev_type_attribute *attr, char *buf)
{
	struct intel_vgpu_type *type;
	struct intel_gvt *gvt = kdev_to_i915(mtype_get_parent_dev(mtype))->gvt;

	type = &gvt->types[mtype_get_type_group_id(mtype)];
	if (!type)
		return 0;

	return sprintf(buf, "low_gm_size: %dMB\nhigh_gm_size: %dMB\n"
		       "fence: %d\nresolution: %s\n"
		       "weight: %d\n",
		       BYTES_TO_MB(type->low_gm_size),
		       BYTES_TO_MB(type->high_gm_size),
		       type->fence, vgpu_edid_str(type->resolution),
		       type->weight);
}

static ssize_t name_show(struct mdev_type *mtype,
			 struct mdev_type_attribute *attr, char *buf)
{
	struct intel_vgpu_type *type;
	struct intel_gvt *gvt = kdev_to_i915(mtype_get_parent_dev(mtype))->gvt;

	type = &gvt->types[mtype_get_type_group_id(mtype)];
	if (!type)
		return 0;

	return sprintf(buf, "%s\n", type->name);
}

static MDEV_TYPE_ATTR_RO(available_instances);
static MDEV_TYPE_ATTR_RO(device_api);
static MDEV_TYPE_ATTR_RO(description);
static MDEV_TYPE_ATTR_RO(name);

static struct attribute *gvt_type_attrs[] = {
	&mdev_type_attr_available_instances.attr,
	&mdev_type_attr_device_api.attr,
	&mdev_type_attr_description.attr,
	&mdev_type_attr_name.attr,
	NULL,
};

static struct attribute_group *gvt_vgpu_type_groups[] = {
	[0 ... NR_MAX_INTEL_VGPU_TYPES - 1] = NULL,
};

static int intel_gvt_init_vgpu_type_groups(struct intel_gvt *gvt)
{
	int i, j;
	struct intel_vgpu_type *type;
	struct attribute_group *group;

	for (i = 0; i < gvt->num_types; i++) {
		type = &gvt->types[i];

		group = kzalloc(sizeof(struct attribute_group), GFP_KERNEL);
		if (!group)
			goto unwind;

		group->name = type->name;
		group->attrs = gvt_type_attrs;
		gvt_vgpu_type_groups[i] = group;
	}

	return 0;

unwind:
	for (j = 0; j < i; j++) {
		group = gvt_vgpu_type_groups[j];
		kfree(group);
	}

	return -ENOMEM;
}

static void intel_gvt_cleanup_vgpu_type_groups(struct intel_gvt *gvt)
{
	int i;
	struct attribute_group *group;

	for (i = 0; i < gvt->num_types; i++) {
		group = gvt_vgpu_type_groups[i];
		gvt_vgpu_type_groups[i] = NULL;
		kfree(group);
	}
}

static void gvt_unpin_guest_page(struct intel_vgpu *vgpu, unsigned long gfn,
		unsigned long size)
{
<<<<<<< HEAD
	struct drm_i915_private *i915 = vgpu->gvt->gt->i915;
	int total_pages;
	int npage;
	int ret;

	total_pages = roundup(size, PAGE_SIZE) / PAGE_SIZE;

	for (npage = 0; npage < total_pages; npage++) {
		unsigned long cur_gfn = gfn + npage;

		ret = vfio_unpin_pages(&vgpu->vfio_device, &cur_gfn, 1);
		drm_WARN_ON(&i915->drm, ret != 1);
	}
=======
	vfio_unpin_pages(&vgpu->vfio_device, gfn << PAGE_SHIFT,
			 DIV_ROUND_UP(size, PAGE_SIZE));
>>>>>>> 7365df19
}

/* Pin a normal or compound guest page for dma. */
static int gvt_pin_guest_page(struct intel_vgpu *vgpu, unsigned long gfn,
		unsigned long size, struct page **page)
{
<<<<<<< HEAD
	unsigned long base_pfn = 0;
	int total_pages;
=======
	int total_pages = DIV_ROUND_UP(size, PAGE_SIZE);
	struct page *base_page = NULL;
>>>>>>> 7365df19
	int npage;
	int ret;

	/*
	 * We pin the pages one-by-one to avoid allocating a big arrary
	 * on stack to hold pfns.
	 */
	for (npage = 0; npage < total_pages; npage++) {
		dma_addr_t cur_iova = (gfn + npage) << PAGE_SHIFT;
		struct page *cur_page;

<<<<<<< HEAD
		ret = vfio_pin_pages(&vgpu->vfio_device, &cur_gfn, 1,
				     IOMMU_READ | IOMMU_WRITE, &pfn);
=======
		ret = vfio_pin_pages(&vgpu->vfio_device, cur_iova, 1,
				     IOMMU_READ | IOMMU_WRITE, &cur_page);
>>>>>>> 7365df19
		if (ret != 1) {
			gvt_vgpu_err("vfio_pin_pages failed for iova %pad, ret %d\n",
				     &cur_iova, ret);
			goto err;
		}

		if (npage == 0)
			base_page = cur_page;
		else if (base_page + npage != cur_page) {
			gvt_vgpu_err("The pages are not continuous\n");
			ret = -EINVAL;
			npage++;
			goto err;
		}
	}

	*page = base_page;
	return 0;
err:
	gvt_unpin_guest_page(vgpu, gfn, npage * PAGE_SIZE);
	return ret;
}

static int gvt_dma_map_page(struct intel_vgpu *vgpu, unsigned long gfn,
		dma_addr_t *dma_addr, unsigned long size)
{
	struct device *dev = vgpu->gvt->gt->i915->drm.dev;
	struct page *page = NULL;
	int ret;

	ret = gvt_pin_guest_page(vgpu, gfn, size, &page);
	if (ret)
		return ret;

	/* Setup DMA mapping. */
	*dma_addr = dma_map_page(dev, page, 0, size, DMA_BIDIRECTIONAL);
	if (dma_mapping_error(dev, *dma_addr)) {
		gvt_vgpu_err("DMA mapping failed for pfn 0x%lx, ret %d\n",
			     page_to_pfn(page), ret);
		gvt_unpin_guest_page(vgpu, gfn, size);
		return -ENOMEM;
	}

	return 0;
}

static void gvt_dma_unmap_page(struct intel_vgpu *vgpu, unsigned long gfn,
		dma_addr_t dma_addr, unsigned long size)
{
	struct device *dev = vgpu->gvt->gt->i915->drm.dev;

	dma_unmap_page(dev, dma_addr, size, DMA_BIDIRECTIONAL);
	gvt_unpin_guest_page(vgpu, gfn, size);
}

static struct gvt_dma *__gvt_cache_find_dma_addr(struct intel_vgpu *vgpu,
		dma_addr_t dma_addr)
{
	struct rb_node *node = vgpu->dma_addr_cache.rb_node;
	struct gvt_dma *itr;

	while (node) {
		itr = rb_entry(node, struct gvt_dma, dma_addr_node);

		if (dma_addr < itr->dma_addr)
			node = node->rb_left;
		else if (dma_addr > itr->dma_addr)
			node = node->rb_right;
		else
			return itr;
	}
	return NULL;
}

static struct gvt_dma *__gvt_cache_find_gfn(struct intel_vgpu *vgpu, gfn_t gfn)
{
	struct rb_node *node = vgpu->gfn_cache.rb_node;
	struct gvt_dma *itr;

	while (node) {
		itr = rb_entry(node, struct gvt_dma, gfn_node);

		if (gfn < itr->gfn)
			node = node->rb_left;
		else if (gfn > itr->gfn)
			node = node->rb_right;
		else
			return itr;
	}
	return NULL;
}

static int __gvt_cache_add(struct intel_vgpu *vgpu, gfn_t gfn,
		dma_addr_t dma_addr, unsigned long size)
{
	struct gvt_dma *new, *itr;
	struct rb_node **link, *parent = NULL;

	new = kzalloc(sizeof(struct gvt_dma), GFP_KERNEL);
	if (!new)
		return -ENOMEM;

	new->vgpu = vgpu;
	new->gfn = gfn;
	new->dma_addr = dma_addr;
	new->size = size;
	kref_init(&new->ref);

	/* gfn_cache maps gfn to struct gvt_dma. */
	link = &vgpu->gfn_cache.rb_node;
	while (*link) {
		parent = *link;
		itr = rb_entry(parent, struct gvt_dma, gfn_node);

		if (gfn < itr->gfn)
			link = &parent->rb_left;
		else
			link = &parent->rb_right;
	}
	rb_link_node(&new->gfn_node, parent, link);
	rb_insert_color(&new->gfn_node, &vgpu->gfn_cache);

	/* dma_addr_cache maps dma addr to struct gvt_dma. */
	parent = NULL;
	link = &vgpu->dma_addr_cache.rb_node;
	while (*link) {
		parent = *link;
		itr = rb_entry(parent, struct gvt_dma, dma_addr_node);

		if (dma_addr < itr->dma_addr)
			link = &parent->rb_left;
		else
			link = &parent->rb_right;
	}
	rb_link_node(&new->dma_addr_node, parent, link);
	rb_insert_color(&new->dma_addr_node, &vgpu->dma_addr_cache);

	vgpu->nr_cache_entries++;
	return 0;
}

static void __gvt_cache_remove_entry(struct intel_vgpu *vgpu,
				struct gvt_dma *entry)
{
	rb_erase(&entry->gfn_node, &vgpu->gfn_cache);
	rb_erase(&entry->dma_addr_node, &vgpu->dma_addr_cache);
	kfree(entry);
	vgpu->nr_cache_entries--;
}

static void gvt_cache_destroy(struct intel_vgpu *vgpu)
{
	struct gvt_dma *dma;
	struct rb_node *node = NULL;

	for (;;) {
		mutex_lock(&vgpu->cache_lock);
		node = rb_first(&vgpu->gfn_cache);
		if (!node) {
			mutex_unlock(&vgpu->cache_lock);
			break;
		}
		dma = rb_entry(node, struct gvt_dma, gfn_node);
		gvt_dma_unmap_page(vgpu, dma->gfn, dma->dma_addr, dma->size);
		__gvt_cache_remove_entry(vgpu, dma);
		mutex_unlock(&vgpu->cache_lock);
	}
}

static void gvt_cache_init(struct intel_vgpu *vgpu)
{
	vgpu->gfn_cache = RB_ROOT;
	vgpu->dma_addr_cache = RB_ROOT;
	vgpu->nr_cache_entries = 0;
	mutex_init(&vgpu->cache_lock);
}

static void kvmgt_protect_table_init(struct intel_vgpu *info)
{
	hash_init(info->ptable);
}

static void kvmgt_protect_table_destroy(struct intel_vgpu *info)
{
	struct kvmgt_pgfn *p;
	struct hlist_node *tmp;
	int i;

	hash_for_each_safe(info->ptable, i, tmp, p, hnode) {
		hash_del(&p->hnode);
		kfree(p);
	}
}

static struct kvmgt_pgfn *
__kvmgt_protect_table_find(struct intel_vgpu *info, gfn_t gfn)
{
	struct kvmgt_pgfn *p, *res = NULL;

	hash_for_each_possible(info->ptable, p, hnode, gfn) {
		if (gfn == p->gfn) {
			res = p;
			break;
		}
	}

	return res;
}

static bool kvmgt_gfn_is_write_protected(struct intel_vgpu *info, gfn_t gfn)
{
	struct kvmgt_pgfn *p;

	p = __kvmgt_protect_table_find(info, gfn);
	return !!p;
}

static void kvmgt_protect_table_add(struct intel_vgpu *info, gfn_t gfn)
{
	struct kvmgt_pgfn *p;

	if (kvmgt_gfn_is_write_protected(info, gfn))
		return;

	p = kzalloc(sizeof(struct kvmgt_pgfn), GFP_ATOMIC);
	if (WARN(!p, "gfn: 0x%llx\n", gfn))
		return;

	p->gfn = gfn;
	hash_add(info->ptable, &p->hnode, gfn);
}

static void kvmgt_protect_table_del(struct intel_vgpu *info, gfn_t gfn)
{
	struct kvmgt_pgfn *p;

	p = __kvmgt_protect_table_find(info, gfn);
	if (p) {
		hash_del(&p->hnode);
		kfree(p);
	}
}

static size_t intel_vgpu_reg_rw_opregion(struct intel_vgpu *vgpu, char *buf,
		size_t count, loff_t *ppos, bool iswrite)
{
	unsigned int i = VFIO_PCI_OFFSET_TO_INDEX(*ppos) -
			VFIO_PCI_NUM_REGIONS;
	void *base = vgpu->region[i].data;
	loff_t pos = *ppos & VFIO_PCI_OFFSET_MASK;


	if (pos >= vgpu->region[i].size || iswrite) {
		gvt_vgpu_err("invalid op or offset for Intel vgpu OpRegion\n");
		return -EINVAL;
	}
	count = min(count, (size_t)(vgpu->region[i].size - pos));
	memcpy(buf, base + pos, count);

	return count;
}

static void intel_vgpu_reg_release_opregion(struct intel_vgpu *vgpu,
		struct vfio_region *region)
{
}

static const struct intel_vgpu_regops intel_vgpu_regops_opregion = {
	.rw = intel_vgpu_reg_rw_opregion,
	.release = intel_vgpu_reg_release_opregion,
};

static int handle_edid_regs(struct intel_vgpu *vgpu,
			struct vfio_edid_region *region, char *buf,
			size_t count, u16 offset, bool is_write)
{
	struct vfio_region_gfx_edid *regs = &region->vfio_edid_regs;
	unsigned int data;

	if (offset + count > sizeof(*regs))
		return -EINVAL;

	if (count != 4)
		return -EINVAL;

	if (is_write) {
		data = *((unsigned int *)buf);
		switch (offset) {
		case offsetof(struct vfio_region_gfx_edid, link_state):
			if (data == VFIO_DEVICE_GFX_LINK_STATE_UP) {
				if (!drm_edid_block_valid(
					(u8 *)region->edid_blob,
					0,
					true,
					NULL)) {
					gvt_vgpu_err("invalid EDID blob\n");
					return -EINVAL;
				}
				intel_vgpu_emulate_hotplug(vgpu, true);
			} else if (data == VFIO_DEVICE_GFX_LINK_STATE_DOWN)
				intel_vgpu_emulate_hotplug(vgpu, false);
			else {
				gvt_vgpu_err("invalid EDID link state %d\n",
					regs->link_state);
				return -EINVAL;
			}
			regs->link_state = data;
			break;
		case offsetof(struct vfio_region_gfx_edid, edid_size):
			if (data > regs->edid_max_size) {
				gvt_vgpu_err("EDID size is bigger than %d!\n",
					regs->edid_max_size);
				return -EINVAL;
			}
			regs->edid_size = data;
			break;
		default:
			/* read-only regs */
			gvt_vgpu_err("write read-only EDID region at offset %d\n",
				offset);
			return -EPERM;
		}
	} else {
		memcpy(buf, (char *)regs + offset, count);
	}

	return count;
}

static int handle_edid_blob(struct vfio_edid_region *region, char *buf,
			size_t count, u16 offset, bool is_write)
{
	if (offset + count > region->vfio_edid_regs.edid_size)
		return -EINVAL;

	if (is_write)
		memcpy(region->edid_blob + offset, buf, count);
	else
		memcpy(buf, region->edid_blob + offset, count);

	return count;
}

static size_t intel_vgpu_reg_rw_edid(struct intel_vgpu *vgpu, char *buf,
		size_t count, loff_t *ppos, bool iswrite)
{
	int ret;
	unsigned int i = VFIO_PCI_OFFSET_TO_INDEX(*ppos) -
			VFIO_PCI_NUM_REGIONS;
	struct vfio_edid_region *region = vgpu->region[i].data;
	loff_t pos = *ppos & VFIO_PCI_OFFSET_MASK;

	if (pos < region->vfio_edid_regs.edid_offset) {
		ret = handle_edid_regs(vgpu, region, buf, count, pos, iswrite);
	} else {
		pos -= EDID_BLOB_OFFSET;
		ret = handle_edid_blob(region, buf, count, pos, iswrite);
	}

	if (ret < 0)
		gvt_vgpu_err("failed to access EDID region\n");

	return ret;
}

static void intel_vgpu_reg_release_edid(struct intel_vgpu *vgpu,
					struct vfio_region *region)
{
	kfree(region->data);
}

static const struct intel_vgpu_regops intel_vgpu_regops_edid = {
	.rw = intel_vgpu_reg_rw_edid,
	.release = intel_vgpu_reg_release_edid,
};

static int intel_vgpu_register_reg(struct intel_vgpu *vgpu,
		unsigned int type, unsigned int subtype,
		const struct intel_vgpu_regops *ops,
		size_t size, u32 flags, void *data)
{
	struct vfio_region *region;

	region = krealloc(vgpu->region,
			(vgpu->num_regions + 1) * sizeof(*region),
			GFP_KERNEL);
	if (!region)
		return -ENOMEM;

	vgpu->region = region;
	vgpu->region[vgpu->num_regions].type = type;
	vgpu->region[vgpu->num_regions].subtype = subtype;
	vgpu->region[vgpu->num_regions].ops = ops;
	vgpu->region[vgpu->num_regions].size = size;
	vgpu->region[vgpu->num_regions].flags = flags;
	vgpu->region[vgpu->num_regions].data = data;
	vgpu->num_regions++;
	return 0;
}

int intel_gvt_set_opregion(struct intel_vgpu *vgpu)
{
	void *base;
	int ret;

	/* Each vgpu has its own opregion, although VFIO would create another
	 * one later. This one is used to expose opregion to VFIO. And the
	 * other one created by VFIO later, is used by guest actually.
	 */
	base = vgpu_opregion(vgpu)->va;
	if (!base)
		return -ENOMEM;

	if (memcmp(base, OPREGION_SIGNATURE, 16)) {
		memunmap(base);
		return -EINVAL;
	}

	ret = intel_vgpu_register_reg(vgpu,
			PCI_VENDOR_ID_INTEL | VFIO_REGION_TYPE_PCI_VENDOR_TYPE,
			VFIO_REGION_SUBTYPE_INTEL_IGD_OPREGION,
			&intel_vgpu_regops_opregion, OPREGION_SIZE,
			VFIO_REGION_INFO_FLAG_READ, base);

	return ret;
}

int intel_gvt_set_edid(struct intel_vgpu *vgpu, int port_num)
{
	struct intel_vgpu_port *port = intel_vgpu_port(vgpu, port_num);
	struct vfio_edid_region *base;
	int ret;

	base = kzalloc(sizeof(*base), GFP_KERNEL);
	if (!base)
		return -ENOMEM;

	/* TODO: Add multi-port and EDID extension block support */
	base->vfio_edid_regs.edid_offset = EDID_BLOB_OFFSET;
	base->vfio_edid_regs.edid_max_size = EDID_SIZE;
	base->vfio_edid_regs.edid_size = EDID_SIZE;
	base->vfio_edid_regs.max_xres = vgpu_edid_xres(port->id);
	base->vfio_edid_regs.max_yres = vgpu_edid_yres(port->id);
	base->edid_blob = port->edid->edid_block;

	ret = intel_vgpu_register_reg(vgpu,
			VFIO_REGION_TYPE_GFX,
			VFIO_REGION_SUBTYPE_GFX_EDID,
			&intel_vgpu_regops_edid, EDID_SIZE,
			VFIO_REGION_INFO_FLAG_READ |
			VFIO_REGION_INFO_FLAG_WRITE |
			VFIO_REGION_INFO_FLAG_CAPS, base);

	return ret;
}

<<<<<<< HEAD
static int intel_vgpu_iommu_notifier(struct notifier_block *nb,
				     unsigned long action, void *data)
{
	struct intel_vgpu *vgpu =
		container_of(nb, struct intel_vgpu, iommu_notifier);

	if (action == VFIO_IOMMU_NOTIFY_DMA_UNMAP) {
		struct vfio_iommu_type1_dma_unmap *unmap = data;
		struct gvt_dma *entry;
		unsigned long iov_pfn, end_iov_pfn;

		iov_pfn = unmap->iova >> PAGE_SHIFT;
		end_iov_pfn = iov_pfn + unmap->size / PAGE_SIZE;

		mutex_lock(&vgpu->cache_lock);
		for (; iov_pfn < end_iov_pfn; iov_pfn++) {
			entry = __gvt_cache_find_gfn(vgpu, iov_pfn);
			if (!entry)
				continue;
=======
static void intel_vgpu_dma_unmap(struct vfio_device *vfio_dev, u64 iova,
				 u64 length)
{
	struct intel_vgpu *vgpu = vfio_dev_to_vgpu(vfio_dev);
	struct gvt_dma *entry;
	u64 iov_pfn = iova >> PAGE_SHIFT;
	u64 end_iov_pfn = iov_pfn + length / PAGE_SIZE;

	mutex_lock(&vgpu->cache_lock);
	for (; iov_pfn < end_iov_pfn; iov_pfn++) {
		entry = __gvt_cache_find_gfn(vgpu, iov_pfn);
		if (!entry)
			continue;

		gvt_dma_unmap_page(vgpu, entry->gfn, entry->dma_addr,
				   entry->size);
		__gvt_cache_remove_entry(vgpu, entry);
	}
	mutex_unlock(&vgpu->cache_lock);
}

static bool __kvmgt_vgpu_exist(struct intel_vgpu *vgpu)
{
	struct intel_vgpu *itr;
	int id;
	bool ret = false;

	mutex_lock(&vgpu->gvt->lock);
	for_each_active_vgpu(vgpu->gvt, itr, id) {
		if (!itr->attached)
			continue;
>>>>>>> 7365df19

		if (vgpu->vfio_device.kvm == itr->vfio_device.kvm) {
			ret = true;
			goto out;
		}
<<<<<<< HEAD
		mutex_unlock(&vgpu->cache_lock);
	}

	return NOTIFY_OK;
}

static bool __kvmgt_vgpu_exist(struct intel_vgpu *vgpu)
{
	struct intel_vgpu *itr;
	int id;
	bool ret = false;

	mutex_lock(&vgpu->gvt->lock);
	for_each_active_vgpu(vgpu->gvt, itr, id) {
		if (!itr->attached)
			continue;

		if (vgpu->vfio_device.kvm == itr->vfio_device.kvm) {
			ret = true;
			goto out;
		}
=======
>>>>>>> 7365df19
	}
out:
	mutex_unlock(&vgpu->gvt->lock);
	return ret;
}

static int intel_vgpu_open_device(struct vfio_device *vfio_dev)
{
	struct intel_vgpu *vgpu = vfio_dev_to_vgpu(vfio_dev);
<<<<<<< HEAD
	unsigned long events;
	int ret;

	vgpu->iommu_notifier.notifier_call = intel_vgpu_iommu_notifier;

	events = VFIO_IOMMU_NOTIFY_DMA_UNMAP;
	ret = vfio_register_notifier(vfio_dev, VFIO_IOMMU_NOTIFY, &events,
				     &vgpu->iommu_notifier);
	if (ret != 0) {
		gvt_vgpu_err("vfio_register_notifier for iommu failed: %d\n",
			ret);
		goto out;
	}

	ret = -EEXIST;
	if (vgpu->attached)
		goto undo_iommu;

	ret = -ESRCH;
	if (!vgpu->vfio_device.kvm ||
	    vgpu->vfio_device.kvm->mm != current->mm) {
		gvt_vgpu_err("KVM is required to use Intel vGPU\n");
		goto undo_iommu;
	}

	kvm_get_kvm(vgpu->vfio_device.kvm);

	ret = -EEXIST;
	if (__kvmgt_vgpu_exist(vgpu))
		goto undo_iommu;

	vgpu->attached = true;

	kvmgt_protect_table_init(vgpu);
	gvt_cache_init(vgpu);

	vgpu->track_node.track_write = kvmgt_page_track_write;
	vgpu->track_node.track_flush_slot = kvmgt_page_track_flush_slot;
	kvm_page_track_register_notifier(vgpu->vfio_device.kvm,
					 &vgpu->track_node);

	debugfs_create_ulong(KVMGT_DEBUGFS_FILENAME, 0444, vgpu->debugfs,
			     &vgpu->nr_cache_entries);

	intel_gvt_activate_vgpu(vgpu);

	atomic_set(&vgpu->released, 0);
	return 0;

undo_iommu:
	vfio_unregister_notifier(vfio_dev, VFIO_IOMMU_NOTIFY,
				 &vgpu->iommu_notifier);
out:
	return ret;
=======

	if (vgpu->attached)
		return -EEXIST;

	if (!vgpu->vfio_device.kvm ||
	    vgpu->vfio_device.kvm->mm != current->mm) {
		gvt_vgpu_err("KVM is required to use Intel vGPU\n");
		return -ESRCH;
	}

	kvm_get_kvm(vgpu->vfio_device.kvm);

	if (__kvmgt_vgpu_exist(vgpu))
		return -EEXIST;

	vgpu->attached = true;

	kvmgt_protect_table_init(vgpu);
	gvt_cache_init(vgpu);

	vgpu->track_node.track_write = kvmgt_page_track_write;
	vgpu->track_node.track_flush_slot = kvmgt_page_track_flush_slot;
	kvm_page_track_register_notifier(vgpu->vfio_device.kvm,
					 &vgpu->track_node);

	debugfs_create_ulong(KVMGT_DEBUGFS_FILENAME, 0444, vgpu->debugfs,
			     &vgpu->nr_cache_entries);

	intel_gvt_activate_vgpu(vgpu);

	atomic_set(&vgpu->released, 0);
	return 0;
>>>>>>> 7365df19
}

static void intel_vgpu_release_msi_eventfd_ctx(struct intel_vgpu *vgpu)
{
	struct eventfd_ctx *trigger;

	trigger = vgpu->msi_trigger;
	if (trigger) {
		eventfd_ctx_put(trigger);
		vgpu->msi_trigger = NULL;
	}
}

static void intel_vgpu_close_device(struct vfio_device *vfio_dev)
{
	struct intel_vgpu *vgpu = vfio_dev_to_vgpu(vfio_dev);
<<<<<<< HEAD
	struct drm_i915_private *i915 = vgpu->gvt->gt->i915;
	int ret;
=======
>>>>>>> 7365df19

	if (!vgpu->attached)
		return;

	if (atomic_cmpxchg(&vgpu->released, 0, 1))
		return;

	intel_gvt_release_vgpu(vgpu);

<<<<<<< HEAD
	ret = vfio_unregister_notifier(&vgpu->vfio_device, VFIO_IOMMU_NOTIFY,
				       &vgpu->iommu_notifier);
	drm_WARN(&i915->drm, ret,
		 "vfio_unregister_notifier for iommu failed: %d\n", ret);

=======
>>>>>>> 7365df19
	debugfs_remove(debugfs_lookup(KVMGT_DEBUGFS_FILENAME, vgpu->debugfs));

	kvm_page_track_unregister_notifier(vgpu->vfio_device.kvm,
					   &vgpu->track_node);
	kvmgt_protect_table_destroy(vgpu);
	gvt_cache_destroy(vgpu);

	intel_vgpu_release_msi_eventfd_ctx(vgpu);

	vgpu->attached = false;

	if (vgpu->vfio_device.kvm)
		kvm_put_kvm(vgpu->vfio_device.kvm);
}

static u64 intel_vgpu_get_bar_addr(struct intel_vgpu *vgpu, int bar)
{
	u32 start_lo, start_hi;
	u32 mem_type;

	start_lo = (*(u32 *)(vgpu->cfg_space.virtual_cfg_space + bar)) &
			PCI_BASE_ADDRESS_MEM_MASK;
	mem_type = (*(u32 *)(vgpu->cfg_space.virtual_cfg_space + bar)) &
			PCI_BASE_ADDRESS_MEM_TYPE_MASK;

	switch (mem_type) {
	case PCI_BASE_ADDRESS_MEM_TYPE_64:
		start_hi = (*(u32 *)(vgpu->cfg_space.virtual_cfg_space
						+ bar + 4));
		break;
	case PCI_BASE_ADDRESS_MEM_TYPE_32:
	case PCI_BASE_ADDRESS_MEM_TYPE_1M:
		/* 1M mem BAR treated as 32-bit BAR */
	default:
		/* mem unknown type treated as 32-bit BAR */
		start_hi = 0;
		break;
	}

	return ((u64)start_hi << 32) | start_lo;
}

static int intel_vgpu_bar_rw(struct intel_vgpu *vgpu, int bar, u64 off,
			     void *buf, unsigned int count, bool is_write)
{
	u64 bar_start = intel_vgpu_get_bar_addr(vgpu, bar);
	int ret;

	if (is_write)
		ret = intel_vgpu_emulate_mmio_write(vgpu,
					bar_start + off, buf, count);
	else
		ret = intel_vgpu_emulate_mmio_read(vgpu,
					bar_start + off, buf, count);
	return ret;
}

static inline bool intel_vgpu_in_aperture(struct intel_vgpu *vgpu, u64 off)
{
	return off >= vgpu_aperture_offset(vgpu) &&
	       off < vgpu_aperture_offset(vgpu) + vgpu_aperture_sz(vgpu);
}

static int intel_vgpu_aperture_rw(struct intel_vgpu *vgpu, u64 off,
		void *buf, unsigned long count, bool is_write)
{
	void __iomem *aperture_va;

	if (!intel_vgpu_in_aperture(vgpu, off) ||
	    !intel_vgpu_in_aperture(vgpu, off + count)) {
		gvt_vgpu_err("Invalid aperture offset %llu\n", off);
		return -EINVAL;
	}

	aperture_va = io_mapping_map_wc(&vgpu->gvt->gt->ggtt->iomap,
					ALIGN_DOWN(off, PAGE_SIZE),
					count + offset_in_page(off));
	if (!aperture_va)
		return -EIO;

	if (is_write)
		memcpy_toio(aperture_va + offset_in_page(off), buf, count);
	else
		memcpy_fromio(buf, aperture_va + offset_in_page(off), count);

	io_mapping_unmap(aperture_va);

	return 0;
}

static ssize_t intel_vgpu_rw(struct intel_vgpu *vgpu, char *buf,
			size_t count, loff_t *ppos, bool is_write)
{
	unsigned int index = VFIO_PCI_OFFSET_TO_INDEX(*ppos);
	u64 pos = *ppos & VFIO_PCI_OFFSET_MASK;
	int ret = -EINVAL;


	if (index >= VFIO_PCI_NUM_REGIONS + vgpu->num_regions) {
		gvt_vgpu_err("invalid index: %u\n", index);
		return -EINVAL;
	}

	switch (index) {
	case VFIO_PCI_CONFIG_REGION_INDEX:
		if (is_write)
			ret = intel_vgpu_emulate_cfg_write(vgpu, pos,
						buf, count);
		else
			ret = intel_vgpu_emulate_cfg_read(vgpu, pos,
						buf, count);
		break;
	case VFIO_PCI_BAR0_REGION_INDEX:
		ret = intel_vgpu_bar_rw(vgpu, PCI_BASE_ADDRESS_0, pos,
					buf, count, is_write);
		break;
	case VFIO_PCI_BAR2_REGION_INDEX:
		ret = intel_vgpu_aperture_rw(vgpu, pos, buf, count, is_write);
		break;
	case VFIO_PCI_BAR1_REGION_INDEX:
	case VFIO_PCI_BAR3_REGION_INDEX:
	case VFIO_PCI_BAR4_REGION_INDEX:
	case VFIO_PCI_BAR5_REGION_INDEX:
	case VFIO_PCI_VGA_REGION_INDEX:
	case VFIO_PCI_ROM_REGION_INDEX:
		break;
	default:
		if (index >= VFIO_PCI_NUM_REGIONS + vgpu->num_regions)
			return -EINVAL;

		index -= VFIO_PCI_NUM_REGIONS;
		return vgpu->region[index].ops->rw(vgpu, buf, count,
				ppos, is_write);
	}

	return ret == 0 ? count : ret;
}

static bool gtt_entry(struct intel_vgpu *vgpu, loff_t *ppos)
{
	unsigned int index = VFIO_PCI_OFFSET_TO_INDEX(*ppos);
	struct intel_gvt *gvt = vgpu->gvt;
	int offset;

	/* Only allow MMIO GGTT entry access */
	if (index != PCI_BASE_ADDRESS_0)
		return false;

	offset = (u64)(*ppos & VFIO_PCI_OFFSET_MASK) -
		intel_vgpu_get_bar_gpa(vgpu, PCI_BASE_ADDRESS_0);

	return (offset >= gvt->device_info.gtt_start_offset &&
		offset < gvt->device_info.gtt_start_offset + gvt_ggtt_sz(gvt)) ?
			true : false;
}

static ssize_t intel_vgpu_read(struct vfio_device *vfio_dev, char __user *buf,
			size_t count, loff_t *ppos)
{
	struct intel_vgpu *vgpu = vfio_dev_to_vgpu(vfio_dev);
	unsigned int done = 0;
	int ret;

	while (count) {
		size_t filled;

		/* Only support GGTT entry 8 bytes read */
		if (count >= 8 && !(*ppos % 8) &&
			gtt_entry(vgpu, ppos)) {
			u64 val;

			ret = intel_vgpu_rw(vgpu, (char *)&val, sizeof(val),
					ppos, false);
			if (ret <= 0)
				goto read_err;

			if (copy_to_user(buf, &val, sizeof(val)))
				goto read_err;

			filled = 8;
		} else if (count >= 4 && !(*ppos % 4)) {
			u32 val;

			ret = intel_vgpu_rw(vgpu, (char *)&val, sizeof(val),
					ppos, false);
			if (ret <= 0)
				goto read_err;

			if (copy_to_user(buf, &val, sizeof(val)))
				goto read_err;

			filled = 4;
		} else if (count >= 2 && !(*ppos % 2)) {
			u16 val;

			ret = intel_vgpu_rw(vgpu, (char *)&val, sizeof(val),
					ppos, false);
			if (ret <= 0)
				goto read_err;

			if (copy_to_user(buf, &val, sizeof(val)))
				goto read_err;

			filled = 2;
		} else {
			u8 val;

			ret = intel_vgpu_rw(vgpu, &val, sizeof(val), ppos,
					false);
			if (ret <= 0)
				goto read_err;

			if (copy_to_user(buf, &val, sizeof(val)))
				goto read_err;

			filled = 1;
		}

		count -= filled;
		done += filled;
		*ppos += filled;
		buf += filled;
	}

	return done;

read_err:
	return -EFAULT;
}

static ssize_t intel_vgpu_write(struct vfio_device *vfio_dev,
				const char __user *buf,
				size_t count, loff_t *ppos)
{
	struct intel_vgpu *vgpu = vfio_dev_to_vgpu(vfio_dev);
	unsigned int done = 0;
	int ret;

	while (count) {
		size_t filled;

		/* Only support GGTT entry 8 bytes write */
		if (count >= 8 && !(*ppos % 8) &&
			gtt_entry(vgpu, ppos)) {
			u64 val;

			if (copy_from_user(&val, buf, sizeof(val)))
				goto write_err;

			ret = intel_vgpu_rw(vgpu, (char *)&val, sizeof(val),
					ppos, true);
			if (ret <= 0)
				goto write_err;

			filled = 8;
		} else if (count >= 4 && !(*ppos % 4)) {
			u32 val;

			if (copy_from_user(&val, buf, sizeof(val)))
				goto write_err;

			ret = intel_vgpu_rw(vgpu, (char *)&val, sizeof(val),
					ppos, true);
			if (ret <= 0)
				goto write_err;

			filled = 4;
		} else if (count >= 2 && !(*ppos % 2)) {
			u16 val;

			if (copy_from_user(&val, buf, sizeof(val)))
				goto write_err;

			ret = intel_vgpu_rw(vgpu, (char *)&val,
					sizeof(val), ppos, true);
			if (ret <= 0)
				goto write_err;

			filled = 2;
		} else {
			u8 val;

			if (copy_from_user(&val, buf, sizeof(val)))
				goto write_err;

			ret = intel_vgpu_rw(vgpu, &val, sizeof(val),
					ppos, true);
			if (ret <= 0)
				goto write_err;

			filled = 1;
		}

		count -= filled;
		done += filled;
		*ppos += filled;
		buf += filled;
	}

	return done;
write_err:
	return -EFAULT;
}

static int intel_vgpu_mmap(struct vfio_device *vfio_dev,
		struct vm_area_struct *vma)
{
	struct intel_vgpu *vgpu = vfio_dev_to_vgpu(vfio_dev);
	unsigned int index;
	u64 virtaddr;
	unsigned long req_size, pgoff, req_start;
	pgprot_t pg_prot;

	index = vma->vm_pgoff >> (VFIO_PCI_OFFSET_SHIFT - PAGE_SHIFT);
	if (index >= VFIO_PCI_ROM_REGION_INDEX)
		return -EINVAL;

	if (vma->vm_end < vma->vm_start)
		return -EINVAL;
	if ((vma->vm_flags & VM_SHARED) == 0)
		return -EINVAL;
	if (index != VFIO_PCI_BAR2_REGION_INDEX)
		return -EINVAL;

	pg_prot = vma->vm_page_prot;
	virtaddr = vma->vm_start;
	req_size = vma->vm_end - vma->vm_start;
	pgoff = vma->vm_pgoff &
		((1U << (VFIO_PCI_OFFSET_SHIFT - PAGE_SHIFT)) - 1);
	req_start = pgoff << PAGE_SHIFT;

	if (!intel_vgpu_in_aperture(vgpu, req_start))
		return -EINVAL;
	if (req_start + req_size >
	    vgpu_aperture_offset(vgpu) + vgpu_aperture_sz(vgpu))
		return -EINVAL;

	pgoff = (gvt_aperture_pa_base(vgpu->gvt) >> PAGE_SHIFT) + pgoff;

	return remap_pfn_range(vma, virtaddr, pgoff, req_size, pg_prot);
}

static int intel_vgpu_get_irq_count(struct intel_vgpu *vgpu, int type)
{
	if (type == VFIO_PCI_INTX_IRQ_INDEX || type == VFIO_PCI_MSI_IRQ_INDEX)
		return 1;

	return 0;
}

static int intel_vgpu_set_intx_mask(struct intel_vgpu *vgpu,
			unsigned int index, unsigned int start,
			unsigned int count, u32 flags,
			void *data)
{
	return 0;
}

static int intel_vgpu_set_intx_unmask(struct intel_vgpu *vgpu,
			unsigned int index, unsigned int start,
			unsigned int count, u32 flags, void *data)
{
	return 0;
}

static int intel_vgpu_set_intx_trigger(struct intel_vgpu *vgpu,
		unsigned int index, unsigned int start, unsigned int count,
		u32 flags, void *data)
{
	return 0;
}

static int intel_vgpu_set_msi_trigger(struct intel_vgpu *vgpu,
		unsigned int index, unsigned int start, unsigned int count,
		u32 flags, void *data)
{
	struct eventfd_ctx *trigger;

	if (flags & VFIO_IRQ_SET_DATA_EVENTFD) {
		int fd = *(int *)data;

		trigger = eventfd_ctx_fdget(fd);
		if (IS_ERR(trigger)) {
			gvt_vgpu_err("eventfd_ctx_fdget failed\n");
			return PTR_ERR(trigger);
		}
		vgpu->msi_trigger = trigger;
	} else if ((flags & VFIO_IRQ_SET_DATA_NONE) && !count)
		intel_vgpu_release_msi_eventfd_ctx(vgpu);

	return 0;
}

static int intel_vgpu_set_irqs(struct intel_vgpu *vgpu, u32 flags,
		unsigned int index, unsigned int start, unsigned int count,
		void *data)
{
	int (*func)(struct intel_vgpu *vgpu, unsigned int index,
			unsigned int start, unsigned int count, u32 flags,
			void *data) = NULL;

	switch (index) {
	case VFIO_PCI_INTX_IRQ_INDEX:
		switch (flags & VFIO_IRQ_SET_ACTION_TYPE_MASK) {
		case VFIO_IRQ_SET_ACTION_MASK:
			func = intel_vgpu_set_intx_mask;
			break;
		case VFIO_IRQ_SET_ACTION_UNMASK:
			func = intel_vgpu_set_intx_unmask;
			break;
		case VFIO_IRQ_SET_ACTION_TRIGGER:
			func = intel_vgpu_set_intx_trigger;
			break;
		}
		break;
	case VFIO_PCI_MSI_IRQ_INDEX:
		switch (flags & VFIO_IRQ_SET_ACTION_TYPE_MASK) {
		case VFIO_IRQ_SET_ACTION_MASK:
		case VFIO_IRQ_SET_ACTION_UNMASK:
			/* XXX Need masking support exported */
			break;
		case VFIO_IRQ_SET_ACTION_TRIGGER:
			func = intel_vgpu_set_msi_trigger;
			break;
		}
		break;
	}

	if (!func)
		return -ENOTTY;

	return func(vgpu, index, start, count, flags, data);
}

static long intel_vgpu_ioctl(struct vfio_device *vfio_dev, unsigned int cmd,
			     unsigned long arg)
{
	struct intel_vgpu *vgpu = vfio_dev_to_vgpu(vfio_dev);
	unsigned long minsz;

	gvt_dbg_core("vgpu%d ioctl, cmd: %d\n", vgpu->id, cmd);

	if (cmd == VFIO_DEVICE_GET_INFO) {
		struct vfio_device_info info;

		minsz = offsetofend(struct vfio_device_info, num_irqs);

		if (copy_from_user(&info, (void __user *)arg, minsz))
			return -EFAULT;

		if (info.argsz < minsz)
			return -EINVAL;

		info.flags = VFIO_DEVICE_FLAGS_PCI;
		info.flags |= VFIO_DEVICE_FLAGS_RESET;
		info.num_regions = VFIO_PCI_NUM_REGIONS +
				vgpu->num_regions;
		info.num_irqs = VFIO_PCI_NUM_IRQS;

		return copy_to_user((void __user *)arg, &info, minsz) ?
			-EFAULT : 0;

	} else if (cmd == VFIO_DEVICE_GET_REGION_INFO) {
		struct vfio_region_info info;
		struct vfio_info_cap caps = { .buf = NULL, .size = 0 };
		unsigned int i;
		int ret;
		struct vfio_region_info_cap_sparse_mmap *sparse = NULL;
		int nr_areas = 1;
		int cap_type_id;

		minsz = offsetofend(struct vfio_region_info, offset);

		if (copy_from_user(&info, (void __user *)arg, minsz))
			return -EFAULT;

		if (info.argsz < minsz)
			return -EINVAL;

		switch (info.index) {
		case VFIO_PCI_CONFIG_REGION_INDEX:
			info.offset = VFIO_PCI_INDEX_TO_OFFSET(info.index);
			info.size = vgpu->gvt->device_info.cfg_space_size;
			info.flags = VFIO_REGION_INFO_FLAG_READ |
				     VFIO_REGION_INFO_FLAG_WRITE;
			break;
		case VFIO_PCI_BAR0_REGION_INDEX:
			info.offset = VFIO_PCI_INDEX_TO_OFFSET(info.index);
			info.size = vgpu->cfg_space.bar[info.index].size;
			if (!info.size) {
				info.flags = 0;
				break;
			}

			info.flags = VFIO_REGION_INFO_FLAG_READ |
				     VFIO_REGION_INFO_FLAG_WRITE;
			break;
		case VFIO_PCI_BAR1_REGION_INDEX:
			info.offset = VFIO_PCI_INDEX_TO_OFFSET(info.index);
			info.size = 0;
			info.flags = 0;
			break;
		case VFIO_PCI_BAR2_REGION_INDEX:
			info.offset = VFIO_PCI_INDEX_TO_OFFSET(info.index);
			info.flags = VFIO_REGION_INFO_FLAG_CAPS |
					VFIO_REGION_INFO_FLAG_MMAP |
					VFIO_REGION_INFO_FLAG_READ |
					VFIO_REGION_INFO_FLAG_WRITE;
			info.size = gvt_aperture_sz(vgpu->gvt);

			sparse = kzalloc(struct_size(sparse, areas, nr_areas),
					 GFP_KERNEL);
			if (!sparse)
				return -ENOMEM;

			sparse->header.id = VFIO_REGION_INFO_CAP_SPARSE_MMAP;
			sparse->header.version = 1;
			sparse->nr_areas = nr_areas;
			cap_type_id = VFIO_REGION_INFO_CAP_SPARSE_MMAP;
			sparse->areas[0].offset =
					PAGE_ALIGN(vgpu_aperture_offset(vgpu));
			sparse->areas[0].size = vgpu_aperture_sz(vgpu);
			break;

		case VFIO_PCI_BAR3_REGION_INDEX ... VFIO_PCI_BAR5_REGION_INDEX:
			info.offset = VFIO_PCI_INDEX_TO_OFFSET(info.index);
			info.size = 0;
			info.flags = 0;

			gvt_dbg_core("get region info bar:%d\n", info.index);
			break;

		case VFIO_PCI_ROM_REGION_INDEX:
		case VFIO_PCI_VGA_REGION_INDEX:
			info.offset = VFIO_PCI_INDEX_TO_OFFSET(info.index);
			info.size = 0;
			info.flags = 0;

			gvt_dbg_core("get region info index:%d\n", info.index);
			break;
		default:
			{
				struct vfio_region_info_cap_type cap_type = {
					.header.id = VFIO_REGION_INFO_CAP_TYPE,
					.header.version = 1 };

				if (info.index >= VFIO_PCI_NUM_REGIONS +
						vgpu->num_regions)
					return -EINVAL;
				info.index =
					array_index_nospec(info.index,
							VFIO_PCI_NUM_REGIONS +
							vgpu->num_regions);

				i = info.index - VFIO_PCI_NUM_REGIONS;

				info.offset =
					VFIO_PCI_INDEX_TO_OFFSET(info.index);
				info.size = vgpu->region[i].size;
				info.flags = vgpu->region[i].flags;

				cap_type.type = vgpu->region[i].type;
				cap_type.subtype = vgpu->region[i].subtype;

				ret = vfio_info_add_capability(&caps,
							&cap_type.header,
							sizeof(cap_type));
				if (ret)
					return ret;
			}
		}

		if ((info.flags & VFIO_REGION_INFO_FLAG_CAPS) && sparse) {
			switch (cap_type_id) {
			case VFIO_REGION_INFO_CAP_SPARSE_MMAP:
				ret = vfio_info_add_capability(&caps,
					&sparse->header,
					struct_size(sparse, areas,
						    sparse->nr_areas));
				if (ret) {
					kfree(sparse);
					return ret;
				}
				break;
			default:
				kfree(sparse);
				return -EINVAL;
			}
		}

		if (caps.size) {
			info.flags |= VFIO_REGION_INFO_FLAG_CAPS;
			if (info.argsz < sizeof(info) + caps.size) {
				info.argsz = sizeof(info) + caps.size;
				info.cap_offset = 0;
			} else {
				vfio_info_cap_shift(&caps, sizeof(info));
				if (copy_to_user((void __user *)arg +
						  sizeof(info), caps.buf,
						  caps.size)) {
					kfree(caps.buf);
					kfree(sparse);
					return -EFAULT;
				}
				info.cap_offset = sizeof(info);
			}

			kfree(caps.buf);
		}

		kfree(sparse);
		return copy_to_user((void __user *)arg, &info, minsz) ?
			-EFAULT : 0;
	} else if (cmd == VFIO_DEVICE_GET_IRQ_INFO) {
		struct vfio_irq_info info;

		minsz = offsetofend(struct vfio_irq_info, count);

		if (copy_from_user(&info, (void __user *)arg, minsz))
			return -EFAULT;

		if (info.argsz < minsz || info.index >= VFIO_PCI_NUM_IRQS)
			return -EINVAL;

		switch (info.index) {
		case VFIO_PCI_INTX_IRQ_INDEX:
		case VFIO_PCI_MSI_IRQ_INDEX:
			break;
		default:
			return -EINVAL;
		}

		info.flags = VFIO_IRQ_INFO_EVENTFD;

		info.count = intel_vgpu_get_irq_count(vgpu, info.index);

		if (info.index == VFIO_PCI_INTX_IRQ_INDEX)
			info.flags |= (VFIO_IRQ_INFO_MASKABLE |
				       VFIO_IRQ_INFO_AUTOMASKED);
		else
			info.flags |= VFIO_IRQ_INFO_NORESIZE;

		return copy_to_user((void __user *)arg, &info, minsz) ?
			-EFAULT : 0;
	} else if (cmd == VFIO_DEVICE_SET_IRQS) {
		struct vfio_irq_set hdr;
		u8 *data = NULL;
		int ret = 0;
		size_t data_size = 0;

		minsz = offsetofend(struct vfio_irq_set, count);

		if (copy_from_user(&hdr, (void __user *)arg, minsz))
			return -EFAULT;

		if (!(hdr.flags & VFIO_IRQ_SET_DATA_NONE)) {
			int max = intel_vgpu_get_irq_count(vgpu, hdr.index);

			ret = vfio_set_irqs_validate_and_prepare(&hdr, max,
						VFIO_PCI_NUM_IRQS, &data_size);
			if (ret) {
				gvt_vgpu_err("intel:vfio_set_irqs_validate_and_prepare failed\n");
				return -EINVAL;
			}
			if (data_size) {
				data = memdup_user((void __user *)(arg + minsz),
						   data_size);
				if (IS_ERR(data))
					return PTR_ERR(data);
			}
		}

		ret = intel_vgpu_set_irqs(vgpu, hdr.flags, hdr.index,
					hdr.start, hdr.count, data);
		kfree(data);

		return ret;
	} else if (cmd == VFIO_DEVICE_RESET) {
		intel_gvt_reset_vgpu(vgpu);
		return 0;
	} else if (cmd == VFIO_DEVICE_QUERY_GFX_PLANE) {
		struct vfio_device_gfx_plane_info dmabuf;
		int ret = 0;

		minsz = offsetofend(struct vfio_device_gfx_plane_info,
				    dmabuf_id);
		if (copy_from_user(&dmabuf, (void __user *)arg, minsz))
			return -EFAULT;
		if (dmabuf.argsz < minsz)
			return -EINVAL;

		ret = intel_vgpu_query_plane(vgpu, &dmabuf);
		if (ret != 0)
			return ret;

		return copy_to_user((void __user *)arg, &dmabuf, minsz) ?
								-EFAULT : 0;
	} else if (cmd == VFIO_DEVICE_GET_GFX_DMABUF) {
		__u32 dmabuf_id;

		if (get_user(dmabuf_id, (__u32 __user *)arg))
			return -EFAULT;
		return intel_vgpu_get_dmabuf(vgpu, dmabuf_id);
	}

	return -ENOTTY;
}

static ssize_t
vgpu_id_show(struct device *dev, struct device_attribute *attr,
	     char *buf)
{
	struct intel_vgpu *vgpu = dev_get_drvdata(dev);

	return sprintf(buf, "%d\n", vgpu->id);
}

static DEVICE_ATTR_RO(vgpu_id);

static struct attribute *intel_vgpu_attrs[] = {
	&dev_attr_vgpu_id.attr,
	NULL
};

static const struct attribute_group intel_vgpu_group = {
	.name = "intel_vgpu",
	.attrs = intel_vgpu_attrs,
};

static const struct attribute_group *intel_vgpu_groups[] = {
	&intel_vgpu_group,
	NULL,
};

static const struct vfio_device_ops intel_vgpu_dev_ops = {
	.open_device	= intel_vgpu_open_device,
	.close_device	= intel_vgpu_close_device,
	.read		= intel_vgpu_read,
	.write		= intel_vgpu_write,
	.mmap		= intel_vgpu_mmap,
	.ioctl		= intel_vgpu_ioctl,
<<<<<<< HEAD
=======
	.dma_unmap	= intel_vgpu_dma_unmap,
>>>>>>> 7365df19
};

static int intel_vgpu_probe(struct mdev_device *mdev)
{
	struct device *pdev = mdev_parent_dev(mdev);
	struct intel_gvt *gvt = kdev_to_i915(pdev)->gvt;
	struct intel_vgpu_type *type;
	struct intel_vgpu *vgpu;
	int ret;

	type = &gvt->types[mdev_get_type_group_id(mdev)];
	if (!type)
		return -EINVAL;

	vgpu = intel_gvt_create_vgpu(gvt, type);
	if (IS_ERR(vgpu)) {
		gvt_err("failed to create intel vgpu: %ld\n", PTR_ERR(vgpu));
		return PTR_ERR(vgpu);
	}

	vfio_init_group_dev(&vgpu->vfio_device, &mdev->dev,
			    &intel_vgpu_dev_ops);

	dev_set_drvdata(&mdev->dev, vgpu);
	ret = vfio_register_emulated_iommu_dev(&vgpu->vfio_device);
	if (ret) {
		intel_gvt_destroy_vgpu(vgpu);
		return ret;
	}

	gvt_dbg_core("intel_vgpu_create succeeded for mdev: %s\n",
		     dev_name(mdev_dev(mdev)));
	return 0;
}

static void intel_vgpu_remove(struct mdev_device *mdev)
{
	struct intel_vgpu *vgpu = dev_get_drvdata(&mdev->dev);
<<<<<<< HEAD

	if (WARN_ON_ONCE(vgpu->attached))
		return;
	intel_gvt_destroy_vgpu(vgpu);
}

static struct mdev_driver intel_vgpu_mdev_driver = {
	.driver = {
		.name		= "intel_vgpu_mdev",
		.owner		= THIS_MODULE,
		.dev_groups	= intel_vgpu_groups,
	},
	.probe		= intel_vgpu_probe,
	.remove		= intel_vgpu_remove,
	.supported_type_groups	= gvt_vgpu_type_groups,
};

=======

	if (WARN_ON_ONCE(vgpu->attached))
		return;
	intel_gvt_destroy_vgpu(vgpu);
}

static struct mdev_driver intel_vgpu_mdev_driver = {
	.driver = {
		.name		= "intel_vgpu_mdev",
		.owner		= THIS_MODULE,
		.dev_groups	= intel_vgpu_groups,
	},
	.probe		= intel_vgpu_probe,
	.remove		= intel_vgpu_remove,
	.supported_type_groups	= gvt_vgpu_type_groups,
};

>>>>>>> 7365df19
int intel_gvt_page_track_add(struct intel_vgpu *info, u64 gfn)
{
	struct kvm *kvm = info->vfio_device.kvm;
	struct kvm_memory_slot *slot;
	int idx;

	if (!info->attached)
		return -ESRCH;

	idx = srcu_read_lock(&kvm->srcu);
	slot = gfn_to_memslot(kvm, gfn);
	if (!slot) {
		srcu_read_unlock(&kvm->srcu, idx);
		return -EINVAL;
	}

	write_lock(&kvm->mmu_lock);

	if (kvmgt_gfn_is_write_protected(info, gfn))
		goto out;

	kvm_slot_page_track_add_page(kvm, slot, gfn, KVM_PAGE_TRACK_WRITE);
	kvmgt_protect_table_add(info, gfn);

out:
	write_unlock(&kvm->mmu_lock);
	srcu_read_unlock(&kvm->srcu, idx);
	return 0;
}

int intel_gvt_page_track_remove(struct intel_vgpu *info, u64 gfn)
{
	struct kvm *kvm = info->vfio_device.kvm;
	struct kvm_memory_slot *slot;
	int idx;

	if (!info->attached)
		return 0;

	idx = srcu_read_lock(&kvm->srcu);
	slot = gfn_to_memslot(kvm, gfn);
	if (!slot) {
		srcu_read_unlock(&kvm->srcu, idx);
		return -EINVAL;
	}

	write_lock(&kvm->mmu_lock);

	if (!kvmgt_gfn_is_write_protected(info, gfn))
		goto out;

	kvm_slot_page_track_remove_page(kvm, slot, gfn, KVM_PAGE_TRACK_WRITE);
	kvmgt_protect_table_del(info, gfn);

out:
	write_unlock(&kvm->mmu_lock);
	srcu_read_unlock(&kvm->srcu, idx);
	return 0;
}

static void kvmgt_page_track_write(struct kvm_vcpu *vcpu, gpa_t gpa,
		const u8 *val, int len,
		struct kvm_page_track_notifier_node *node)
{
	struct intel_vgpu *info =
		container_of(node, struct intel_vgpu, track_node);

	if (kvmgt_gfn_is_write_protected(info, gpa_to_gfn(gpa)))
		intel_vgpu_page_track_handler(info, gpa,
						     (void *)val, len);
}

static void kvmgt_page_track_flush_slot(struct kvm *kvm,
		struct kvm_memory_slot *slot,
		struct kvm_page_track_notifier_node *node)
{
	int i;
	gfn_t gfn;
	struct intel_vgpu *info =
		container_of(node, struct intel_vgpu, track_node);

	write_lock(&kvm->mmu_lock);
	for (i = 0; i < slot->npages; i++) {
		gfn = slot->base_gfn + i;
		if (kvmgt_gfn_is_write_protected(info, gfn)) {
			kvm_slot_page_track_remove_page(kvm, slot, gfn,
						KVM_PAGE_TRACK_WRITE);
			kvmgt_protect_table_del(info, gfn);
		}
	}
	write_unlock(&kvm->mmu_lock);
}

void intel_vgpu_detach_regions(struct intel_vgpu *vgpu)
{
	int i;

	if (!vgpu->region)
		return;

	for (i = 0; i < vgpu->num_regions; i++)
		if (vgpu->region[i].ops->release)
			vgpu->region[i].ops->release(vgpu,
					&vgpu->region[i]);
	vgpu->num_regions = 0;
	kfree(vgpu->region);
	vgpu->region = NULL;
}

int intel_gvt_dma_map_guest_page(struct intel_vgpu *vgpu, unsigned long gfn,
		unsigned long size, dma_addr_t *dma_addr)
{
	struct gvt_dma *entry;
	int ret;

	if (!vgpu->attached)
		return -EINVAL;

	mutex_lock(&vgpu->cache_lock);

	entry = __gvt_cache_find_gfn(vgpu, gfn);
	if (!entry) {
		ret = gvt_dma_map_page(vgpu, gfn, dma_addr, size);
		if (ret)
			goto err_unlock;

		ret = __gvt_cache_add(vgpu, gfn, *dma_addr, size);
		if (ret)
			goto err_unmap;
	} else if (entry->size != size) {
		/* the same gfn with different size: unmap and re-map */
		gvt_dma_unmap_page(vgpu, gfn, entry->dma_addr, entry->size);
		__gvt_cache_remove_entry(vgpu, entry);

		ret = gvt_dma_map_page(vgpu, gfn, dma_addr, size);
		if (ret)
			goto err_unlock;

		ret = __gvt_cache_add(vgpu, gfn, *dma_addr, size);
		if (ret)
			goto err_unmap;
	} else {
		kref_get(&entry->ref);
		*dma_addr = entry->dma_addr;
	}

	mutex_unlock(&vgpu->cache_lock);
	return 0;

err_unmap:
	gvt_dma_unmap_page(vgpu, gfn, *dma_addr, size);
err_unlock:
	mutex_unlock(&vgpu->cache_lock);
	return ret;
}

int intel_gvt_dma_pin_guest_page(struct intel_vgpu *vgpu, dma_addr_t dma_addr)
{
	struct gvt_dma *entry;
	int ret = 0;

	if (!vgpu->attached)
		return -ENODEV;

	mutex_lock(&vgpu->cache_lock);
	entry = __gvt_cache_find_dma_addr(vgpu, dma_addr);
	if (entry)
		kref_get(&entry->ref);
	else
		ret = -ENOMEM;
	mutex_unlock(&vgpu->cache_lock);

	return ret;
}

static void __gvt_dma_release(struct kref *ref)
{
	struct gvt_dma *entry = container_of(ref, typeof(*entry), ref);

	gvt_dma_unmap_page(entry->vgpu, entry->gfn, entry->dma_addr,
			   entry->size);
	__gvt_cache_remove_entry(entry->vgpu, entry);
}

void intel_gvt_dma_unmap_guest_page(struct intel_vgpu *vgpu,
		dma_addr_t dma_addr)
{
	struct gvt_dma *entry;

	if (!vgpu->attached)
		return;

	mutex_lock(&vgpu->cache_lock);
	entry = __gvt_cache_find_dma_addr(vgpu, dma_addr);
	if (entry)
		kref_put(&entry->ref, __gvt_dma_release);
	mutex_unlock(&vgpu->cache_lock);
}

static void init_device_info(struct intel_gvt *gvt)
{
	struct intel_gvt_device_info *info = &gvt->device_info;
	struct pci_dev *pdev = to_pci_dev(gvt->gt->i915->drm.dev);

	info->max_support_vgpus = 8;
	info->cfg_space_size = PCI_CFG_SPACE_EXP_SIZE;
	info->mmio_size = 2 * 1024 * 1024;
	info->mmio_bar = 0;
	info->gtt_start_offset = 8 * 1024 * 1024;
	info->gtt_entry_size = 8;
	info->gtt_entry_size_shift = 3;
	info->gmadr_bytes_in_cmd = 8;
	info->max_surface_size = 36 * 1024 * 1024;
	info->msi_cap_offset = pdev->msi_cap;
}
<<<<<<< HEAD

static void intel_gvt_test_and_emulate_vblank(struct intel_gvt *gvt)
{
	struct intel_vgpu *vgpu;
	int id;

	mutex_lock(&gvt->lock);
	idr_for_each_entry((&(gvt)->vgpu_idr), (vgpu), (id)) {
		if (test_and_clear_bit(INTEL_GVT_REQUEST_EMULATE_VBLANK + id,
				       (void *)&gvt->service_request)) {
			if (vgpu->active)
				intel_vgpu_emulate_vblank(vgpu);
		}
	}
	mutex_unlock(&gvt->lock);
}

static int gvt_service_thread(void *data)
{
	struct intel_gvt *gvt = (struct intel_gvt *)data;
	int ret;

	gvt_dbg_core("service thread start\n");

	while (!kthread_should_stop()) {
		ret = wait_event_interruptible(gvt->service_thread_wq,
				kthread_should_stop() || gvt->service_request);

		if (kthread_should_stop())
			break;

		if (WARN_ONCE(ret, "service thread is waken up by signal.\n"))
			continue;

		intel_gvt_test_and_emulate_vblank(gvt);

		if (test_bit(INTEL_GVT_REQUEST_SCHED,
				(void *)&gvt->service_request) ||
			test_bit(INTEL_GVT_REQUEST_EVENT_SCHED,
					(void *)&gvt->service_request)) {
			intel_gvt_schedule(gvt);
		}
	}

	return 0;
}

static void clean_service_thread(struct intel_gvt *gvt)
{
	kthread_stop(gvt->service_thread);
}

static int init_service_thread(struct intel_gvt *gvt)
{
	init_waitqueue_head(&gvt->service_thread_wq);

	gvt->service_thread = kthread_run(gvt_service_thread,
			gvt, "gvt_service_thread");
	if (IS_ERR(gvt->service_thread)) {
		gvt_err("fail to start service thread.\n");
		return PTR_ERR(gvt->service_thread);
	}
	return 0;
}

/**
 * intel_gvt_clean_device - clean a GVT device
 * @i915: i915 private
 *
 * This function is called at the driver unloading stage, to free the
 * resources owned by a GVT device.
 *
 */
static void intel_gvt_clean_device(struct drm_i915_private *i915)
{
	struct intel_gvt *gvt = fetch_and_zero(&i915->gvt);

	if (drm_WARN_ON(&i915->drm, !gvt))
		return;

	mdev_unregister_device(i915->drm.dev);
	intel_gvt_cleanup_vgpu_type_groups(gvt);
	intel_gvt_destroy_idle_vgpu(gvt->idle_vgpu);
	intel_gvt_clean_vgpu_types(gvt);

	intel_gvt_debugfs_clean(gvt);
	clean_service_thread(gvt);
	intel_gvt_clean_cmd_parser(gvt);
	intel_gvt_clean_sched_policy(gvt);
	intel_gvt_clean_workload_scheduler(gvt);
	intel_gvt_clean_gtt(gvt);
	intel_gvt_free_firmware(gvt);
	intel_gvt_clean_mmio_info(gvt);
	idr_destroy(&gvt->vgpu_idr);

	kfree(i915->gvt);
}

/**
 * intel_gvt_init_device - initialize a GVT device
 * @i915: drm i915 private data
 *
 * This function is called at the initialization stage, to initialize
 * necessary GVT components.
 *
 * Returns:
 * Zero on success, negative error code if failed.
 *
 */
static int intel_gvt_init_device(struct drm_i915_private *i915)
{
	struct intel_gvt *gvt;
	struct intel_vgpu *vgpu;
	int ret;

	if (drm_WARN_ON(&i915->drm, i915->gvt))
		return -EEXIST;

	gvt = kzalloc(sizeof(struct intel_gvt), GFP_KERNEL);
	if (!gvt)
		return -ENOMEM;

	gvt_dbg_core("init gvt device\n");

	idr_init_base(&gvt->vgpu_idr, 1);
	spin_lock_init(&gvt->scheduler.mmio_context_lock);
	mutex_init(&gvt->lock);
	mutex_init(&gvt->sched_lock);
	gvt->gt = to_gt(i915);
	i915->gvt = gvt;

	init_device_info(gvt);

	ret = intel_gvt_setup_mmio_info(gvt);
	if (ret)
		goto out_clean_idr;

	intel_gvt_init_engine_mmio_context(gvt);

	ret = intel_gvt_load_firmware(gvt);
	if (ret)
		goto out_clean_mmio_info;

	ret = intel_gvt_init_irq(gvt);
	if (ret)
		goto out_free_firmware;

	ret = intel_gvt_init_gtt(gvt);
	if (ret)
		goto out_free_firmware;

	ret = intel_gvt_init_workload_scheduler(gvt);
	if (ret)
		goto out_clean_gtt;

	ret = intel_gvt_init_sched_policy(gvt);
	if (ret)
		goto out_clean_workload_scheduler;

	ret = intel_gvt_init_cmd_parser(gvt);
	if (ret)
		goto out_clean_sched_policy;

	ret = init_service_thread(gvt);
	if (ret)
		goto out_clean_cmd_parser;

	ret = intel_gvt_init_vgpu_types(gvt);
	if (ret)
		goto out_clean_thread;

	vgpu = intel_gvt_create_idle_vgpu(gvt);
	if (IS_ERR(vgpu)) {
		ret = PTR_ERR(vgpu);
		gvt_err("failed to create idle vgpu\n");
		goto out_clean_types;
	}
	gvt->idle_vgpu = vgpu;

=======

static void intel_gvt_test_and_emulate_vblank(struct intel_gvt *gvt)
{
	struct intel_vgpu *vgpu;
	int id;

	mutex_lock(&gvt->lock);
	idr_for_each_entry((&(gvt)->vgpu_idr), (vgpu), (id)) {
		if (test_and_clear_bit(INTEL_GVT_REQUEST_EMULATE_VBLANK + id,
				       (void *)&gvt->service_request)) {
			if (vgpu->active)
				intel_vgpu_emulate_vblank(vgpu);
		}
	}
	mutex_unlock(&gvt->lock);
}

static int gvt_service_thread(void *data)
{
	struct intel_gvt *gvt = (struct intel_gvt *)data;
	int ret;

	gvt_dbg_core("service thread start\n");

	while (!kthread_should_stop()) {
		ret = wait_event_interruptible(gvt->service_thread_wq,
				kthread_should_stop() || gvt->service_request);

		if (kthread_should_stop())
			break;

		if (WARN_ONCE(ret, "service thread is waken up by signal.\n"))
			continue;

		intel_gvt_test_and_emulate_vblank(gvt);

		if (test_bit(INTEL_GVT_REQUEST_SCHED,
				(void *)&gvt->service_request) ||
			test_bit(INTEL_GVT_REQUEST_EVENT_SCHED,
					(void *)&gvt->service_request)) {
			intel_gvt_schedule(gvt);
		}
	}

	return 0;
}

static void clean_service_thread(struct intel_gvt *gvt)
{
	kthread_stop(gvt->service_thread);
}

static int init_service_thread(struct intel_gvt *gvt)
{
	init_waitqueue_head(&gvt->service_thread_wq);

	gvt->service_thread = kthread_run(gvt_service_thread,
			gvt, "gvt_service_thread");
	if (IS_ERR(gvt->service_thread)) {
		gvt_err("fail to start service thread.\n");
		return PTR_ERR(gvt->service_thread);
	}
	return 0;
}

/**
 * intel_gvt_clean_device - clean a GVT device
 * @i915: i915 private
 *
 * This function is called at the driver unloading stage, to free the
 * resources owned by a GVT device.
 *
 */
static void intel_gvt_clean_device(struct drm_i915_private *i915)
{
	struct intel_gvt *gvt = fetch_and_zero(&i915->gvt);

	if (drm_WARN_ON(&i915->drm, !gvt))
		return;

	mdev_unregister_device(i915->drm.dev);
	intel_gvt_cleanup_vgpu_type_groups(gvt);
	intel_gvt_destroy_idle_vgpu(gvt->idle_vgpu);
	intel_gvt_clean_vgpu_types(gvt);

	intel_gvt_debugfs_clean(gvt);
	clean_service_thread(gvt);
	intel_gvt_clean_cmd_parser(gvt);
	intel_gvt_clean_sched_policy(gvt);
	intel_gvt_clean_workload_scheduler(gvt);
	intel_gvt_clean_gtt(gvt);
	intel_gvt_free_firmware(gvt);
	intel_gvt_clean_mmio_info(gvt);
	idr_destroy(&gvt->vgpu_idr);

	kfree(i915->gvt);
}

/**
 * intel_gvt_init_device - initialize a GVT device
 * @i915: drm i915 private data
 *
 * This function is called at the initialization stage, to initialize
 * necessary GVT components.
 *
 * Returns:
 * Zero on success, negative error code if failed.
 *
 */
static int intel_gvt_init_device(struct drm_i915_private *i915)
{
	struct intel_gvt *gvt;
	struct intel_vgpu *vgpu;
	int ret;

	if (drm_WARN_ON(&i915->drm, i915->gvt))
		return -EEXIST;

	gvt = kzalloc(sizeof(struct intel_gvt), GFP_KERNEL);
	if (!gvt)
		return -ENOMEM;

	gvt_dbg_core("init gvt device\n");

	idr_init_base(&gvt->vgpu_idr, 1);
	spin_lock_init(&gvt->scheduler.mmio_context_lock);
	mutex_init(&gvt->lock);
	mutex_init(&gvt->sched_lock);
	gvt->gt = to_gt(i915);
	i915->gvt = gvt;

	init_device_info(gvt);

	ret = intel_gvt_setup_mmio_info(gvt);
	if (ret)
		goto out_clean_idr;

	intel_gvt_init_engine_mmio_context(gvt);

	ret = intel_gvt_load_firmware(gvt);
	if (ret)
		goto out_clean_mmio_info;

	ret = intel_gvt_init_irq(gvt);
	if (ret)
		goto out_free_firmware;

	ret = intel_gvt_init_gtt(gvt);
	if (ret)
		goto out_free_firmware;

	ret = intel_gvt_init_workload_scheduler(gvt);
	if (ret)
		goto out_clean_gtt;

	ret = intel_gvt_init_sched_policy(gvt);
	if (ret)
		goto out_clean_workload_scheduler;

	ret = intel_gvt_init_cmd_parser(gvt);
	if (ret)
		goto out_clean_sched_policy;

	ret = init_service_thread(gvt);
	if (ret)
		goto out_clean_cmd_parser;

	ret = intel_gvt_init_vgpu_types(gvt);
	if (ret)
		goto out_clean_thread;

	vgpu = intel_gvt_create_idle_vgpu(gvt);
	if (IS_ERR(vgpu)) {
		ret = PTR_ERR(vgpu);
		gvt_err("failed to create idle vgpu\n");
		goto out_clean_types;
	}
	gvt->idle_vgpu = vgpu;

>>>>>>> 7365df19
	intel_gvt_debugfs_init(gvt);

	ret = intel_gvt_init_vgpu_type_groups(gvt);
	if (ret)
		goto out_destroy_idle_vgpu;

	ret = mdev_register_device(i915->drm.dev, &intel_vgpu_mdev_driver);
	if (ret)
		goto out_cleanup_vgpu_type_groups;

	gvt_dbg_core("gvt device initialization is done\n");
	return 0;

out_cleanup_vgpu_type_groups:
	intel_gvt_cleanup_vgpu_type_groups(gvt);
out_destroy_idle_vgpu:
	intel_gvt_destroy_idle_vgpu(gvt->idle_vgpu);
	intel_gvt_debugfs_clean(gvt);
out_clean_types:
	intel_gvt_clean_vgpu_types(gvt);
out_clean_thread:
	clean_service_thread(gvt);
out_clean_cmd_parser:
	intel_gvt_clean_cmd_parser(gvt);
out_clean_sched_policy:
	intel_gvt_clean_sched_policy(gvt);
out_clean_workload_scheduler:
	intel_gvt_clean_workload_scheduler(gvt);
out_clean_gtt:
	intel_gvt_clean_gtt(gvt);
out_free_firmware:
	intel_gvt_free_firmware(gvt);
out_clean_mmio_info:
	intel_gvt_clean_mmio_info(gvt);
out_clean_idr:
	idr_destroy(&gvt->vgpu_idr);
	kfree(gvt);
	i915->gvt = NULL;
	return ret;
}

static void intel_gvt_pm_resume(struct drm_i915_private *i915)
{
	struct intel_gvt *gvt = i915->gvt;

	intel_gvt_restore_fence(gvt);
	intel_gvt_restore_mmio(gvt);
	intel_gvt_restore_ggtt(gvt);
}

static const struct intel_vgpu_ops intel_gvt_vgpu_ops = {
	.init_device	= intel_gvt_init_device,
	.clean_device	= intel_gvt_clean_device,
	.pm_resume	= intel_gvt_pm_resume,
};

static int __init kvmgt_init(void)
{
	int ret;

	ret = intel_gvt_set_ops(&intel_gvt_vgpu_ops);
	if (ret)
		return ret;

	ret = mdev_register_driver(&intel_vgpu_mdev_driver);
	if (ret)
		intel_gvt_clear_ops(&intel_gvt_vgpu_ops);
	return ret;
}

static void __exit kvmgt_exit(void)
{
	mdev_unregister_driver(&intel_vgpu_mdev_driver);
	intel_gvt_clear_ops(&intel_gvt_vgpu_ops);
}

module_init(kvmgt_init);
module_exit(kvmgt_exit);

MODULE_LICENSE("GPL and additional rights");
MODULE_AUTHOR("Intel Corporation");<|MERGE_RESOLUTION|>--- conflicted
+++ resolved
@@ -231,37 +231,16 @@
 static void gvt_unpin_guest_page(struct intel_vgpu *vgpu, unsigned long gfn,
 		unsigned long size)
 {
-<<<<<<< HEAD
-	struct drm_i915_private *i915 = vgpu->gvt->gt->i915;
-	int total_pages;
-	int npage;
-	int ret;
-
-	total_pages = roundup(size, PAGE_SIZE) / PAGE_SIZE;
-
-	for (npage = 0; npage < total_pages; npage++) {
-		unsigned long cur_gfn = gfn + npage;
-
-		ret = vfio_unpin_pages(&vgpu->vfio_device, &cur_gfn, 1);
-		drm_WARN_ON(&i915->drm, ret != 1);
-	}
-=======
 	vfio_unpin_pages(&vgpu->vfio_device, gfn << PAGE_SHIFT,
 			 DIV_ROUND_UP(size, PAGE_SIZE));
->>>>>>> 7365df19
 }
 
 /* Pin a normal or compound guest page for dma. */
 static int gvt_pin_guest_page(struct intel_vgpu *vgpu, unsigned long gfn,
 		unsigned long size, struct page **page)
 {
-<<<<<<< HEAD
-	unsigned long base_pfn = 0;
-	int total_pages;
-=======
 	int total_pages = DIV_ROUND_UP(size, PAGE_SIZE);
 	struct page *base_page = NULL;
->>>>>>> 7365df19
 	int npage;
 	int ret;
 
@@ -273,13 +252,8 @@
 		dma_addr_t cur_iova = (gfn + npage) << PAGE_SHIFT;
 		struct page *cur_page;
 
-<<<<<<< HEAD
-		ret = vfio_pin_pages(&vgpu->vfio_device, &cur_gfn, 1,
-				     IOMMU_READ | IOMMU_WRITE, &pfn);
-=======
 		ret = vfio_pin_pages(&vgpu->vfio_device, cur_iova, 1,
 				     IOMMU_READ | IOMMU_WRITE, &cur_page);
->>>>>>> 7365df19
 		if (ret != 1) {
 			gvt_vgpu_err("vfio_pin_pages failed for iova %pad, ret %d\n",
 				     &cur_iova, ret);
@@ -736,27 +710,6 @@
 	return ret;
 }
 
-<<<<<<< HEAD
-static int intel_vgpu_iommu_notifier(struct notifier_block *nb,
-				     unsigned long action, void *data)
-{
-	struct intel_vgpu *vgpu =
-		container_of(nb, struct intel_vgpu, iommu_notifier);
-
-	if (action == VFIO_IOMMU_NOTIFY_DMA_UNMAP) {
-		struct vfio_iommu_type1_dma_unmap *unmap = data;
-		struct gvt_dma *entry;
-		unsigned long iov_pfn, end_iov_pfn;
-
-		iov_pfn = unmap->iova >> PAGE_SHIFT;
-		end_iov_pfn = iov_pfn + unmap->size / PAGE_SIZE;
-
-		mutex_lock(&vgpu->cache_lock);
-		for (; iov_pfn < end_iov_pfn; iov_pfn++) {
-			entry = __gvt_cache_find_gfn(vgpu, iov_pfn);
-			if (!entry)
-				continue;
-=======
 static void intel_vgpu_dma_unmap(struct vfio_device *vfio_dev, u64 iova,
 				 u64 length)
 {
@@ -788,36 +741,11 @@
 	for_each_active_vgpu(vgpu->gvt, itr, id) {
 		if (!itr->attached)
 			continue;
->>>>>>> 7365df19
 
 		if (vgpu->vfio_device.kvm == itr->vfio_device.kvm) {
 			ret = true;
 			goto out;
 		}
-<<<<<<< HEAD
-		mutex_unlock(&vgpu->cache_lock);
-	}
-
-	return NOTIFY_OK;
-}
-
-static bool __kvmgt_vgpu_exist(struct intel_vgpu *vgpu)
-{
-	struct intel_vgpu *itr;
-	int id;
-	bool ret = false;
-
-	mutex_lock(&vgpu->gvt->lock);
-	for_each_active_vgpu(vgpu->gvt, itr, id) {
-		if (!itr->attached)
-			continue;
-
-		if (vgpu->vfio_device.kvm == itr->vfio_device.kvm) {
-			ret = true;
-			goto out;
-		}
-=======
->>>>>>> 7365df19
 	}
 out:
 	mutex_unlock(&vgpu->gvt->lock);
@@ -827,37 +755,20 @@
 static int intel_vgpu_open_device(struct vfio_device *vfio_dev)
 {
 	struct intel_vgpu *vgpu = vfio_dev_to_vgpu(vfio_dev);
-<<<<<<< HEAD
-	unsigned long events;
-	int ret;
-
-	vgpu->iommu_notifier.notifier_call = intel_vgpu_iommu_notifier;
-
-	events = VFIO_IOMMU_NOTIFY_DMA_UNMAP;
-	ret = vfio_register_notifier(vfio_dev, VFIO_IOMMU_NOTIFY, &events,
-				     &vgpu->iommu_notifier);
-	if (ret != 0) {
-		gvt_vgpu_err("vfio_register_notifier for iommu failed: %d\n",
-			ret);
-		goto out;
-	}
-
-	ret = -EEXIST;
+
 	if (vgpu->attached)
-		goto undo_iommu;
-
-	ret = -ESRCH;
+		return -EEXIST;
+
 	if (!vgpu->vfio_device.kvm ||
 	    vgpu->vfio_device.kvm->mm != current->mm) {
 		gvt_vgpu_err("KVM is required to use Intel vGPU\n");
-		goto undo_iommu;
+		return -ESRCH;
 	}
 
 	kvm_get_kvm(vgpu->vfio_device.kvm);
 
-	ret = -EEXIST;
 	if (__kvmgt_vgpu_exist(vgpu))
-		goto undo_iommu;
+		return -EEXIST;
 
 	vgpu->attached = true;
 
@@ -876,46 +787,6 @@
 
 	atomic_set(&vgpu->released, 0);
 	return 0;
-
-undo_iommu:
-	vfio_unregister_notifier(vfio_dev, VFIO_IOMMU_NOTIFY,
-				 &vgpu->iommu_notifier);
-out:
-	return ret;
-=======
-
-	if (vgpu->attached)
-		return -EEXIST;
-
-	if (!vgpu->vfio_device.kvm ||
-	    vgpu->vfio_device.kvm->mm != current->mm) {
-		gvt_vgpu_err("KVM is required to use Intel vGPU\n");
-		return -ESRCH;
-	}
-
-	kvm_get_kvm(vgpu->vfio_device.kvm);
-
-	if (__kvmgt_vgpu_exist(vgpu))
-		return -EEXIST;
-
-	vgpu->attached = true;
-
-	kvmgt_protect_table_init(vgpu);
-	gvt_cache_init(vgpu);
-
-	vgpu->track_node.track_write = kvmgt_page_track_write;
-	vgpu->track_node.track_flush_slot = kvmgt_page_track_flush_slot;
-	kvm_page_track_register_notifier(vgpu->vfio_device.kvm,
-					 &vgpu->track_node);
-
-	debugfs_create_ulong(KVMGT_DEBUGFS_FILENAME, 0444, vgpu->debugfs,
-			     &vgpu->nr_cache_entries);
-
-	intel_gvt_activate_vgpu(vgpu);
-
-	atomic_set(&vgpu->released, 0);
-	return 0;
->>>>>>> 7365df19
 }
 
 static void intel_vgpu_release_msi_eventfd_ctx(struct intel_vgpu *vgpu)
@@ -932,11 +803,6 @@
 static void intel_vgpu_close_device(struct vfio_device *vfio_dev)
 {
 	struct intel_vgpu *vgpu = vfio_dev_to_vgpu(vfio_dev);
-<<<<<<< HEAD
-	struct drm_i915_private *i915 = vgpu->gvt->gt->i915;
-	int ret;
-=======
->>>>>>> 7365df19
 
 	if (!vgpu->attached)
 		return;
@@ -946,14 +812,6 @@
 
 	intel_gvt_release_vgpu(vgpu);
 
-<<<<<<< HEAD
-	ret = vfio_unregister_notifier(&vgpu->vfio_device, VFIO_IOMMU_NOTIFY,
-				       &vgpu->iommu_notifier);
-	drm_WARN(&i915->drm, ret,
-		 "vfio_unregister_notifier for iommu failed: %d\n", ret);
-
-=======
->>>>>>> 7365df19
 	debugfs_remove(debugfs_lookup(KVMGT_DEBUGFS_FILENAME, vgpu->debugfs));
 
 	kvm_page_track_unregister_notifier(vgpu->vfio_device.kvm,
@@ -1695,10 +1553,7 @@
 	.write		= intel_vgpu_write,
 	.mmap		= intel_vgpu_mmap,
 	.ioctl		= intel_vgpu_ioctl,
-<<<<<<< HEAD
-=======
 	.dma_unmap	= intel_vgpu_dma_unmap,
->>>>>>> 7365df19
 };
 
 static int intel_vgpu_probe(struct mdev_device *mdev)
@@ -1737,7 +1592,6 @@
 static void intel_vgpu_remove(struct mdev_device *mdev)
 {
 	struct intel_vgpu *vgpu = dev_get_drvdata(&mdev->dev);
-<<<<<<< HEAD
 
 	if (WARN_ON_ONCE(vgpu->attached))
 		return;
@@ -1755,25 +1609,6 @@
 	.supported_type_groups	= gvt_vgpu_type_groups,
 };
 
-=======
-
-	if (WARN_ON_ONCE(vgpu->attached))
-		return;
-	intel_gvt_destroy_vgpu(vgpu);
-}
-
-static struct mdev_driver intel_vgpu_mdev_driver = {
-	.driver = {
-		.name		= "intel_vgpu_mdev",
-		.owner		= THIS_MODULE,
-		.dev_groups	= intel_vgpu_groups,
-	},
-	.probe		= intel_vgpu_probe,
-	.remove		= intel_vgpu_remove,
-	.supported_type_groups	= gvt_vgpu_type_groups,
-};
-
->>>>>>> 7365df19
 int intel_gvt_page_track_add(struct intel_vgpu *info, u64 gfn)
 {
 	struct kvm *kvm = info->vfio_device.kvm;
@@ -1989,7 +1824,6 @@
 	info->max_surface_size = 36 * 1024 * 1024;
 	info->msi_cap_offset = pdev->msi_cap;
 }
-<<<<<<< HEAD
 
 static void intel_gvt_test_and_emulate_vblank(struct intel_gvt *gvt)
 {
@@ -2169,187 +2003,6 @@
 	}
 	gvt->idle_vgpu = vgpu;
 
-=======
-
-static void intel_gvt_test_and_emulate_vblank(struct intel_gvt *gvt)
-{
-	struct intel_vgpu *vgpu;
-	int id;
-
-	mutex_lock(&gvt->lock);
-	idr_for_each_entry((&(gvt)->vgpu_idr), (vgpu), (id)) {
-		if (test_and_clear_bit(INTEL_GVT_REQUEST_EMULATE_VBLANK + id,
-				       (void *)&gvt->service_request)) {
-			if (vgpu->active)
-				intel_vgpu_emulate_vblank(vgpu);
-		}
-	}
-	mutex_unlock(&gvt->lock);
-}
-
-static int gvt_service_thread(void *data)
-{
-	struct intel_gvt *gvt = (struct intel_gvt *)data;
-	int ret;
-
-	gvt_dbg_core("service thread start\n");
-
-	while (!kthread_should_stop()) {
-		ret = wait_event_interruptible(gvt->service_thread_wq,
-				kthread_should_stop() || gvt->service_request);
-
-		if (kthread_should_stop())
-			break;
-
-		if (WARN_ONCE(ret, "service thread is waken up by signal.\n"))
-			continue;
-
-		intel_gvt_test_and_emulate_vblank(gvt);
-
-		if (test_bit(INTEL_GVT_REQUEST_SCHED,
-				(void *)&gvt->service_request) ||
-			test_bit(INTEL_GVT_REQUEST_EVENT_SCHED,
-					(void *)&gvt->service_request)) {
-			intel_gvt_schedule(gvt);
-		}
-	}
-
-	return 0;
-}
-
-static void clean_service_thread(struct intel_gvt *gvt)
-{
-	kthread_stop(gvt->service_thread);
-}
-
-static int init_service_thread(struct intel_gvt *gvt)
-{
-	init_waitqueue_head(&gvt->service_thread_wq);
-
-	gvt->service_thread = kthread_run(gvt_service_thread,
-			gvt, "gvt_service_thread");
-	if (IS_ERR(gvt->service_thread)) {
-		gvt_err("fail to start service thread.\n");
-		return PTR_ERR(gvt->service_thread);
-	}
-	return 0;
-}
-
-/**
- * intel_gvt_clean_device - clean a GVT device
- * @i915: i915 private
- *
- * This function is called at the driver unloading stage, to free the
- * resources owned by a GVT device.
- *
- */
-static void intel_gvt_clean_device(struct drm_i915_private *i915)
-{
-	struct intel_gvt *gvt = fetch_and_zero(&i915->gvt);
-
-	if (drm_WARN_ON(&i915->drm, !gvt))
-		return;
-
-	mdev_unregister_device(i915->drm.dev);
-	intel_gvt_cleanup_vgpu_type_groups(gvt);
-	intel_gvt_destroy_idle_vgpu(gvt->idle_vgpu);
-	intel_gvt_clean_vgpu_types(gvt);
-
-	intel_gvt_debugfs_clean(gvt);
-	clean_service_thread(gvt);
-	intel_gvt_clean_cmd_parser(gvt);
-	intel_gvt_clean_sched_policy(gvt);
-	intel_gvt_clean_workload_scheduler(gvt);
-	intel_gvt_clean_gtt(gvt);
-	intel_gvt_free_firmware(gvt);
-	intel_gvt_clean_mmio_info(gvt);
-	idr_destroy(&gvt->vgpu_idr);
-
-	kfree(i915->gvt);
-}
-
-/**
- * intel_gvt_init_device - initialize a GVT device
- * @i915: drm i915 private data
- *
- * This function is called at the initialization stage, to initialize
- * necessary GVT components.
- *
- * Returns:
- * Zero on success, negative error code if failed.
- *
- */
-static int intel_gvt_init_device(struct drm_i915_private *i915)
-{
-	struct intel_gvt *gvt;
-	struct intel_vgpu *vgpu;
-	int ret;
-
-	if (drm_WARN_ON(&i915->drm, i915->gvt))
-		return -EEXIST;
-
-	gvt = kzalloc(sizeof(struct intel_gvt), GFP_KERNEL);
-	if (!gvt)
-		return -ENOMEM;
-
-	gvt_dbg_core("init gvt device\n");
-
-	idr_init_base(&gvt->vgpu_idr, 1);
-	spin_lock_init(&gvt->scheduler.mmio_context_lock);
-	mutex_init(&gvt->lock);
-	mutex_init(&gvt->sched_lock);
-	gvt->gt = to_gt(i915);
-	i915->gvt = gvt;
-
-	init_device_info(gvt);
-
-	ret = intel_gvt_setup_mmio_info(gvt);
-	if (ret)
-		goto out_clean_idr;
-
-	intel_gvt_init_engine_mmio_context(gvt);
-
-	ret = intel_gvt_load_firmware(gvt);
-	if (ret)
-		goto out_clean_mmio_info;
-
-	ret = intel_gvt_init_irq(gvt);
-	if (ret)
-		goto out_free_firmware;
-
-	ret = intel_gvt_init_gtt(gvt);
-	if (ret)
-		goto out_free_firmware;
-
-	ret = intel_gvt_init_workload_scheduler(gvt);
-	if (ret)
-		goto out_clean_gtt;
-
-	ret = intel_gvt_init_sched_policy(gvt);
-	if (ret)
-		goto out_clean_workload_scheduler;
-
-	ret = intel_gvt_init_cmd_parser(gvt);
-	if (ret)
-		goto out_clean_sched_policy;
-
-	ret = init_service_thread(gvt);
-	if (ret)
-		goto out_clean_cmd_parser;
-
-	ret = intel_gvt_init_vgpu_types(gvt);
-	if (ret)
-		goto out_clean_thread;
-
-	vgpu = intel_gvt_create_idle_vgpu(gvt);
-	if (IS_ERR(vgpu)) {
-		ret = PTR_ERR(vgpu);
-		gvt_err("failed to create idle vgpu\n");
-		goto out_clean_types;
-	}
-	gvt->idle_vgpu = vgpu;
-
->>>>>>> 7365df19
 	intel_gvt_debugfs_init(gvt);
 
 	ret = intel_gvt_init_vgpu_type_groups(gvt);
