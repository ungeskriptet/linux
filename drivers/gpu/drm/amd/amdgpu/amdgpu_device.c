--- conflicted
+++ resolved
@@ -1069,13 +1069,8 @@
 
 	amdgpu_asic_pre_asic_init(adev);
 
-<<<<<<< HEAD
-	if (adev->ip_versions[GC_HWIP][0] == IP_VERSION(9, 4, 3) ||
-	    adev->ip_versions[GC_HWIP][0] >= IP_VERSION(11, 0, 0)) {
-=======
 	if (amdgpu_ip_version(adev, GC_HWIP, 0) == IP_VERSION(9, 4, 3) ||
 	    amdgpu_ip_version(adev, GC_HWIP, 0) >= IP_VERSION(11, 0, 0)) {
->>>>>>> 5c47251e
 		amdgpu_psp_wait_for_bootloader(adev);
 		ret = amdgpu_atomfirmware_asic_init(adev, true);
 		return ret;
@@ -5067,24 +5062,7 @@
 					     adev->reset_info.reset_dump_reg_value[i]);
 	}
 
-<<<<<<< HEAD
-	return count - iter.remain;
-}
-
-static void amdgpu_devcoredump_free(void *data)
-{
-}
-
-static void amdgpu_reset_capture_coredumpm(struct amdgpu_device *adev)
-{
-	struct drm_device *dev = adev_to_drm(adev);
-
-	ktime_get_ts64(&adev->reset_time);
-	dev_coredumpm(dev->dev, THIS_MODULE, adev, 0, GFP_NOWAIT,
-		      amdgpu_devcoredump_read, amdgpu_devcoredump_free);
-=======
 	return 0;
->>>>>>> 5c47251e
 }
 
 int amdgpu_do_asic_reset(struct list_head *device_list_handle,
