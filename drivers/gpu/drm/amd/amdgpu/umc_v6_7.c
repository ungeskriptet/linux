--- conflicted
+++ resolved
@@ -104,17 +104,12 @@
 {
 	uint64_t mc_umc_status;
 	uint32_t eccinfo_table_idx;
-<<<<<<< HEAD
-	struct amdgpu_ras *ras = amdgpu_ras_get_context(adev);
-
-=======
 	uint32_t umc_reg_offset;
 	struct amdgpu_ras *ras = amdgpu_ras_get_context(adev);
 
 	umc_reg_offset = get_umc_v6_7_reg_offset(adev,
 						umc_inst, ch_inst);
 
->>>>>>> 88084a3d
 	eccinfo_table_idx = umc_inst * adev->umc.channel_inst_num + ch_inst;
 	/* check for SRAM correctable error
 	  MCUMC_STATUS is a 64 bit register */
@@ -134,11 +129,6 @@
 	uint64_t mc_umc_status;
 	uint32_t eccinfo_table_idx;
 	uint32_t umc_reg_offset;
-<<<<<<< HEAD
-	uint32_t mc_umc_addr;
-	uint64_t reg_value;
-=======
->>>>>>> 88084a3d
 	struct amdgpu_ras *ras = amdgpu_ras_get_context(adev);
 
 	umc_reg_offset = get_umc_v6_7_reg_offset(adev,
@@ -155,36 +145,7 @@
 	    REG_GET_FIELD(mc_umc_status, MCA_UMC_UMC0_MCUMC_STATUST0, TCC) == 1)) {
 		*error_count += 1;
 
-<<<<<<< HEAD
-		if (REG_GET_FIELD(mc_umc_status, MCA_UMC_UMC0_MCUMC_STATUST0, Deferred) == 1)
-			dev_info(adev->dev, "Deferred error, no user action is needed.\n");
-
-		if (mc_umc_status)
-			dev_info(adev->dev, "MCA STATUS 0x%llx, umc_reg_offset 0x%x\n", mc_umc_status, umc_reg_offset);
-
-		/* print IPID registers value */
-		mc_umc_addr =
-			SOC15_REG_OFFSET(UMC, 0, regMCA_UMC_UMC0_MCUMC_IPIDT0);
-		reg_value = RREG64_PCIE((mc_umc_addr + umc_reg_offset) * 4);
-		if (reg_value)
-			dev_info(adev->dev, "MCA IPID 0x%llx, umc_reg_offset 0x%x\n", reg_value, umc_reg_offset);
-
-		/* print SYND registers value */
-		mc_umc_addr =
-			SOC15_REG_OFFSET(UMC, 0, regMCA_UMC_UMC0_MCUMC_SYNDT0);
-		reg_value = RREG64_PCIE((mc_umc_addr + umc_reg_offset) * 4);
-		if (reg_value)
-			dev_info(adev->dev, "MCA SYND 0x%llx, umc_reg_offset 0x%x\n", reg_value, umc_reg_offset);
-
-		/* print MISC0 registers value */
-		mc_umc_addr =
-			SOC15_REG_OFFSET(UMC, 0, regMCA_UMC_UMC0_MCUMC_MISC0T0);
-		reg_value = RREG64_PCIE((mc_umc_addr + umc_reg_offset) * 4);
-		if (reg_value)
-			dev_info(adev->dev, "MCA MISC0 0x%llx, umc_reg_offset 0x%x\n", reg_value, umc_reg_offset);
-=======
 		umc_v6_7_query_error_status_helper(adev, mc_umc_status, umc_reg_offset);
->>>>>>> 88084a3d
 	}
 }
 
@@ -343,8 +304,6 @@
 {
 	uint64_t mc_umc_status;
 	uint32_t mc_umc_status_addr;
-	uint32_t mc_umc_addr;
-	uint64_t reg_value;
 
 	mc_umc_status_addr =
 		SOC15_REG_OFFSET(UMC, 0, regMCA_UMC_UMC0_MCUMC_STATUST0);
@@ -359,36 +318,7 @@
 	    REG_GET_FIELD(mc_umc_status, MCA_UMC_UMC0_MCUMC_STATUST0, TCC) == 1)) {
 		*error_count += 1;
 
-<<<<<<< HEAD
-		if (REG_GET_FIELD(mc_umc_status, MCA_UMC_UMC0_MCUMC_STATUST0, Deferred) == 1)
-			dev_info(adev->dev, "Deferred error, no user action is needed.\n");
-
-		if (mc_umc_status)
-			dev_info(adev->dev, "MCA STATUS 0x%llx, umc_reg_offset 0x%x\n", mc_umc_status, umc_reg_offset);
-
-		/* print IPID registers value */
-		mc_umc_addr =
-			SOC15_REG_OFFSET(UMC, 0, regMCA_UMC_UMC0_MCUMC_IPIDT0);
-		reg_value = RREG64_PCIE((mc_umc_addr + umc_reg_offset) * 4);
-		if (reg_value)
-			dev_info(adev->dev, "MCA IPID 0x%llx, umc_reg_offset 0x%x\n", reg_value, umc_reg_offset);
-
-		/* print SYND registers value */
-		mc_umc_addr =
-			SOC15_REG_OFFSET(UMC, 0, regMCA_UMC_UMC0_MCUMC_SYNDT0);
-		reg_value = RREG64_PCIE((mc_umc_addr + umc_reg_offset) * 4);
-		if (reg_value)
-			dev_info(adev->dev, "MCA SYND 0x%llx, umc_reg_offset 0x%x\n", reg_value, umc_reg_offset);
-
-		/* print MISC0 registers value */
-		mc_umc_addr =
-			SOC15_REG_OFFSET(UMC, 0, regMCA_UMC_UMC0_MCUMC_MISC0T0);
-		reg_value = RREG64_PCIE((mc_umc_addr + umc_reg_offset) * 4);
-		if (reg_value)
-			dev_info(adev->dev, "MCA MISC0 0x%llx, umc_reg_offset 0x%x\n", reg_value, umc_reg_offset);
-=======
 		umc_v6_7_query_error_status_helper(adev, mc_umc_status, umc_reg_offset);
->>>>>>> 88084a3d
 	}
 }
 
