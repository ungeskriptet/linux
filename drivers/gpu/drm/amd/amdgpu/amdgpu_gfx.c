--- conflicted
+++ resolved
@@ -478,11 +478,7 @@
 		kiq->pmf->kiq_unmap_queues(kiq_ring, &adev->gfx.compute_ring[i],
 					   RESET_QUEUES, 0, 0);
 
-<<<<<<< HEAD
-	if (adev->gfx.kiq.ring.sched.ready)
-=======
 	if (adev->gfx.kiq.ring.sched.ready && !adev->job_hang)
->>>>>>> 7365df19
 		r = amdgpu_ring_test_helper(kiq_ring);
 	spin_unlock(&adev->gfx.kiq.ring_lock);
 
