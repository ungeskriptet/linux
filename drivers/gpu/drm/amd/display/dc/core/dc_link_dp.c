--- conflicted
+++ resolved
@@ -2767,11 +2767,7 @@
 						skip_video_pattern);
 
 				/* Transmit idle pattern once training successful. */
-<<<<<<< HEAD
-				if (status == LINK_TRAINING_SUCCESS && !is_link_bw_low)
-=======
 				if (status == LINK_TRAINING_SUCCESS && !is_link_bw_low) {
->>>>>>> 7365df19
 					dp_set_hw_test_pattern(link, &pipe_ctx->link_res, DP_TEST_PATTERN_VIDEO_MODE, NULL, 0);
 					/* Update verified link settings to current one
 					 * Because DPIA LT might fallback to lower link setting.
@@ -4114,10 +4110,6 @@
 			&dpcd_lane_adjustment[0].raw,
 			sizeof(dpcd_lane_adjustment));
 
-<<<<<<< HEAD
-	if ((link->chip_caps & EXT_DISPLAY_PATH_CAPS__DP_FIXED_VS_EN) &&
-			link->lttpr_mode == LTTPR_MODE_TRANSPARENT)
-=======
 	/* prepare link training settings */
 	link_training_settings.link_settings = link->cur_link_settings;
 
@@ -4125,7 +4117,6 @@
 
 	if ((link->chip_caps & EXT_DISPLAY_PATH_CAPS__DP_FIXED_VS_EN) &&
 			link_training_settings.lttpr_mode == LTTPR_MODE_TRANSPARENT)
->>>>>>> 7365df19
 		dp_fixed_vs_pe_read_lane_adjust(
 				link,
 				link_training_settings.dpcd_lane_settings);
@@ -5041,126 +5032,18 @@
 	return true;
 }
 
-/* Logic to determine LTTPR mode */
-static void determine_lttpr_mode(struct dc_link *link)
-{
-<<<<<<< HEAD
-	bool allow_lttpr_non_transparent_mode = 0;
-	bool vbios_lttpr_enable = link->dc->caps.vbios_lttpr_enable;
-	bool vbios_lttpr_interop = link->dc->caps.vbios_lttpr_aware;
-
-=======
+bool dp_retrieve_lttpr_cap(struct dc_link *link)
+{
 	uint8_t lttpr_dpcd_data[8];
 	enum dc_status status = DC_ERROR_UNEXPECTED;
 	bool is_lttpr_present = false;
 
 	/* Logic to determine LTTPR support*/
 	bool vbios_lttpr_interop = link->dc->caps.vbios_lttpr_aware;
->>>>>>> 7365df19
 
 	if (!vbios_lttpr_interop || !link->dc->caps.extended_aux_timeout_support)
 		return false;
 
-<<<<<<< HEAD
-	link->lttpr_mode = LTTPR_MODE_NON_LTTPR;
-	if (vbios_lttpr_enable && vbios_lttpr_interop)
-		link->lttpr_mode = LTTPR_MODE_NON_TRANSPARENT;
-	else if (!vbios_lttpr_enable && vbios_lttpr_interop) {
-		if (allow_lttpr_non_transparent_mode)
-			link->lttpr_mode = LTTPR_MODE_NON_TRANSPARENT;
-		else
-			link->lttpr_mode = LTTPR_MODE_TRANSPARENT;
-	} else if (!vbios_lttpr_enable && !vbios_lttpr_interop) {
-		if (!allow_lttpr_non_transparent_mode || !link->dc->caps.extended_aux_timeout_support)
-			link->lttpr_mode = LTTPR_MODE_NON_LTTPR;
-		else
-			link->lttpr_mode = LTTPR_MODE_NON_TRANSPARENT;
-	}
-
-#if defined(CONFIG_DRM_AMD_DC_DCN)
-	/* Check DP tunnel LTTPR mode debug option. */
-	if (link->ep_type == DISPLAY_ENDPOINT_USB4_DPIA &&
-	    link->dc->debug.dpia_debug.bits.force_non_lttpr)
-		link->lttpr_mode = LTTPR_MODE_NON_LTTPR;
-#endif
-}
-
-bool dp_retrieve_lttpr_cap(struct dc_link *link)
-{
-	uint8_t lttpr_dpcd_data[8];
-	enum dc_status status = DC_ERROR_UNEXPECTED;
-	bool is_lttpr_present = false;
-
-	memset(lttpr_dpcd_data, '\0', sizeof(lttpr_dpcd_data));
-
-	/* Logic to determine LTTPR mode*/
-	determine_lttpr_mode(link);
-
-	if (link->lttpr_mode == LTTPR_MODE_NON_TRANSPARENT || link->lttpr_mode == LTTPR_MODE_TRANSPARENT) {
-		if ((link->chip_caps & EXT_DISPLAY_PATH_CAPS__DP_FIXED_VS_EN) &&
-				!link->dc->debug.disable_fixed_vs_aux_timeout_wa) {
-			/* Fixed VS workaround for AUX timeout */
-			const uint32_t fixed_vs_address = 0xF004F;
-			const uint8_t fixed_vs_data[4] = {0x1, 0x22, 0x63, 0xc};
-
-			core_link_write_dpcd(
-					link,
-					fixed_vs_address,
-					fixed_vs_data,
-					sizeof(fixed_vs_data));
-		}
-
-		/* By reading LTTPR capability, RX assumes that we will enable
-		 * LTTPR extended aux timeout if LTTPR is present.
-		 */
-		status = core_link_read_dpcd(
-				link,
-				DP_LT_TUNABLE_PHY_REPEATER_FIELD_DATA_STRUCTURE_REV,
-				lttpr_dpcd_data,
-				sizeof(lttpr_dpcd_data));
-
-		link->dpcd_caps.lttpr_caps.revision.raw =
-				lttpr_dpcd_data[DP_LT_TUNABLE_PHY_REPEATER_FIELD_DATA_STRUCTURE_REV -
-								DP_LT_TUNABLE_PHY_REPEATER_FIELD_DATA_STRUCTURE_REV];
-
-		link->dpcd_caps.lttpr_caps.max_link_rate =
-				lttpr_dpcd_data[DP_MAX_LINK_RATE_PHY_REPEATER -
-								DP_LT_TUNABLE_PHY_REPEATER_FIELD_DATA_STRUCTURE_REV];
-
-		link->dpcd_caps.lttpr_caps.phy_repeater_cnt =
-				lttpr_dpcd_data[DP_PHY_REPEATER_CNT -
-								DP_LT_TUNABLE_PHY_REPEATER_FIELD_DATA_STRUCTURE_REV];
-
-		link->dpcd_caps.lttpr_caps.max_lane_count =
-				lttpr_dpcd_data[DP_MAX_LANE_COUNT_PHY_REPEATER -
-								DP_LT_TUNABLE_PHY_REPEATER_FIELD_DATA_STRUCTURE_REV];
-
-		link->dpcd_caps.lttpr_caps.mode =
-				lttpr_dpcd_data[DP_PHY_REPEATER_MODE -
-								DP_LT_TUNABLE_PHY_REPEATER_FIELD_DATA_STRUCTURE_REV];
-
-		link->dpcd_caps.lttpr_caps.max_ext_timeout =
-				lttpr_dpcd_data[DP_PHY_REPEATER_EXTENDED_WAIT_TIMEOUT -
-								DP_LT_TUNABLE_PHY_REPEATER_FIELD_DATA_STRUCTURE_REV];
-		link->dpcd_caps.lttpr_caps.main_link_channel_coding.raw =
-				lttpr_dpcd_data[DP_MAIN_LINK_CHANNEL_CODING_PHY_REPEATER -
-								DP_LT_TUNABLE_PHY_REPEATER_FIELD_DATA_STRUCTURE_REV];
-
-		link->dpcd_caps.lttpr_caps.supported_128b_132b_rates.raw =
-				lttpr_dpcd_data[DP_PHY_REPEATER_128B132B_RATES -
-								DP_LT_TUNABLE_PHY_REPEATER_FIELD_DATA_STRUCTURE_REV];
-
-		/* Attempt to train in LTTPR transparent mode if repeater count exceeds 8. */
-		is_lttpr_present = (link->dpcd_caps.lttpr_caps.max_lane_count > 0 &&
-				link->dpcd_caps.lttpr_caps.max_lane_count <= 4 &&
-				link->dpcd_caps.lttpr_caps.revision.raw >= 0x14);
-		if (is_lttpr_present) {
-			CONN_DATA_DETECT(link, lttpr_dpcd_data, sizeof(lttpr_dpcd_data), "LTTPR Caps: ");
-			configure_lttpr_mode_transparent(link);
-		} else
-			link->lttpr_mode = LTTPR_MODE_NON_LTTPR;
-	}
-=======
 	/* By reading LTTPR capability, RX assumes that we will enable
 	 * LTTPR extended aux timeout if LTTPR is present.
 	 */
@@ -5215,7 +5098,6 @@
 	if (is_lttpr_present)
 		CONN_DATA_DETECT(link, lttpr_dpcd_data, sizeof(lttpr_dpcd_data), "LTTPR Caps: ");
 
->>>>>>> 7365df19
 	return is_lttpr_present;
 }
 
@@ -5344,21 +5226,13 @@
 	bool lttpr_present;
 	bool vbios_lttpr_interop = link->dc->caps.vbios_lttpr_aware;
 
-<<<<<<< HEAD
-	determine_lttpr_mode(link);
-=======
 	lttpr_present = dp_is_lttpr_present(link) ||
 			(!vbios_lttpr_interop || !link->dc->caps.extended_aux_timeout_support);
->>>>>>> 7365df19
 
 	/* Issue an AUX read to test DPRX responsiveness. If LTTPR is supported the first read is expected to
 	 * be to determine LTTPR capabilities. Otherwise trying to read power state should be an innocuous AUX read.
 	 */
-<<<<<<< HEAD
-	if (link->lttpr_mode == LTTPR_MODE_NON_TRANSPARENT || link->lttpr_mode == LTTPR_MODE_TRANSPARENT)
-=======
 	if (lttpr_present)
->>>>>>> 7365df19
 		status = core_link_read_dpcd(
 				link,
 				DP_LT_TUNABLE_PHY_REPEATER_FIELD_DATA_STRUCTURE_REV,
@@ -6243,11 +6117,7 @@
 		/* Set DPCD Lane Settings before running test pattern */
 		if (p_link_settings != NULL) {
 			if ((link->chip_caps & EXT_DISPLAY_PATH_CAPS__DP_FIXED_VS_EN) &&
-<<<<<<< HEAD
-					link->lttpr_mode == LTTPR_MODE_TRANSPARENT) {
-=======
 					p_link_settings->lttpr_mode == LTTPR_MODE_TRANSPARENT) {
->>>>>>> 7365df19
 				dp_fixed_vs_pe_set_retimer_lane_settings(
 						link,
 						p_link_settings->dpcd_lane_settings,
@@ -7224,45 +7094,6 @@
 	enum clock_source_id clock_source,
 	const struct dc_link_settings *link_settings)
 {
-<<<<<<< HEAD
-	struct dc  *dc = link->ctx->dc;
-	struct dmcu *dmcu = dc->res_pool->dmcu;
-	struct pipe_ctx *pipes =
-			link->dc->current_state->res_ctx.pipe_ctx;
-	struct clock_source *dp_cs =
-			link->dc->res_pool->dp_clock_source;
-	const struct link_hwss *link_hwss = get_link_hwss(link, link_res);
-	unsigned int i;
-
-	if (link->connector_signal == SIGNAL_TYPE_EDP) {
-		if (!link->dc->config.edp_no_power_sequencing)
-			link->dc->hwss.edp_power_control(link, true);
-		link->dc->hwss.edp_wait_for_hpd_ready(link, true);
-	}
-
-	/* If the current pixel clock source is not DTO(happens after
-	 * switching from HDMI passive dongle to DP on the same connector),
-	 * switch the pixel clock source to DTO.
-	 */
-	for (i = 0; i < MAX_PIPES; i++) {
-		if (pipes[i].stream != NULL &&
-			pipes[i].stream->link == link) {
-			if (pipes[i].clock_source != NULL &&
-					pipes[i].clock_source->id != CLOCK_SOURCE_ID_DP_DTO) {
-				pipes[i].clock_source = dp_cs;
-				pipes[i].stream_res.pix_clk_params.requested_pix_clk_100hz =
-						pipes[i].stream->timing.pix_clk_100hz;
-				pipes[i].clock_source->funcs->program_pix_clk(
-							pipes[i].clock_source,
-							&pipes[i].stream_res.pix_clk_params,
-							dp_get_link_encoding_format(link_settings),
-							&pipes[i].pll_settings);
-			}
-		}
-	}
-
-=======
->>>>>>> 7365df19
 	link->cur_link_settings = *link_settings;
 	link->dc->hwss.enable_dp_link_output(link, link_res, signal,
 			clock_source, link_settings);
