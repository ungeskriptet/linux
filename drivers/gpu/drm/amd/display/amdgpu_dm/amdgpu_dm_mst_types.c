--- conflicted
+++ resolved
@@ -249,13 +249,10 @@
 	if (!aconnector->dsc_aux && !port->parent->port_parent &&
 	    needs_dsc_aux_workaround(aconnector->dc_link))
 		aconnector->dsc_aux = &aconnector->mst_root->dm_dp_aux.aux;
-<<<<<<< HEAD
-=======
 
 	/* synaptics cascaded MST hub case */
 	if (!aconnector->dsc_aux && is_synaptics_cascaded_panamera(aconnector->dc_link, port))
 		aconnector->dsc_aux = port->mgr->aux;
->>>>>>> 8455cbb2
 
 	if (!aconnector->dsc_aux)
 		return false;
