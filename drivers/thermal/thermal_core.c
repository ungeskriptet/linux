--- conflicted
+++ resolved
@@ -347,23 +347,9 @@
 static void handle_thermal_trip(struct thermal_zone_device *tz,
 				const struct thermal_trip *trip)
 {
-<<<<<<< HEAD
-	struct thermal_trip trip;
-
-	/* Ignore disabled trip points */
-	if (test_bit(trip_id, &tz->trips_disabled))
-		return;
-
-	__thermal_zone_get_trip(tz, trip_id, &trip);
-
-	if (trip.temperature == THERMAL_TEMP_INVALID)
-		return;
-
-=======
 	if (trip->temperature == THERMAL_TEMP_INVALID)
 		return;
 
->>>>>>> 740329d7
 	if (tz->last_temperature != THERMAL_TEMP_INVALID) {
 		if (tz->last_temperature < trip->temperature &&
 		    tz->temperature >= trip->temperature)
