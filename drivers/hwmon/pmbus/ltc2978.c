--- conflicted
+++ resolved
@@ -75,20 +75,12 @@
 
 struct ltc2978_data {
 	enum chips id;
-<<<<<<< HEAD
-	int vin_min, vin_max;
-	int temp_min, temp_max;
-	int vout_min[8], vout_max[8];
-	int iout_max[2];
-	int temp2_max;
-=======
 	u16 vin_min, vin_max;
 	u16 temp_min[LTC2974_NUM_PAGES], temp_max[LTC2974_NUM_PAGES];
 	u16 vout_min[LTC2978_NUM_PAGES], vout_max[LTC2978_NUM_PAGES];
 	u16 iout_min[LTC2974_NUM_PAGES], iout_max[LTC2974_NUM_PAGES];
 	u16 iin_max;
 	u16 temp2_max;
->>>>>>> e4aa937e
 	struct pmbus_driver_info info;
 };
 
@@ -340,10 +332,7 @@
 		break;
 	case PMBUS_VIRT_RESET_IOUT_HISTORY:
 		data->iout_max[page] = 0x7c00;
-<<<<<<< HEAD
-=======
 		data->iout_min[page] = 0xfbff;
->>>>>>> e4aa937e
 		ret = ltc2978_clear_peaks(client, page, data->id);
 		break;
 	case PMBUS_VIRT_RESET_TEMP2_HISTORY:
@@ -361,13 +350,8 @@
 		ret = ltc2978_clear_peaks(client, page, data->id);
 		break;
 	case PMBUS_VIRT_RESET_TEMP_HISTORY:
-<<<<<<< HEAD
-		data->temp_min = 0x7bff;
-		data->temp_max = 0x7c00;
-=======
 		data->temp_min[page] = 0x7bff;
 		data->temp_max[page] = 0x7c00;
->>>>>>> e4aa937e
 		ret = ltc2978_clear_peaks(client, page, data->id);
 		break;
 	default:
@@ -429,13 +413,6 @@
 
 	data->vin_min = 0x7bff;
 	data->vin_max = 0x7c00;
-<<<<<<< HEAD
-	data->temp_min = 0x7bff;
-	data->temp_max = 0x7c00;
-	data->temp2_max = 0x7c00;
-
-	switch (data->id) {
-=======
 	for (i = 0; i < ARRAY_SIZE(data->vout_min); i++)
 		data->vout_min[i] = 0xffff;
 	for (i = 0; i < ARRAY_SIZE(data->iout_min); i++)
@@ -461,7 +438,6 @@
 			  | PMBUS_HAVE_IOUT | PMBUS_HAVE_STATUS_IOUT;
 		}
 		break;
->>>>>>> e4aa937e
 	case ltc2978:
 		info->read_word_data = ltc2978_read_word_data;
 		info->pages = LTC2978_NUM_PAGES;
@@ -486,10 +462,6 @@
 		  | PMBUS_HAVE_IOUT | PMBUS_HAVE_STATUS_IOUT
 		  | PMBUS_HAVE_POUT
 		  | PMBUS_HAVE_TEMP | PMBUS_HAVE_STATUS_TEMP;
-<<<<<<< HEAD
-		data->iout_max[0] = 0x7c00;
-		data->iout_max[1] = 0x7c00;
-=======
 		break;
 	case ltc3883:
 		info->read_word_data = ltc3883_read_word_data;
@@ -500,17 +472,10 @@
 		  | PMBUS_HAVE_IOUT | PMBUS_HAVE_STATUS_IOUT
 		  | PMBUS_HAVE_PIN | PMBUS_HAVE_POUT | PMBUS_HAVE_TEMP
 		  | PMBUS_HAVE_TEMP2 | PMBUS_HAVE_STATUS_TEMP;
->>>>>>> e4aa937e
 		break;
 	default:
 		return -ENODEV;
 	}
-<<<<<<< HEAD
-	for (i = 0; i < info->pages; i++)
-		data->vout_min[i] = 0xffff;
-
-=======
->>>>>>> e4aa937e
 	return pmbus_do_probe(client, id, info);
 }
 
