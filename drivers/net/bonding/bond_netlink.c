--- conflicted
+++ resolved
@@ -290,14 +290,6 @@
 
 			addr6 = nla_get_in6_addr(attr);
 
-<<<<<<< HEAD
-			if (ipv6_addr_type(&addr6) & IPV6_ADDR_LINKLOCAL) {
-				NL_SET_ERR_MSG(extack, "Invalid IPv6 addr6");
-				return -EINVAL;
-			}
-
-=======
->>>>>>> 88084a3d
 			bond_opt_initextra(&newval, &addr6, sizeof(addr6));
 			err = __bond_opt_set(bond, BOND_OPT_NS_TARGETS,
 					     &newval);
