/*
 * cdc_ncm.c
 *
 * Copyright (C) ST-Ericsson 2010-2012
 * Contact: Alexey Orishko <alexey.orishko@stericsson.com>
 * Original author: Hans Petter Selasky <hans.petter.selasky@stericsson.com>
 *
 * USB Host Driver for Network Control Model (NCM)
 * http://www.usb.org/developers/docs/devclass_docs/NCM10_012011.zip
 *
 * The NCM encoding, decoding and initialization logic
 * derives from FreeBSD 8.x. if_cdce.c and if_cdcereg.h
 *
 * This software is available to you under a choice of one of two
 * licenses. You may choose this file to be licensed under the terms
 * of the GNU General Public License (GPL) Version 2 or the 2-clause
 * BSD license listed below:
 *
 * Redistribution and use in source and binary forms, with or without
 * modification, are permitted provided that the following conditions
 * are met:
 * 1. Redistributions of source code must retain the above copyright
 *    notice, this list of conditions and the following disclaimer.
 * 2. Redistributions in binary form must reproduce the above copyright
 *    notice, this list of conditions and the following disclaimer in the
 *    documentation and/or other materials provided with the distribution.
 *
 * THIS SOFTWARE IS PROVIDED BY THE AUTHOR AND CONTRIBUTORS ``AS IS'' AND
 * ANY EXPRESS OR IMPLIED WARRANTIES, INCLUDING, BUT NOT LIMITED TO, THE
 * IMPLIED WARRANTIES OF MERCHANTABILITY AND FITNESS FOR A PARTICULAR PURPOSE
 * ARE DISCLAIMED.  IN NO EVENT SHALL THE AUTHOR OR CONTRIBUTORS BE LIABLE
 * FOR ANY DIRECT, INDIRECT, INCIDENTAL, SPECIAL, EXEMPLARY, OR CONSEQUENTIAL
 * DAMAGES (INCLUDING, BUT NOT LIMITED TO, PROCUREMENT OF SUBSTITUTE GOODS
 * OR SERVICES; LOSS OF USE, DATA, OR PROFITS; OR BUSINESS INTERRUPTION)
 * HOWEVER CAUSED AND ON ANY THEORY OF LIABILITY, WHETHER IN CONTRACT, STRICT
 * LIABILITY, OR TORT (INCLUDING NEGLIGENCE OR OTHERWISE) ARISING IN ANY WAY
 * OUT OF THE USE OF THIS SOFTWARE, EVEN IF ADVISED OF THE POSSIBILITY OF
 * SUCH DAMAGE.
 */

#include <linux/module.h>
#include <linux/netdevice.h>
#include <linux/ctype.h>
#include <linux/etherdevice.h>
#include <linux/ethtool.h>
#include <linux/workqueue.h>
#include <linux/mii.h>
#include <linux/crc32.h>
#include <linux/usb.h>
#include <linux/hrtimer.h>
#include <linux/atomic.h>
#include <linux/usb/usbnet.h>
#include <linux/usb/cdc.h>
#include <linux/usb/cdc_ncm.h>

#if IS_ENABLED(CONFIG_USB_NET_CDC_MBIM)
static bool prefer_mbim = true;
#else
static bool prefer_mbim;
#endif
module_param(prefer_mbim, bool, 0644);
MODULE_PARM_DESC(prefer_mbim, "Prefer MBIM setting on dual NCM/MBIM functions");

static void cdc_ncm_txpath_bh(unsigned long param);
static void cdc_ncm_tx_timeout_start(struct cdc_ncm_ctx *ctx);
static enum hrtimer_restart cdc_ncm_tx_timer_cb(struct hrtimer *hr_timer);
static struct usb_driver cdc_ncm_driver;

struct cdc_ncm_stats {
	char stat_string[ETH_GSTRING_LEN];
	int sizeof_stat;
	int stat_offset;
};

#define CDC_NCM_STAT(str, m) { \
		.stat_string = str, \
		.sizeof_stat = sizeof(((struct cdc_ncm_ctx *)0)->m), \
		.stat_offset = offsetof(struct cdc_ncm_ctx, m) }
#define CDC_NCM_SIMPLE_STAT(m)	CDC_NCM_STAT(__stringify(m), m)

static const struct cdc_ncm_stats cdc_ncm_gstrings_stats[] = {
	CDC_NCM_SIMPLE_STAT(tx_reason_ntb_full),
	CDC_NCM_SIMPLE_STAT(tx_reason_ndp_full),
	CDC_NCM_SIMPLE_STAT(tx_reason_timeout),
	CDC_NCM_SIMPLE_STAT(tx_reason_max_datagram),
	CDC_NCM_SIMPLE_STAT(tx_overhead),
	CDC_NCM_SIMPLE_STAT(tx_ntbs),
	CDC_NCM_SIMPLE_STAT(rx_overhead),
	CDC_NCM_SIMPLE_STAT(rx_ntbs),
};

#define CDC_NCM_LOW_MEM_MAX_CNT 10

static int cdc_ncm_get_sset_count(struct net_device __always_unused *netdev, int sset)
{
	switch (sset) {
	case ETH_SS_STATS:
		return ARRAY_SIZE(cdc_ncm_gstrings_stats);
	default:
		return -EOPNOTSUPP;
	}
}

static void cdc_ncm_get_ethtool_stats(struct net_device *netdev,
				    struct ethtool_stats __always_unused *stats,
				    u64 *data)
{
	struct usbnet *dev = netdev_priv(netdev);
	struct cdc_ncm_ctx *ctx = (struct cdc_ncm_ctx *)dev->data[0];
	int i;
	char *p = NULL;

	for (i = 0; i < ARRAY_SIZE(cdc_ncm_gstrings_stats); i++) {
		p = (char *)ctx + cdc_ncm_gstrings_stats[i].stat_offset;
		data[i] = (cdc_ncm_gstrings_stats[i].sizeof_stat == sizeof(u64)) ? *(u64 *)p : *(u32 *)p;
	}
}

static void cdc_ncm_get_strings(struct net_device __always_unused *netdev, u32 stringset, u8 *data)
{
	u8 *p = data;
	int i;

	switch (stringset) {
	case ETH_SS_STATS:
		for (i = 0; i < ARRAY_SIZE(cdc_ncm_gstrings_stats); i++) {
			memcpy(p, cdc_ncm_gstrings_stats[i].stat_string, ETH_GSTRING_LEN);
			p += ETH_GSTRING_LEN;
		}
	}
}

static void cdc_ncm_update_rxtx_max(struct usbnet *dev, u32 new_rx, u32 new_tx);

static const struct ethtool_ops cdc_ncm_ethtool_ops = {
	.get_link          = usbnet_get_link,
	.nway_reset        = usbnet_nway_reset,
	.get_drvinfo       = usbnet_get_drvinfo,
	.get_msglevel      = usbnet_get_msglevel,
	.set_msglevel      = usbnet_set_msglevel,
	.get_ts_info       = ethtool_op_get_ts_info,
	.get_sset_count    = cdc_ncm_get_sset_count,
	.get_strings       = cdc_ncm_get_strings,
	.get_ethtool_stats = cdc_ncm_get_ethtool_stats,
	.get_link_ksettings      = usbnet_get_link_ksettings,
	.set_link_ksettings      = usbnet_set_link_ksettings,
};

static u32 cdc_ncm_check_rx_max(struct usbnet *dev, u32 new_rx)
{
	struct cdc_ncm_ctx *ctx = (struct cdc_ncm_ctx *)dev->data[0];
	u32 val, max, min;

	/* clamp new_rx to sane values */
	min = USB_CDC_NCM_NTB_MIN_IN_SIZE;
	max = min_t(u32, CDC_NCM_NTB_MAX_SIZE_RX, le32_to_cpu(ctx->ncm_parm.dwNtbInMaxSize));

	/* dwNtbInMaxSize spec violation? Use MIN size for both limits */
	if (max < min) {
		dev_warn(&dev->intf->dev, "dwNtbInMaxSize=%u is too small. Using %u\n",
			 le32_to_cpu(ctx->ncm_parm.dwNtbInMaxSize), min);
		max = min;
	}

	val = clamp_t(u32, new_rx, min, max);
	if (val != new_rx)
		dev_dbg(&dev->intf->dev, "rx_max must be in the [%u, %u] range\n", min, max);

	return val;
}

static u32 cdc_ncm_check_tx_max(struct usbnet *dev, u32 new_tx)
{
	struct cdc_ncm_ctx *ctx = (struct cdc_ncm_ctx *)dev->data[0];
	u32 val, max, min;

	/* clamp new_tx to sane values */
	min = ctx->max_datagram_size + ctx->max_ndp_size + sizeof(struct usb_cdc_ncm_nth16);
	max = min_t(u32, CDC_NCM_NTB_MAX_SIZE_TX, le32_to_cpu(ctx->ncm_parm.dwNtbOutMaxSize));

	/* some devices set dwNtbOutMaxSize too low for the above default */
	min = min(min, max);

	val = clamp_t(u32, new_tx, min, max);
	if (val != new_tx)
		dev_dbg(&dev->intf->dev, "tx_max must be in the [%u, %u] range\n", min, max);

	return val;
}

static ssize_t cdc_ncm_show_min_tx_pkt(struct device *d, struct device_attribute *attr, char *buf)
{
	struct usbnet *dev = netdev_priv(to_net_dev(d));
	struct cdc_ncm_ctx *ctx = (struct cdc_ncm_ctx *)dev->data[0];

	return sprintf(buf, "%u\n", ctx->min_tx_pkt);
}

static ssize_t cdc_ncm_show_rx_max(struct device *d, struct device_attribute *attr, char *buf)
{
	struct usbnet *dev = netdev_priv(to_net_dev(d));
	struct cdc_ncm_ctx *ctx = (struct cdc_ncm_ctx *)dev->data[0];

	return sprintf(buf, "%u\n", ctx->rx_max);
}

static ssize_t cdc_ncm_show_tx_max(struct device *d, struct device_attribute *attr, char *buf)
{
	struct usbnet *dev = netdev_priv(to_net_dev(d));
	struct cdc_ncm_ctx *ctx = (struct cdc_ncm_ctx *)dev->data[0];

	return sprintf(buf, "%u\n", ctx->tx_max);
}

static ssize_t cdc_ncm_show_tx_timer_usecs(struct device *d, struct device_attribute *attr, char *buf)
{
	struct usbnet *dev = netdev_priv(to_net_dev(d));
	struct cdc_ncm_ctx *ctx = (struct cdc_ncm_ctx *)dev->data[0];

	return sprintf(buf, "%u\n", ctx->timer_interval / (u32)NSEC_PER_USEC);
}

static ssize_t cdc_ncm_store_min_tx_pkt(struct device *d,  struct device_attribute *attr, const char *buf, size_t len)
{
	struct usbnet *dev = netdev_priv(to_net_dev(d));
	struct cdc_ncm_ctx *ctx = (struct cdc_ncm_ctx *)dev->data[0];
	unsigned long val;

	/* no need to restrict values - anything from 0 to infinity is OK */
	if (kstrtoul(buf, 0, &val))
		return -EINVAL;

	ctx->min_tx_pkt = val;
	return len;
}

static ssize_t cdc_ncm_store_rx_max(struct device *d,  struct device_attribute *attr, const char *buf, size_t len)
{
	struct usbnet *dev = netdev_priv(to_net_dev(d));
	struct cdc_ncm_ctx *ctx = (struct cdc_ncm_ctx *)dev->data[0];
	unsigned long val;

	if (kstrtoul(buf, 0, &val) || cdc_ncm_check_rx_max(dev, val) != val)
		return -EINVAL;

	cdc_ncm_update_rxtx_max(dev, val, ctx->tx_max);
	return len;
}

static ssize_t cdc_ncm_store_tx_max(struct device *d,  struct device_attribute *attr, const char *buf, size_t len)
{
	struct usbnet *dev = netdev_priv(to_net_dev(d));
	struct cdc_ncm_ctx *ctx = (struct cdc_ncm_ctx *)dev->data[0];
	unsigned long val;

	if (kstrtoul(buf, 0, &val) || cdc_ncm_check_tx_max(dev, val) != val)
		return -EINVAL;

	cdc_ncm_update_rxtx_max(dev, ctx->rx_max, val);
	return len;
}

static ssize_t cdc_ncm_store_tx_timer_usecs(struct device *d,  struct device_attribute *attr, const char *buf, size_t len)
{
	struct usbnet *dev = netdev_priv(to_net_dev(d));
	struct cdc_ncm_ctx *ctx = (struct cdc_ncm_ctx *)dev->data[0];
	ssize_t ret;
	unsigned long val;

	ret = kstrtoul(buf, 0, &val);
	if (ret)
		return ret;
	if (val && (val < CDC_NCM_TIMER_INTERVAL_MIN || val > CDC_NCM_TIMER_INTERVAL_MAX))
		return -EINVAL;

	spin_lock_bh(&ctx->mtx);
	ctx->timer_interval = val * NSEC_PER_USEC;
	if (!ctx->timer_interval)
		ctx->tx_timer_pending = 0;
	spin_unlock_bh(&ctx->mtx);
	return len;
}

static DEVICE_ATTR(min_tx_pkt, 0644, cdc_ncm_show_min_tx_pkt, cdc_ncm_store_min_tx_pkt);
static DEVICE_ATTR(rx_max, 0644, cdc_ncm_show_rx_max, cdc_ncm_store_rx_max);
static DEVICE_ATTR(tx_max, 0644, cdc_ncm_show_tx_max, cdc_ncm_store_tx_max);
static DEVICE_ATTR(tx_timer_usecs, 0644, cdc_ncm_show_tx_timer_usecs, cdc_ncm_store_tx_timer_usecs);

static ssize_t ndp_to_end_show(struct device *d, struct device_attribute *attr, char *buf)
{
	struct usbnet *dev = netdev_priv(to_net_dev(d));
	struct cdc_ncm_ctx *ctx = (struct cdc_ncm_ctx *)dev->data[0];

	return sprintf(buf, "%c\n", ctx->drvflags & CDC_NCM_FLAG_NDP_TO_END ? 'Y' : 'N');
}

static ssize_t ndp_to_end_store(struct device *d,  struct device_attribute *attr, const char *buf, size_t len)
{
	struct usbnet *dev = netdev_priv(to_net_dev(d));
	struct cdc_ncm_ctx *ctx = (struct cdc_ncm_ctx *)dev->data[0];
	bool enable;

	if (strtobool(buf, &enable))
		return -EINVAL;

	/* no change? */
	if (enable == (ctx->drvflags & CDC_NCM_FLAG_NDP_TO_END))
		return len;

	if (enable && !ctx->delayed_ndp16) {
		ctx->delayed_ndp16 = kzalloc(ctx->max_ndp_size, GFP_KERNEL);
		if (!ctx->delayed_ndp16)
			return -ENOMEM;
	}

	/* flush pending data before changing flag */
	netif_tx_lock_bh(dev->net);
	usbnet_start_xmit(NULL, dev->net);
	spin_lock_bh(&ctx->mtx);
	if (enable)
		ctx->drvflags |= CDC_NCM_FLAG_NDP_TO_END;
	else
		ctx->drvflags &= ~CDC_NCM_FLAG_NDP_TO_END;
	spin_unlock_bh(&ctx->mtx);
	netif_tx_unlock_bh(dev->net);

	return len;
}
static DEVICE_ATTR_RW(ndp_to_end);

#define NCM_PARM_ATTR(name, format, tocpu)				\
static ssize_t cdc_ncm_show_##name(struct device *d, struct device_attribute *attr, char *buf) \
{ \
	struct usbnet *dev = netdev_priv(to_net_dev(d)); \
	struct cdc_ncm_ctx *ctx = (struct cdc_ncm_ctx *)dev->data[0]; \
	return sprintf(buf, format "\n", tocpu(ctx->ncm_parm.name));	\
} \
static DEVICE_ATTR(name, 0444, cdc_ncm_show_##name, NULL)

NCM_PARM_ATTR(bmNtbFormatsSupported, "0x%04x", le16_to_cpu);
NCM_PARM_ATTR(dwNtbInMaxSize, "%u", le32_to_cpu);
NCM_PARM_ATTR(wNdpInDivisor, "%u", le16_to_cpu);
NCM_PARM_ATTR(wNdpInPayloadRemainder, "%u", le16_to_cpu);
NCM_PARM_ATTR(wNdpInAlignment, "%u", le16_to_cpu);
NCM_PARM_ATTR(dwNtbOutMaxSize, "%u", le32_to_cpu);
NCM_PARM_ATTR(wNdpOutDivisor, "%u", le16_to_cpu);
NCM_PARM_ATTR(wNdpOutPayloadRemainder, "%u", le16_to_cpu);
NCM_PARM_ATTR(wNdpOutAlignment, "%u", le16_to_cpu);
NCM_PARM_ATTR(wNtbOutMaxDatagrams, "%u", le16_to_cpu);

static struct attribute *cdc_ncm_sysfs_attrs[] = {
	&dev_attr_min_tx_pkt.attr,
	&dev_attr_ndp_to_end.attr,
	&dev_attr_rx_max.attr,
	&dev_attr_tx_max.attr,
	&dev_attr_tx_timer_usecs.attr,
	&dev_attr_bmNtbFormatsSupported.attr,
	&dev_attr_dwNtbInMaxSize.attr,
	&dev_attr_wNdpInDivisor.attr,
	&dev_attr_wNdpInPayloadRemainder.attr,
	&dev_attr_wNdpInAlignment.attr,
	&dev_attr_dwNtbOutMaxSize.attr,
	&dev_attr_wNdpOutDivisor.attr,
	&dev_attr_wNdpOutPayloadRemainder.attr,
	&dev_attr_wNdpOutAlignment.attr,
	&dev_attr_wNtbOutMaxDatagrams.attr,
	NULL,
};

static const struct attribute_group cdc_ncm_sysfs_attr_group = {
	.name = "cdc_ncm",
	.attrs = cdc_ncm_sysfs_attrs,
};

/* handle rx_max and tx_max changes */
static void cdc_ncm_update_rxtx_max(struct usbnet *dev, u32 new_rx, u32 new_tx)
{
	struct cdc_ncm_ctx *ctx = (struct cdc_ncm_ctx *)dev->data[0];
	u8 iface_no = ctx->control->cur_altsetting->desc.bInterfaceNumber;
	u32 val;

	val = cdc_ncm_check_rx_max(dev, new_rx);

	/* inform device about NTB input size changes */
	if (val != ctx->rx_max) {
		__le32 dwNtbInMaxSize = cpu_to_le32(val);

		dev_info(&dev->intf->dev, "setting rx_max = %u\n", val);

		/* tell device to use new size */
		if (usbnet_write_cmd(dev, USB_CDC_SET_NTB_INPUT_SIZE,
				     USB_TYPE_CLASS | USB_DIR_OUT
				     | USB_RECIP_INTERFACE,
				     0, iface_no, &dwNtbInMaxSize, 4) < 0)
			dev_dbg(&dev->intf->dev, "Setting NTB Input Size failed\n");
		else
			ctx->rx_max = val;
	}

	/* usbnet use these values for sizing rx queues */
	if (dev->rx_urb_size != ctx->rx_max) {
		dev->rx_urb_size = ctx->rx_max;
		if (netif_running(dev->net))
			usbnet_unlink_rx_urbs(dev);
	}

	val = cdc_ncm_check_tx_max(dev, new_tx);
	if (val != ctx->tx_max)
		dev_info(&dev->intf->dev, "setting tx_max = %u\n", val);

	/* Adding a pad byte here if necessary simplifies the handling
	 * in cdc_ncm_fill_tx_frame, making tx_max always represent
	 * the real skb max size.
	 *
	 * We cannot use dev->maxpacket here because this is called from
	 * .bind which is called before usbnet sets up dev->maxpacket
	 */
	if (val != le32_to_cpu(ctx->ncm_parm.dwNtbOutMaxSize) &&
	    val % usb_maxpacket(dev->udev, dev->out, 1) == 0)
		val++;

	/* we might need to flush any pending tx buffers if running */
	if (netif_running(dev->net) && val > ctx->tx_max) {
		netif_tx_lock_bh(dev->net);
		usbnet_start_xmit(NULL, dev->net);
		/* make sure tx_curr_skb is reallocated if it was empty */
		if (ctx->tx_curr_skb) {
			dev_kfree_skb_any(ctx->tx_curr_skb);
			ctx->tx_curr_skb = NULL;
		}
		ctx->tx_max = val;
		netif_tx_unlock_bh(dev->net);
	} else {
		ctx->tx_max = val;
	}

	dev->hard_mtu = ctx->tx_max;

	/* max qlen depend on hard_mtu and rx_urb_size */
	usbnet_update_max_qlen(dev);

	/* never pad more than 3 full USB packets per transfer */
	ctx->min_tx_pkt = clamp_t(u16, ctx->tx_max - 3 * usb_maxpacket(dev->udev, dev->out, 1),
				  CDC_NCM_MIN_TX_PKT, ctx->tx_max);
}

/* helpers for NCM and MBIM differences */
static u8 cdc_ncm_flags(struct usbnet *dev)
{
	struct cdc_ncm_ctx *ctx = (struct cdc_ncm_ctx *)dev->data[0];

	if (cdc_ncm_comm_intf_is_mbim(dev->intf->cur_altsetting) && ctx->mbim_desc)
		return ctx->mbim_desc->bmNetworkCapabilities;
	if (ctx->func_desc)
		return ctx->func_desc->bmNetworkCapabilities;
	return 0;
}

static int cdc_ncm_eth_hlen(struct usbnet *dev)
{
	if (cdc_ncm_comm_intf_is_mbim(dev->intf->cur_altsetting))
		return 0;
	return ETH_HLEN;
}

static u32 cdc_ncm_min_dgram_size(struct usbnet *dev)
{
	if (cdc_ncm_comm_intf_is_mbim(dev->intf->cur_altsetting))
		return CDC_MBIM_MIN_DATAGRAM_SIZE;
	return CDC_NCM_MIN_DATAGRAM_SIZE;
}

static u32 cdc_ncm_max_dgram_size(struct usbnet *dev)
{
	struct cdc_ncm_ctx *ctx = (struct cdc_ncm_ctx *)dev->data[0];

	if (cdc_ncm_comm_intf_is_mbim(dev->intf->cur_altsetting) && ctx->mbim_desc)
		return le16_to_cpu(ctx->mbim_desc->wMaxSegmentSize);
	if (ctx->ether_desc)
		return le16_to_cpu(ctx->ether_desc->wMaxSegmentSize);
	return CDC_NCM_MAX_DATAGRAM_SIZE;
}

/* initial one-time device setup.  MUST be called with the data interface
 * in altsetting 0
 */
static int cdc_ncm_init(struct usbnet *dev)
{
	struct cdc_ncm_ctx *ctx = (struct cdc_ncm_ctx *)dev->data[0];
	u8 iface_no = ctx->control->cur_altsetting->desc.bInterfaceNumber;
	int err;

	err = usbnet_read_cmd(dev, USB_CDC_GET_NTB_PARAMETERS,
			      USB_TYPE_CLASS | USB_DIR_IN
			      |USB_RECIP_INTERFACE,
			      0, iface_no, &ctx->ncm_parm,
			      sizeof(ctx->ncm_parm));
	if (err < 0) {
		dev_err(&dev->intf->dev, "failed GET_NTB_PARAMETERS\n");
		return err; /* GET_NTB_PARAMETERS is required */
	}

	/* set CRC Mode */
	if (cdc_ncm_flags(dev) & USB_CDC_NCM_NCAP_CRC_MODE) {
		dev_dbg(&dev->intf->dev, "Setting CRC mode off\n");
		err = usbnet_write_cmd(dev, USB_CDC_SET_CRC_MODE,
				       USB_TYPE_CLASS | USB_DIR_OUT
				       | USB_RECIP_INTERFACE,
				       USB_CDC_NCM_CRC_NOT_APPENDED,
				       iface_no, NULL, 0);
		if (err < 0)
			dev_err(&dev->intf->dev, "SET_CRC_MODE failed\n");
	}

	/* set NTB format, if both formats are supported.
	 *
	 * "The host shall only send this command while the NCM Data
	 *  Interface is in alternate setting 0."
	 */
	if (le16_to_cpu(ctx->ncm_parm.bmNtbFormatsSupported) &
						USB_CDC_NCM_NTB32_SUPPORTED) {
		dev_dbg(&dev->intf->dev, "Setting NTB format to 16-bit\n");
		err = usbnet_write_cmd(dev, USB_CDC_SET_NTB_FORMAT,
				       USB_TYPE_CLASS | USB_DIR_OUT
				       | USB_RECIP_INTERFACE,
				       USB_CDC_NCM_NTB16_FORMAT,
				       iface_no, NULL, 0);
		if (err < 0)
			dev_err(&dev->intf->dev, "SET_NTB_FORMAT failed\n");
	}

	/* set initial device values */
	ctx->rx_max = le32_to_cpu(ctx->ncm_parm.dwNtbInMaxSize);
	ctx->tx_max = le32_to_cpu(ctx->ncm_parm.dwNtbOutMaxSize);
	ctx->tx_remainder = le16_to_cpu(ctx->ncm_parm.wNdpOutPayloadRemainder);
	ctx->tx_modulus = le16_to_cpu(ctx->ncm_parm.wNdpOutDivisor);
	ctx->tx_ndp_modulus = le16_to_cpu(ctx->ncm_parm.wNdpOutAlignment);
	/* devices prior to NCM Errata shall set this field to zero */
	ctx->tx_max_datagrams = le16_to_cpu(ctx->ncm_parm.wNtbOutMaxDatagrams);

	dev_dbg(&dev->intf->dev,
		"dwNtbInMaxSize=%u dwNtbOutMaxSize=%u wNdpOutPayloadRemainder=%u wNdpOutDivisor=%u wNdpOutAlignment=%u wNtbOutMaxDatagrams=%u flags=0x%x\n",
		ctx->rx_max, ctx->tx_max, ctx->tx_remainder, ctx->tx_modulus,
		ctx->tx_ndp_modulus, ctx->tx_max_datagrams, cdc_ncm_flags(dev));

	/* max count of tx datagrams */
	if ((ctx->tx_max_datagrams == 0) ||
			(ctx->tx_max_datagrams > CDC_NCM_DPT_DATAGRAMS_MAX))
		ctx->tx_max_datagrams = CDC_NCM_DPT_DATAGRAMS_MAX;

	/* set up maximum NDP size */
	ctx->max_ndp_size = sizeof(struct usb_cdc_ncm_ndp16) + (ctx->tx_max_datagrams + 1) * sizeof(struct usb_cdc_ncm_dpe16);

	/* initial coalescing timer interval */
	ctx->timer_interval = CDC_NCM_TIMER_INTERVAL_USEC * NSEC_PER_USEC;

	return 0;
}

/* set a new max datagram size */
static void cdc_ncm_set_dgram_size(struct usbnet *dev, int new_size)
{
	struct cdc_ncm_ctx *ctx = (struct cdc_ncm_ctx *)dev->data[0];
	u8 iface_no = ctx->control->cur_altsetting->desc.bInterfaceNumber;
	__le16 max_datagram_size;
	u16 mbim_mtu;
	int err;

	/* set default based on descriptors */
	ctx->max_datagram_size = clamp_t(u32, new_size,
					 cdc_ncm_min_dgram_size(dev),
					 CDC_NCM_MAX_DATAGRAM_SIZE);

	/* inform the device about the selected Max Datagram Size? */
	if (!(cdc_ncm_flags(dev) & USB_CDC_NCM_NCAP_MAX_DATAGRAM_SIZE))
		goto out;

	/* read current mtu value from device */
	err = usbnet_read_cmd(dev, USB_CDC_GET_MAX_DATAGRAM_SIZE,
			      USB_TYPE_CLASS | USB_DIR_IN | USB_RECIP_INTERFACE,
			      0, iface_no, &max_datagram_size, sizeof(max_datagram_size));
<<<<<<< HEAD
	if (err < sizeof(max_datagram_size)) {
=======
	if (err != sizeof(max_datagram_size)) {
>>>>>>> c4b75479
		dev_dbg(&dev->intf->dev, "GET_MAX_DATAGRAM_SIZE failed\n");
		goto out;
	}

	if (le16_to_cpu(max_datagram_size) == ctx->max_datagram_size)
		goto out;

	max_datagram_size = cpu_to_le16(ctx->max_datagram_size);
	err = usbnet_write_cmd(dev, USB_CDC_SET_MAX_DATAGRAM_SIZE,
			       USB_TYPE_CLASS | USB_DIR_OUT | USB_RECIP_INTERFACE,
			       0, iface_no, &max_datagram_size, sizeof(max_datagram_size));
	if (err < 0)
		dev_dbg(&dev->intf->dev, "SET_MAX_DATAGRAM_SIZE failed\n");

out:
	/* set MTU to max supported by the device if necessary */
	dev->net->mtu = min_t(int, dev->net->mtu, ctx->max_datagram_size - cdc_ncm_eth_hlen(dev));

	/* do not exceed operater preferred MTU */
	if (ctx->mbim_extended_desc) {
		mbim_mtu = le16_to_cpu(ctx->mbim_extended_desc->wMTU);
		if (mbim_mtu != 0 && mbim_mtu < dev->net->mtu)
			dev->net->mtu = mbim_mtu;
	}
}

static void cdc_ncm_fix_modulus(struct usbnet *dev)
{
	struct cdc_ncm_ctx *ctx = (struct cdc_ncm_ctx *)dev->data[0];
	u32 val;

	/*
	 * verify that the structure alignment is:
	 * - power of two
	 * - not greater than the maximum transmit length
	 * - not less than four bytes
	 */
	val = ctx->tx_ndp_modulus;

	if ((val < USB_CDC_NCM_NDP_ALIGN_MIN_SIZE) ||
	    (val != ((-val) & val)) || (val >= ctx->tx_max)) {
		dev_dbg(&dev->intf->dev, "Using default alignment: 4 bytes\n");
		ctx->tx_ndp_modulus = USB_CDC_NCM_NDP_ALIGN_MIN_SIZE;
	}

	/*
	 * verify that the payload alignment is:
	 * - power of two
	 * - not greater than the maximum transmit length
	 * - not less than four bytes
	 */
	val = ctx->tx_modulus;

	if ((val < USB_CDC_NCM_NDP_ALIGN_MIN_SIZE) ||
	    (val != ((-val) & val)) || (val >= ctx->tx_max)) {
		dev_dbg(&dev->intf->dev, "Using default transmit modulus: 4 bytes\n");
		ctx->tx_modulus = USB_CDC_NCM_NDP_ALIGN_MIN_SIZE;
	}

	/* verify the payload remainder */
	if (ctx->tx_remainder >= ctx->tx_modulus) {
		dev_dbg(&dev->intf->dev, "Using default transmit remainder: 0 bytes\n");
		ctx->tx_remainder = 0;
	}

	/* adjust TX-remainder according to NCM specification. */
	ctx->tx_remainder = ((ctx->tx_remainder - cdc_ncm_eth_hlen(dev)) &
			     (ctx->tx_modulus - 1));
}

static int cdc_ncm_setup(struct usbnet *dev)
{
	struct cdc_ncm_ctx *ctx = (struct cdc_ncm_ctx *)dev->data[0];
	u32 def_rx, def_tx;

	/* be conservative when selecting intial buffer size to
	 * increase the number of hosts this will work for
	 */
	def_rx = min_t(u32, CDC_NCM_NTB_DEF_SIZE_RX,
		       le32_to_cpu(ctx->ncm_parm.dwNtbInMaxSize));
	def_tx = min_t(u32, CDC_NCM_NTB_DEF_SIZE_TX,
		       le32_to_cpu(ctx->ncm_parm.dwNtbOutMaxSize));

	/* clamp rx_max and tx_max and inform device */
	cdc_ncm_update_rxtx_max(dev, def_rx, def_tx);

	/* sanitize the modulus and remainder values */
	cdc_ncm_fix_modulus(dev);

	/* set max datagram size */
	cdc_ncm_set_dgram_size(dev, cdc_ncm_max_dgram_size(dev));
	return 0;
}

static void
cdc_ncm_find_endpoints(struct usbnet *dev, struct usb_interface *intf)
{
	struct usb_host_endpoint *e, *in = NULL, *out = NULL;
	u8 ep;

	for (ep = 0; ep < intf->cur_altsetting->desc.bNumEndpoints; ep++) {
		e = intf->cur_altsetting->endpoint + ep;

		/* ignore endpoints which cannot transfer data */
		if (!usb_endpoint_maxp(&e->desc))
			continue;

		switch (e->desc.bmAttributes & USB_ENDPOINT_XFERTYPE_MASK) {
		case USB_ENDPOINT_XFER_INT:
			if (usb_endpoint_dir_in(&e->desc)) {
				if (!dev->status)
					dev->status = e;
			}
			break;

		case USB_ENDPOINT_XFER_BULK:
			if (usb_endpoint_dir_in(&e->desc)) {
				if (!in)
					in = e;
			} else {
				if (!out)
					out = e;
			}
			break;

		default:
			break;
		}
	}
	if (in && !dev->in)
		dev->in = usb_rcvbulkpipe(dev->udev,
					  in->desc.bEndpointAddress &
					  USB_ENDPOINT_NUMBER_MASK);
	if (out && !dev->out)
		dev->out = usb_sndbulkpipe(dev->udev,
					   out->desc.bEndpointAddress &
					   USB_ENDPOINT_NUMBER_MASK);
}

static void cdc_ncm_free(struct cdc_ncm_ctx *ctx)
{
	if (ctx == NULL)
		return;

	if (ctx->tx_rem_skb != NULL) {
		dev_kfree_skb_any(ctx->tx_rem_skb);
		ctx->tx_rem_skb = NULL;
	}

	if (ctx->tx_curr_skb != NULL) {
		dev_kfree_skb_any(ctx->tx_curr_skb);
		ctx->tx_curr_skb = NULL;
	}

	kfree(ctx->delayed_ndp16);

	kfree(ctx);
}

/* we need to override the usbnet change_mtu ndo for two reasons:
 *  - respect the negotiated maximum datagram size
 *  - avoid unwanted changes to rx and tx buffers
 */
int cdc_ncm_change_mtu(struct net_device *net, int new_mtu)
{
	struct usbnet *dev = netdev_priv(net);

	net->mtu = new_mtu;
	cdc_ncm_set_dgram_size(dev, new_mtu + cdc_ncm_eth_hlen(dev));

	return 0;
}
EXPORT_SYMBOL_GPL(cdc_ncm_change_mtu);

static const struct net_device_ops cdc_ncm_netdev_ops = {
	.ndo_open	     = usbnet_open,
	.ndo_stop	     = usbnet_stop,
	.ndo_start_xmit	     = usbnet_start_xmit,
	.ndo_tx_timeout	     = usbnet_tx_timeout,
	.ndo_get_stats64     = usbnet_get_stats64,
	.ndo_change_mtu	     = cdc_ncm_change_mtu,
	.ndo_set_mac_address = eth_mac_addr,
	.ndo_validate_addr   = eth_validate_addr,
};

int cdc_ncm_bind_common(struct usbnet *dev, struct usb_interface *intf, u8 data_altsetting, int drvflags)
{
	struct cdc_ncm_ctx *ctx;
	struct usb_driver *driver;
	u8 *buf;
	int len;
	int temp;
	int err;
	u8 iface_no;
	struct usb_cdc_parsed_header hdr;
	__le16 curr_ntb_format;

	ctx = kzalloc(sizeof(*ctx), GFP_KERNEL);
	if (!ctx)
		return -ENOMEM;

	hrtimer_init(&ctx->tx_timer, CLOCK_MONOTONIC, HRTIMER_MODE_REL);
	ctx->tx_timer.function = &cdc_ncm_tx_timer_cb;
	tasklet_init(&ctx->bh, cdc_ncm_txpath_bh, (unsigned long)dev);
	atomic_set(&ctx->stop, 0);
	spin_lock_init(&ctx->mtx);

	/* store ctx pointer in device data field */
	dev->data[0] = (unsigned long)ctx;

	/* only the control interface can be successfully probed */
	ctx->control = intf;

	/* get some pointers */
	driver = driver_of(intf);
	buf = intf->cur_altsetting->extra;
	len = intf->cur_altsetting->extralen;

	/* parse through descriptors associated with control interface */
	cdc_parse_cdc_header(&hdr, intf, buf, len);

	if (hdr.usb_cdc_union_desc)
		ctx->data = usb_ifnum_to_if(dev->udev,
					    hdr.usb_cdc_union_desc->bSlaveInterface0);
	ctx->ether_desc = hdr.usb_cdc_ether_desc;
	ctx->func_desc = hdr.usb_cdc_ncm_desc;
	ctx->mbim_desc = hdr.usb_cdc_mbim_desc;
	ctx->mbim_extended_desc = hdr.usb_cdc_mbim_extended_desc;

	/* some buggy devices have an IAD but no CDC Union */
	if (!hdr.usb_cdc_union_desc && intf->intf_assoc && intf->intf_assoc->bInterfaceCount == 2) {
		ctx->data = usb_ifnum_to_if(dev->udev, intf->cur_altsetting->desc.bInterfaceNumber + 1);
		dev_dbg(&intf->dev, "CDC Union missing - got slave from IAD\n");
	}

	/* check if we got everything */
	if (!ctx->data) {
		dev_dbg(&intf->dev, "CDC Union missing and no IAD found\n");
		goto error;
	}
	if (cdc_ncm_comm_intf_is_mbim(intf->cur_altsetting)) {
		if (!ctx->mbim_desc) {
			dev_dbg(&intf->dev, "MBIM functional descriptor missing\n");
			goto error;
		}
	} else {
		if (!ctx->ether_desc || !ctx->func_desc) {
			dev_dbg(&intf->dev, "NCM or ECM functional descriptors missing\n");
			goto error;
		}
	}

	/* claim data interface, if different from control */
	if (ctx->data != ctx->control) {
		temp = usb_driver_claim_interface(driver, ctx->data, dev);
		if (temp) {
			dev_dbg(&intf->dev, "failed to claim data intf\n");
			goto error;
		}
	}

	iface_no = ctx->data->cur_altsetting->desc.bInterfaceNumber;

	/* Device-specific flags */
	ctx->drvflags = drvflags;

	/* Reset data interface. Some devices will not reset properly
	 * unless they are configured first.  Toggle the altsetting to
	 * force a reset.
	 * Some other devices do not work properly with this procedure
	 * that can be avoided using quirk CDC_MBIM_FLAG_AVOID_ALTSETTING_TOGGLE
	 */
	if (!(ctx->drvflags & CDC_MBIM_FLAG_AVOID_ALTSETTING_TOGGLE))
		usb_set_interface(dev->udev, iface_no, data_altsetting);

	temp = usb_set_interface(dev->udev, iface_no, 0);
	if (temp) {
		dev_dbg(&intf->dev, "set interface failed\n");
		goto error2;
	}

	/* initialize basic device settings */
	if (cdc_ncm_init(dev))
		goto error2;

	/* Some firmwares need a pause here or they will silently fail
	 * to set up the interface properly.  This value was decided
	 * empirically on a Sierra Wireless MC7455 running 02.08.02.00
	 * firmware.
	 */
	usleep_range(10000, 20000);

	/* configure data interface */
	temp = usb_set_interface(dev->udev, iface_no, data_altsetting);
	if (temp) {
		dev_dbg(&intf->dev, "set interface failed\n");
		goto error2;
	}

	/*
	 * Some Huawei devices have been observed to come out of reset in NDP32 mode.
	 * Let's check if this is the case, and set the device to NDP16 mode again if
	 * needed.
	*/
	if (ctx->drvflags & CDC_NCM_FLAG_RESET_NTB16) {
		err = usbnet_read_cmd(dev, USB_CDC_GET_NTB_FORMAT,
				      USB_TYPE_CLASS | USB_DIR_IN | USB_RECIP_INTERFACE,
				      0, iface_no, &curr_ntb_format, 2);
		if (err < 0) {
			goto error2;
		}

		if (curr_ntb_format == cpu_to_le16(USB_CDC_NCM_NTB32_FORMAT)) {
			dev_info(&intf->dev, "resetting NTB format to 16-bit");
			err = usbnet_write_cmd(dev, USB_CDC_SET_NTB_FORMAT,
					       USB_TYPE_CLASS | USB_DIR_OUT
					       | USB_RECIP_INTERFACE,
					       USB_CDC_NCM_NTB16_FORMAT,
					       iface_no, NULL, 0);

			if (err < 0)
				goto error2;
		}
	}

	cdc_ncm_find_endpoints(dev, ctx->data);
	cdc_ncm_find_endpoints(dev, ctx->control);
	if (!dev->in || !dev->out || !dev->status) {
		dev_dbg(&intf->dev, "failed to collect endpoints\n");
		goto error2;
	}

	usb_set_intfdata(ctx->data, dev);
	usb_set_intfdata(ctx->control, dev);

	if (ctx->ether_desc) {
		temp = usbnet_get_ethernet_addr(dev, ctx->ether_desc->iMACAddress);
		if (temp) {
			dev_dbg(&intf->dev, "failed to get mac address\n");
			goto error2;
		}
		dev_info(&intf->dev, "MAC-Address: %pM\n", dev->net->dev_addr);
	}

	/* finish setting up the device specific data */
	cdc_ncm_setup(dev);

	/* Allocate the delayed NDP if needed. */
	if (ctx->drvflags & CDC_NCM_FLAG_NDP_TO_END) {
		ctx->delayed_ndp16 = kzalloc(ctx->max_ndp_size, GFP_KERNEL);
		if (!ctx->delayed_ndp16)
			goto error2;
		dev_info(&intf->dev, "NDP will be placed at end of frame for this device.");
	}

	/* override ethtool_ops */
	dev->net->ethtool_ops = &cdc_ncm_ethtool_ops;

	/* add our sysfs attrs */
	dev->net->sysfs_groups[0] = &cdc_ncm_sysfs_attr_group;

	/* must handle MTU changes */
	dev->net->netdev_ops = &cdc_ncm_netdev_ops;
	dev->net->max_mtu = cdc_ncm_max_dgram_size(dev) - cdc_ncm_eth_hlen(dev);

	return 0;

error2:
	usb_set_intfdata(ctx->control, NULL);
	usb_set_intfdata(ctx->data, NULL);
	if (ctx->data != ctx->control)
		usb_driver_release_interface(driver, ctx->data);
error:
	cdc_ncm_free((struct cdc_ncm_ctx *)dev->data[0]);
	dev->data[0] = 0;
	dev_info(&intf->dev, "bind() failure\n");
	return -ENODEV;
}
EXPORT_SYMBOL_GPL(cdc_ncm_bind_common);

void cdc_ncm_unbind(struct usbnet *dev, struct usb_interface *intf)
{
	struct cdc_ncm_ctx *ctx = (struct cdc_ncm_ctx *)dev->data[0];
	struct usb_driver *driver = driver_of(intf);

	if (ctx == NULL)
		return;		/* no setup */

	atomic_set(&ctx->stop, 1);

	hrtimer_cancel(&ctx->tx_timer);

	tasklet_kill(&ctx->bh);

	/* handle devices with combined control and data interface */
	if (ctx->control == ctx->data)
		ctx->data = NULL;

	/* disconnect master --> disconnect slave */
	if (intf == ctx->control && ctx->data) {
		usb_set_intfdata(ctx->data, NULL);
		usb_driver_release_interface(driver, ctx->data);
		ctx->data = NULL;

	} else if (intf == ctx->data && ctx->control) {
		usb_set_intfdata(ctx->control, NULL);
		usb_driver_release_interface(driver, ctx->control);
		ctx->control = NULL;
	}

	usb_set_intfdata(intf, NULL);
	cdc_ncm_free(ctx);
}
EXPORT_SYMBOL_GPL(cdc_ncm_unbind);

/* Return the number of the MBIM control interface altsetting iff it
 * is preferred and available,
 */
u8 cdc_ncm_select_altsetting(struct usb_interface *intf)
{
	struct usb_host_interface *alt;

	/* The MBIM spec defines a NCM compatible default altsetting,
	 * which we may have matched:
	 *
	 *  "Functions that implement both NCM 1.0 and MBIM (an
	 *   “NCM/MBIM function”) according to this recommendation
	 *   shall provide two alternate settings for the
	 *   Communication Interface.  Alternate setting 0, and the
	 *   associated class and endpoint descriptors, shall be
	 *   constructed according to the rules given for the
	 *   Communication Interface in section 5 of [USBNCM10].
	 *   Alternate setting 1, and the associated class and
	 *   endpoint descriptors, shall be constructed according to
	 *   the rules given in section 6 (USB Device Model) of this
	 *   specification."
	 */
	if (intf->num_altsetting < 2)
		return intf->cur_altsetting->desc.bAlternateSetting;

	if (prefer_mbim) {
		alt = usb_altnum_to_altsetting(intf, CDC_NCM_COMM_ALTSETTING_MBIM);
		if (alt && cdc_ncm_comm_intf_is_mbim(alt))
			return CDC_NCM_COMM_ALTSETTING_MBIM;
	}
	return CDC_NCM_COMM_ALTSETTING_NCM;
}
EXPORT_SYMBOL_GPL(cdc_ncm_select_altsetting);

static int cdc_ncm_bind(struct usbnet *dev, struct usb_interface *intf)
{
	/* MBIM backwards compatible function? */
	if (cdc_ncm_select_altsetting(intf) != CDC_NCM_COMM_ALTSETTING_NCM)
		return -ENODEV;

	/* The NCM data altsetting is fixed, so we hard-coded it.
	 * Additionally, generic NCM devices are assumed to accept arbitrarily
	 * placed NDP.
	 */
	return cdc_ncm_bind_common(dev, intf, CDC_NCM_DATA_ALTSETTING_NCM, 0);
}

static void cdc_ncm_align_tail(struct sk_buff *skb, size_t modulus, size_t remainder, size_t max)
{
	size_t align = ALIGN(skb->len, modulus) - skb->len + remainder;

	if (skb->len + align > max)
		align = max - skb->len;
	if (align && skb_tailroom(skb) >= align)
		skb_put_zero(skb, align);
}

/* return a pointer to a valid struct usb_cdc_ncm_ndp16 of type sign, possibly
 * allocating a new one within skb
 */
static struct usb_cdc_ncm_ndp16 *cdc_ncm_ndp(struct cdc_ncm_ctx *ctx, struct sk_buff *skb, __le32 sign, size_t reserve)
{
	struct usb_cdc_ncm_ndp16 *ndp16 = NULL;
	struct usb_cdc_ncm_nth16 *nth16 = (void *)skb->data;
	size_t ndpoffset = le16_to_cpu(nth16->wNdpIndex);

	/* If NDP should be moved to the end of the NCM package, we can't follow the
	* NTH16 header as we would normally do. NDP isn't written to the SKB yet, and
	* the wNdpIndex field in the header is actually not consistent with reality. It will be later.
	*/
	if (ctx->drvflags & CDC_NCM_FLAG_NDP_TO_END) {
		if (ctx->delayed_ndp16->dwSignature == sign)
			return ctx->delayed_ndp16;

		/* We can only push a single NDP to the end. Return
		 * NULL to send what we've already got and queue this
		 * skb for later.
		 */
		else if (ctx->delayed_ndp16->dwSignature)
			return NULL;
	}

	/* follow the chain of NDPs, looking for a match */
	while (ndpoffset) {
		ndp16 = (struct usb_cdc_ncm_ndp16 *)(skb->data + ndpoffset);
		if  (ndp16->dwSignature == sign)
			return ndp16;
		ndpoffset = le16_to_cpu(ndp16->wNextNdpIndex);
	}

	/* align new NDP */
	if (!(ctx->drvflags & CDC_NCM_FLAG_NDP_TO_END))
		cdc_ncm_align_tail(skb, ctx->tx_ndp_modulus, 0, ctx->tx_curr_size);

	/* verify that there is room for the NDP and the datagram (reserve) */
	if ((ctx->tx_curr_size - skb->len - reserve) < ctx->max_ndp_size)
		return NULL;

	/* link to it */
	if (ndp16)
		ndp16->wNextNdpIndex = cpu_to_le16(skb->len);
	else
		nth16->wNdpIndex = cpu_to_le16(skb->len);

	/* push a new empty NDP */
	if (!(ctx->drvflags & CDC_NCM_FLAG_NDP_TO_END))
		ndp16 = skb_put_zero(skb, ctx->max_ndp_size);
	else
		ndp16 = ctx->delayed_ndp16;

	ndp16->dwSignature = sign;
	ndp16->wLength = cpu_to_le16(sizeof(struct usb_cdc_ncm_ndp16) + sizeof(struct usb_cdc_ncm_dpe16));
	return ndp16;
}

struct sk_buff *
cdc_ncm_fill_tx_frame(struct usbnet *dev, struct sk_buff *skb, __le32 sign)
{
	struct cdc_ncm_ctx *ctx = (struct cdc_ncm_ctx *)dev->data[0];
	struct usb_cdc_ncm_nth16 *nth16;
	struct usb_cdc_ncm_ndp16 *ndp16;
	struct sk_buff *skb_out;
	u16 n = 0, index, ndplen;
	u8 ready2send = 0;
	u32 delayed_ndp_size;
	size_t padding_count;

	/* When our NDP gets written in cdc_ncm_ndp(), then skb_out->len gets updated
	 * accordingly. Otherwise, we should check here.
	 */
	if (ctx->drvflags & CDC_NCM_FLAG_NDP_TO_END)
		delayed_ndp_size = ALIGN(ctx->max_ndp_size, ctx->tx_ndp_modulus);
	else
		delayed_ndp_size = 0;

	/* if there is a remaining skb, it gets priority */
	if (skb != NULL) {
		swap(skb, ctx->tx_rem_skb);
		swap(sign, ctx->tx_rem_sign);
	} else {
		ready2send = 1;
	}

	/* check if we are resuming an OUT skb */
	skb_out = ctx->tx_curr_skb;

	/* allocate a new OUT skb */
	if (!skb_out) {
		if (ctx->tx_low_mem_val == 0) {
			ctx->tx_curr_size = ctx->tx_max;
			skb_out = alloc_skb(ctx->tx_curr_size, GFP_ATOMIC);
			/* If the memory allocation fails we will wait longer
			 * each time before attempting another full size
			 * allocation again to not overload the system
			 * further.
			 */
			if (skb_out == NULL) {
				ctx->tx_low_mem_max_cnt = min(ctx->tx_low_mem_max_cnt + 1,
							      (unsigned)CDC_NCM_LOW_MEM_MAX_CNT);
				ctx->tx_low_mem_val = ctx->tx_low_mem_max_cnt;
			}
		}
		if (skb_out == NULL) {
			/* See if a very small allocation is possible.
			 * We will send this packet immediately and hope
			 * that there is more memory available later.
			 */
			if (skb)
				ctx->tx_curr_size = max(skb->len,
					(u32)USB_CDC_NCM_NTB_MIN_OUT_SIZE);
			else
				ctx->tx_curr_size = USB_CDC_NCM_NTB_MIN_OUT_SIZE;
			skb_out = alloc_skb(ctx->tx_curr_size, GFP_ATOMIC);

			/* No allocation possible so we will abort */
			if (skb_out == NULL) {
				if (skb != NULL) {
					dev_kfree_skb_any(skb);
					dev->net->stats.tx_dropped++;
				}
				goto exit_no_skb;
			}
			ctx->tx_low_mem_val--;
		}
		/* fill out the initial 16-bit NTB header */
		nth16 = skb_put_zero(skb_out, sizeof(struct usb_cdc_ncm_nth16));
		nth16->dwSignature = cpu_to_le32(USB_CDC_NCM_NTH16_SIGN);
		nth16->wHeaderLength = cpu_to_le16(sizeof(struct usb_cdc_ncm_nth16));
		nth16->wSequence = cpu_to_le16(ctx->tx_seq++);

		/* count total number of frames in this NTB */
		ctx->tx_curr_frame_num = 0;

		/* recent payload counter for this skb_out */
		ctx->tx_curr_frame_payload = 0;
	}

	for (n = ctx->tx_curr_frame_num; n < ctx->tx_max_datagrams; n++) {
		/* send any remaining skb first */
		if (skb == NULL) {
			skb = ctx->tx_rem_skb;
			sign = ctx->tx_rem_sign;
			ctx->tx_rem_skb = NULL;

			/* check for end of skb */
			if (skb == NULL)
				break;
		}

		/* get the appropriate NDP for this skb */
		ndp16 = cdc_ncm_ndp(ctx, skb_out, sign, skb->len + ctx->tx_modulus + ctx->tx_remainder);

		/* align beginning of next frame */
		cdc_ncm_align_tail(skb_out,  ctx->tx_modulus, ctx->tx_remainder, ctx->tx_curr_size);

		/* check if we had enough room left for both NDP and frame */
		if (!ndp16 || skb_out->len + skb->len + delayed_ndp_size > ctx->tx_curr_size) {
			if (n == 0) {
				/* won't fit, MTU problem? */
				dev_kfree_skb_any(skb);
				skb = NULL;
				dev->net->stats.tx_dropped++;
			} else {
				/* no room for skb - store for later */
				if (ctx->tx_rem_skb != NULL) {
					dev_kfree_skb_any(ctx->tx_rem_skb);
					dev->net->stats.tx_dropped++;
				}
				ctx->tx_rem_skb = skb;
				ctx->tx_rem_sign = sign;
				skb = NULL;
				ready2send = 1;
				ctx->tx_reason_ntb_full++;	/* count reason for transmitting */
			}
			break;
		}

		/* calculate frame number withing this NDP */
		ndplen = le16_to_cpu(ndp16->wLength);
		index = (ndplen - sizeof(struct usb_cdc_ncm_ndp16)) / sizeof(struct usb_cdc_ncm_dpe16) - 1;

		/* OK, add this skb */
		ndp16->dpe16[index].wDatagramLength = cpu_to_le16(skb->len);
		ndp16->dpe16[index].wDatagramIndex = cpu_to_le16(skb_out->len);
		ndp16->wLength = cpu_to_le16(ndplen + sizeof(struct usb_cdc_ncm_dpe16));
		skb_put_data(skb_out, skb->data, skb->len);
		ctx->tx_curr_frame_payload += skb->len;	/* count real tx payload data */
		dev_kfree_skb_any(skb);
		skb = NULL;

		/* send now if this NDP is full */
		if (index >= CDC_NCM_DPT_DATAGRAMS_MAX) {
			ready2send = 1;
			ctx->tx_reason_ndp_full++;	/* count reason for transmitting */
			break;
		}
	}

	/* free up any dangling skb */
	if (skb != NULL) {
		dev_kfree_skb_any(skb);
		skb = NULL;
		dev->net->stats.tx_dropped++;
	}

	ctx->tx_curr_frame_num = n;

	if (n == 0) {
		/* wait for more frames */
		/* push variables */
		ctx->tx_curr_skb = skb_out;
		goto exit_no_skb;

	} else if ((n < ctx->tx_max_datagrams) && (ready2send == 0) && (ctx->timer_interval > 0)) {
		/* wait for more frames */
		/* push variables */
		ctx->tx_curr_skb = skb_out;
		/* set the pending count */
		if (n < CDC_NCM_RESTART_TIMER_DATAGRAM_CNT)
			ctx->tx_timer_pending = CDC_NCM_TIMER_PENDING_CNT;
		goto exit_no_skb;

	} else {
		if (n == ctx->tx_max_datagrams)
			ctx->tx_reason_max_datagram++;	/* count reason for transmitting */
		/* frame goes out */
		/* variables will be reset at next call */
	}

	/* If requested, put NDP at end of frame. */
	if (ctx->drvflags & CDC_NCM_FLAG_NDP_TO_END) {
		nth16 = (struct usb_cdc_ncm_nth16 *)skb_out->data;
		cdc_ncm_align_tail(skb_out, ctx->tx_ndp_modulus, 0, ctx->tx_curr_size - ctx->max_ndp_size);
		nth16->wNdpIndex = cpu_to_le16(skb_out->len);
		skb_put_data(skb_out, ctx->delayed_ndp16, ctx->max_ndp_size);

		/* Zero out delayed NDP - signature checking will naturally fail. */
		ndp16 = memset(ctx->delayed_ndp16, 0, ctx->max_ndp_size);
	}

	/* If collected data size is less or equal ctx->min_tx_pkt
	 * bytes, we send buffers as it is. If we get more data, it
	 * would be more efficient for USB HS mobile device with DMA
	 * engine to receive a full size NTB, than canceling DMA
	 * transfer and receiving a short packet.
	 *
	 * This optimization support is pointless if we end up sending
	 * a ZLP after full sized NTBs.
	 */
	if (!(dev->driver_info->flags & FLAG_SEND_ZLP) &&
	    skb_out->len > ctx->min_tx_pkt) {
		padding_count = ctx->tx_curr_size - skb_out->len;
		skb_put_zero(skb_out, padding_count);
	} else if (skb_out->len < ctx->tx_curr_size &&
		   (skb_out->len % dev->maxpacket) == 0) {
		skb_put_u8(skb_out, 0);	/* force short packet */
	}

	/* set final frame length */
	nth16 = (struct usb_cdc_ncm_nth16 *)skb_out->data;
	nth16->wBlockLength = cpu_to_le16(skb_out->len);

	/* return skb */
	ctx->tx_curr_skb = NULL;

	/* keep private stats: framing overhead and number of NTBs */
	ctx->tx_overhead += skb_out->len - ctx->tx_curr_frame_payload;
	ctx->tx_ntbs++;

	/* usbnet will count all the framing overhead by default.
	 * Adjust the stats so that the tx_bytes counter show real
	 * payload data instead.
	 */
	usbnet_set_skb_tx_stats(skb_out, n,
				(long)ctx->tx_curr_frame_payload - skb_out->len);

	return skb_out;

exit_no_skb:
	/* Start timer, if there is a remaining non-empty skb */
	if (ctx->tx_curr_skb != NULL && n > 0)
		cdc_ncm_tx_timeout_start(ctx);
	return NULL;
}
EXPORT_SYMBOL_GPL(cdc_ncm_fill_tx_frame);

static void cdc_ncm_tx_timeout_start(struct cdc_ncm_ctx *ctx)
{
	/* start timer, if not already started */
	if (!(hrtimer_active(&ctx->tx_timer) || atomic_read(&ctx->stop)))
		hrtimer_start(&ctx->tx_timer,
				ctx->timer_interval,
				HRTIMER_MODE_REL);
}

static enum hrtimer_restart cdc_ncm_tx_timer_cb(struct hrtimer *timer)
{
	struct cdc_ncm_ctx *ctx =
			container_of(timer, struct cdc_ncm_ctx, tx_timer);

	if (!atomic_read(&ctx->stop))
		tasklet_schedule(&ctx->bh);
	return HRTIMER_NORESTART;
}

static void cdc_ncm_txpath_bh(unsigned long param)
{
	struct usbnet *dev = (struct usbnet *)param;
	struct cdc_ncm_ctx *ctx = (struct cdc_ncm_ctx *)dev->data[0];

	spin_lock_bh(&ctx->mtx);
	if (ctx->tx_timer_pending != 0) {
		ctx->tx_timer_pending--;
		cdc_ncm_tx_timeout_start(ctx);
		spin_unlock_bh(&ctx->mtx);
	} else if (dev->net != NULL) {
		ctx->tx_reason_timeout++;	/* count reason for transmitting */
		spin_unlock_bh(&ctx->mtx);
		netif_tx_lock_bh(dev->net);
		usbnet_start_xmit(NULL, dev->net);
		netif_tx_unlock_bh(dev->net);
	} else {
		spin_unlock_bh(&ctx->mtx);
	}
}

struct sk_buff *
cdc_ncm_tx_fixup(struct usbnet *dev, struct sk_buff *skb, gfp_t flags)
{
	struct sk_buff *skb_out;
	struct cdc_ncm_ctx *ctx = (struct cdc_ncm_ctx *)dev->data[0];

	/*
	 * The Ethernet API we are using does not support transmitting
	 * multiple Ethernet frames in a single call. This driver will
	 * accumulate multiple Ethernet frames and send out a larger
	 * USB frame when the USB buffer is full or when a single jiffies
	 * timeout happens.
	 */
	if (ctx == NULL)
		goto error;

	spin_lock_bh(&ctx->mtx);
	skb_out = cdc_ncm_fill_tx_frame(dev, skb, cpu_to_le32(USB_CDC_NCM_NDP16_NOCRC_SIGN));
	spin_unlock_bh(&ctx->mtx);
	return skb_out;

error:
	if (skb != NULL)
		dev_kfree_skb_any(skb);

	return NULL;
}
EXPORT_SYMBOL_GPL(cdc_ncm_tx_fixup);

/* verify NTB header and return offset of first NDP, or negative error */
int cdc_ncm_rx_verify_nth16(struct cdc_ncm_ctx *ctx, struct sk_buff *skb_in)
{
	struct usbnet *dev = netdev_priv(skb_in->dev);
	struct usb_cdc_ncm_nth16 *nth16;
	int len;
	int ret = -EINVAL;

	if (ctx == NULL)
		goto error;

	if (skb_in->len < (sizeof(struct usb_cdc_ncm_nth16) +
					sizeof(struct usb_cdc_ncm_ndp16))) {
		netif_dbg(dev, rx_err, dev->net, "frame too short\n");
		goto error;
	}

	nth16 = (struct usb_cdc_ncm_nth16 *)skb_in->data;

	if (nth16->dwSignature != cpu_to_le32(USB_CDC_NCM_NTH16_SIGN)) {
		netif_dbg(dev, rx_err, dev->net,
			  "invalid NTH16 signature <%#010x>\n",
			  le32_to_cpu(nth16->dwSignature));
		goto error;
	}

	len = le16_to_cpu(nth16->wBlockLength);
	if (len > ctx->rx_max) {
		netif_dbg(dev, rx_err, dev->net,
			  "unsupported NTB block length %u/%u\n", len,
			  ctx->rx_max);
		goto error;
	}

	if ((ctx->rx_seq + 1) != le16_to_cpu(nth16->wSequence) &&
	    (ctx->rx_seq || le16_to_cpu(nth16->wSequence)) &&
	    !((ctx->rx_seq == 0xffff) && !le16_to_cpu(nth16->wSequence))) {
		netif_dbg(dev, rx_err, dev->net,
			  "sequence number glitch prev=%d curr=%d\n",
			  ctx->rx_seq, le16_to_cpu(nth16->wSequence));
	}
	ctx->rx_seq = le16_to_cpu(nth16->wSequence);

	ret = le16_to_cpu(nth16->wNdpIndex);
error:
	return ret;
}
EXPORT_SYMBOL_GPL(cdc_ncm_rx_verify_nth16);

/* verify NDP header and return number of datagrams, or negative error */
int cdc_ncm_rx_verify_ndp16(struct sk_buff *skb_in, int ndpoffset)
{
	struct usbnet *dev = netdev_priv(skb_in->dev);
	struct usb_cdc_ncm_ndp16 *ndp16;
	int ret = -EINVAL;

	if ((ndpoffset + sizeof(struct usb_cdc_ncm_ndp16)) > skb_in->len) {
		netif_dbg(dev, rx_err, dev->net, "invalid NDP offset  <%u>\n",
			  ndpoffset);
		goto error;
	}
	ndp16 = (struct usb_cdc_ncm_ndp16 *)(skb_in->data + ndpoffset);

	if (le16_to_cpu(ndp16->wLength) < USB_CDC_NCM_NDP16_LENGTH_MIN) {
		netif_dbg(dev, rx_err, dev->net, "invalid DPT16 length <%u>\n",
			  le16_to_cpu(ndp16->wLength));
		goto error;
	}

	ret = ((le16_to_cpu(ndp16->wLength) -
					sizeof(struct usb_cdc_ncm_ndp16)) /
					sizeof(struct usb_cdc_ncm_dpe16));
	ret--; /* we process NDP entries except for the last one */

	if ((sizeof(struct usb_cdc_ncm_ndp16) +
	     ret * (sizeof(struct usb_cdc_ncm_dpe16))) > skb_in->len) {
		netif_dbg(dev, rx_err, dev->net, "Invalid nframes = %d\n", ret);
		ret = -EINVAL;
	}

error:
	return ret;
}
EXPORT_SYMBOL_GPL(cdc_ncm_rx_verify_ndp16);

int cdc_ncm_rx_fixup(struct usbnet *dev, struct sk_buff *skb_in)
{
	struct sk_buff *skb;
	struct cdc_ncm_ctx *ctx = (struct cdc_ncm_ctx *)dev->data[0];
	int len;
	int nframes;
	int x;
	int offset;
	struct usb_cdc_ncm_ndp16 *ndp16;
	struct usb_cdc_ncm_dpe16 *dpe16;
	int ndpoffset;
	int loopcount = 50; /* arbitrary max preventing infinite loop */
	u32 payload = 0;

	ndpoffset = cdc_ncm_rx_verify_nth16(ctx, skb_in);
	if (ndpoffset < 0)
		goto error;

next_ndp:
	nframes = cdc_ncm_rx_verify_ndp16(skb_in, ndpoffset);
	if (nframes < 0)
		goto error;

	ndp16 = (struct usb_cdc_ncm_ndp16 *)(skb_in->data + ndpoffset);

	if (ndp16->dwSignature != cpu_to_le32(USB_CDC_NCM_NDP16_NOCRC_SIGN)) {
		netif_dbg(dev, rx_err, dev->net,
			  "invalid DPT16 signature <%#010x>\n",
			  le32_to_cpu(ndp16->dwSignature));
		goto err_ndp;
	}
	dpe16 = ndp16->dpe16;

	for (x = 0; x < nframes; x++, dpe16++) {
		offset = le16_to_cpu(dpe16->wDatagramIndex);
		len = le16_to_cpu(dpe16->wDatagramLength);

		/*
		 * CDC NCM ch. 3.7
		 * All entries after first NULL entry are to be ignored
		 */
		if ((offset == 0) || (len == 0)) {
			if (!x)
				goto err_ndp; /* empty NTB */
			break;
		}

		/* sanity checking */
		if (((offset + len) > skb_in->len) ||
				(len > ctx->rx_max) || (len < ETH_HLEN)) {
			netif_dbg(dev, rx_err, dev->net,
				  "invalid frame detected (ignored) offset[%u]=%u, length=%u, skb=%p\n",
				  x, offset, len, skb_in);
			if (!x)
				goto err_ndp;
			break;

		} else {
			/* create a fresh copy to reduce truesize */
			skb = netdev_alloc_skb_ip_align(dev->net,  len);
			if (!skb)
				goto error;
			skb_put_data(skb, skb_in->data + offset, len);
			usbnet_skb_return(dev, skb);
			payload += len;	/* count payload bytes in this NTB */
		}
	}
err_ndp:
	/* are there more NDPs to process? */
	ndpoffset = le16_to_cpu(ndp16->wNextNdpIndex);
	if (ndpoffset && loopcount--)
		goto next_ndp;

	/* update stats */
	ctx->rx_overhead += skb_in->len - payload;
	ctx->rx_ntbs++;

	return 1;
error:
	return 0;
}
EXPORT_SYMBOL_GPL(cdc_ncm_rx_fixup);

static void
cdc_ncm_speed_change(struct usbnet *dev,
		     struct usb_cdc_speed_change *data)
{
	uint32_t rx_speed = le32_to_cpu(data->DLBitRRate);
	uint32_t tx_speed = le32_to_cpu(data->ULBitRate);

	/*
	 * Currently the USB-NET API does not support reporting the actual
	 * device speed. Do print it instead.
	 */
	if ((tx_speed > 1000000) && (rx_speed > 1000000)) {
		netif_info(dev, link, dev->net,
			   "%u mbit/s downlink %u mbit/s uplink\n",
			   (unsigned int)(rx_speed / 1000000U),
			   (unsigned int)(tx_speed / 1000000U));
	} else {
		netif_info(dev, link, dev->net,
			   "%u kbit/s downlink %u kbit/s uplink\n",
			   (unsigned int)(rx_speed / 1000U),
			   (unsigned int)(tx_speed / 1000U));
	}
}

static void cdc_ncm_status(struct usbnet *dev, struct urb *urb)
{
	struct usb_cdc_notification *event;

	if (urb->actual_length < sizeof(*event))
		return;

	/* test for split data in 8-byte chunks */
	if (test_and_clear_bit(EVENT_STS_SPLIT, &dev->flags)) {
		cdc_ncm_speed_change(dev,
		      (struct usb_cdc_speed_change *)urb->transfer_buffer);
		return;
	}

	event = urb->transfer_buffer;

	switch (event->bNotificationType) {
	case USB_CDC_NOTIFY_NETWORK_CONNECTION:
		/*
		 * According to the CDC NCM specification ch.7.1
		 * USB_CDC_NOTIFY_NETWORK_CONNECTION notification shall be
		 * sent by device after USB_CDC_NOTIFY_SPEED_CHANGE.
		 */
		netif_info(dev, link, dev->net,
			   "network connection: %sconnected\n",
			   !!event->wValue ? "" : "dis");
		usbnet_link_change(dev, !!event->wValue, 0);
		break;

	case USB_CDC_NOTIFY_SPEED_CHANGE:
		if (urb->actual_length < (sizeof(*event) +
					sizeof(struct usb_cdc_speed_change)))
			set_bit(EVENT_STS_SPLIT, &dev->flags);
		else
			cdc_ncm_speed_change(dev,
					     (struct usb_cdc_speed_change *)&event[1]);
		break;

	default:
		dev_dbg(&dev->udev->dev,
			"NCM: unexpected notification 0x%02x!\n",
			event->bNotificationType);
		break;
	}
}

static const struct driver_info cdc_ncm_info = {
	.description = "CDC NCM",
	.flags = FLAG_POINTTOPOINT | FLAG_NO_SETINT | FLAG_MULTI_PACKET
			| FLAG_LINK_INTR,
	.bind = cdc_ncm_bind,
	.unbind = cdc_ncm_unbind,
	.manage_power = usbnet_manage_power,
	.status = cdc_ncm_status,
	.rx_fixup = cdc_ncm_rx_fixup,
	.tx_fixup = cdc_ncm_tx_fixup,
};

/* Same as cdc_ncm_info, but with FLAG_WWAN */
static const struct driver_info wwan_info = {
	.description = "Mobile Broadband Network Device",
	.flags = FLAG_POINTTOPOINT | FLAG_NO_SETINT | FLAG_MULTI_PACKET
			| FLAG_LINK_INTR | FLAG_WWAN,
	.bind = cdc_ncm_bind,
	.unbind = cdc_ncm_unbind,
	.manage_power = usbnet_manage_power,
	.status = cdc_ncm_status,
	.rx_fixup = cdc_ncm_rx_fixup,
	.tx_fixup = cdc_ncm_tx_fixup,
};

/* Same as wwan_info, but with FLAG_NOARP  */
static const struct driver_info wwan_noarp_info = {
	.description = "Mobile Broadband Network Device (NO ARP)",
	.flags = FLAG_POINTTOPOINT | FLAG_NO_SETINT | FLAG_MULTI_PACKET
			| FLAG_LINK_INTR | FLAG_WWAN | FLAG_NOARP,
	.bind = cdc_ncm_bind,
	.unbind = cdc_ncm_unbind,
	.manage_power = usbnet_manage_power,
	.status = cdc_ncm_status,
	.rx_fixup = cdc_ncm_rx_fixup,
	.tx_fixup = cdc_ncm_tx_fixup,
};

static const struct usb_device_id cdc_devs[] = {
	/* Ericsson MBM devices like F5521gw */
	{ .match_flags = USB_DEVICE_ID_MATCH_INT_INFO
		| USB_DEVICE_ID_MATCH_VENDOR,
	  .idVendor = 0x0bdb,
	  .bInterfaceClass = USB_CLASS_COMM,
	  .bInterfaceSubClass = USB_CDC_SUBCLASS_NCM,
	  .bInterfaceProtocol = USB_CDC_PROTO_NONE,
	  .driver_info = (unsigned long) &wwan_info,
	},

	/* Telit LE910 V2 */
	{ USB_DEVICE_AND_INTERFACE_INFO(0x1bc7, 0x0036,
		USB_CLASS_COMM,
		USB_CDC_SUBCLASS_NCM, USB_CDC_PROTO_NONE),
	  .driver_info = (unsigned long)&wwan_noarp_info,
	},

	/* DW5812 LTE Verizon Mobile Broadband Card
	 * Unlike DW5550 this device requires FLAG_NOARP
	 */
	{ USB_DEVICE_AND_INTERFACE_INFO(0x413c, 0x81bb,
		USB_CLASS_COMM,
		USB_CDC_SUBCLASS_NCM, USB_CDC_PROTO_NONE),
	  .driver_info = (unsigned long)&wwan_noarp_info,
	},

	/* DW5813 LTE AT&T Mobile Broadband Card
	 * Unlike DW5550 this device requires FLAG_NOARP
	 */
	{ USB_DEVICE_AND_INTERFACE_INFO(0x413c, 0x81bc,
		USB_CLASS_COMM,
		USB_CDC_SUBCLASS_NCM, USB_CDC_PROTO_NONE),
	  .driver_info = (unsigned long)&wwan_noarp_info,
	},

	/* Dell branded MBM devices like DW5550 */
	{ .match_flags = USB_DEVICE_ID_MATCH_INT_INFO
		| USB_DEVICE_ID_MATCH_VENDOR,
	  .idVendor = 0x413c,
	  .bInterfaceClass = USB_CLASS_COMM,
	  .bInterfaceSubClass = USB_CDC_SUBCLASS_NCM,
	  .bInterfaceProtocol = USB_CDC_PROTO_NONE,
	  .driver_info = (unsigned long) &wwan_info,
	},

	/* Toshiba branded MBM devices */
	{ .match_flags = USB_DEVICE_ID_MATCH_INT_INFO
		| USB_DEVICE_ID_MATCH_VENDOR,
	  .idVendor = 0x0930,
	  .bInterfaceClass = USB_CLASS_COMM,
	  .bInterfaceSubClass = USB_CDC_SUBCLASS_NCM,
	  .bInterfaceProtocol = USB_CDC_PROTO_NONE,
	  .driver_info = (unsigned long) &wwan_info,
	},

	/* tag Huawei devices as wwan */
	{ USB_VENDOR_AND_INTERFACE_INFO(0x12d1,
					USB_CLASS_COMM,
					USB_CDC_SUBCLASS_NCM,
					USB_CDC_PROTO_NONE),
	  .driver_info = (unsigned long)&wwan_info,
	},

	/* Infineon(now Intel) HSPA Modem platform */
	{ USB_DEVICE_AND_INTERFACE_INFO(0x1519, 0x0443,
		USB_CLASS_COMM,
		USB_CDC_SUBCLASS_NCM, USB_CDC_PROTO_NONE),
	  .driver_info = (unsigned long)&wwan_noarp_info,
	},

	/* u-blox TOBY-L4 */
	{ USB_DEVICE_AND_INTERFACE_INFO(0x1546, 0x1010,
		USB_CLASS_COMM,
		USB_CDC_SUBCLASS_NCM, USB_CDC_PROTO_NONE),
	  .driver_info = (unsigned long)&wwan_info,
	},

	/* Generic CDC-NCM devices */
	{ USB_INTERFACE_INFO(USB_CLASS_COMM,
		USB_CDC_SUBCLASS_NCM, USB_CDC_PROTO_NONE),
		.driver_info = (unsigned long)&cdc_ncm_info,
	},
	{
	},
};
MODULE_DEVICE_TABLE(usb, cdc_devs);

static struct usb_driver cdc_ncm_driver = {
	.name = "cdc_ncm",
	.id_table = cdc_devs,
	.probe = usbnet_probe,
	.disconnect = usbnet_disconnect,
	.suspend = usbnet_suspend,
	.resume = usbnet_resume,
	.reset_resume =	usbnet_resume,
	.supports_autosuspend = 1,
	.disable_hub_initiated_lpm = 1,
};

module_usb_driver(cdc_ncm_driver);

MODULE_AUTHOR("Hans Petter Selasky");
MODULE_DESCRIPTION("USB CDC NCM host driver");
MODULE_LICENSE("Dual BSD/GPL");<|MERGE_RESOLUTION|>--- conflicted
+++ resolved
@@ -579,11 +579,7 @@
 	err = usbnet_read_cmd(dev, USB_CDC_GET_MAX_DATAGRAM_SIZE,
 			      USB_TYPE_CLASS | USB_DIR_IN | USB_RECIP_INTERFACE,
 			      0, iface_no, &max_datagram_size, sizeof(max_datagram_size));
-<<<<<<< HEAD
-	if (err < sizeof(max_datagram_size)) {
-=======
 	if (err != sizeof(max_datagram_size)) {
->>>>>>> c4b75479
 		dev_dbg(&dev->intf->dev, "GET_MAX_DATAGRAM_SIZE failed\n");
 		goto out;
 	}
