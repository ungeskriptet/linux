--- conflicted
+++ resolved
@@ -2671,11 +2671,7 @@
 		tx_buf = &tx_ring->tx_buffer_info[i];
 		last_jiffies = tx_buf->last_jiffies;
 		if (unlikely(last_jiffies &&
-<<<<<<< HEAD
-			     time_is_before_jiffies(last_jiffies + TX_TIMEOUT))) {
-=======
 			     time_is_before_jiffies(last_jiffies + adapter->missing_tx_completion_to))) {
->>>>>>> a2054256
 			if (!tx_buf->print_once)
 				netif_notice(adapter, tx_err, adapter->netdev,
 					     "Found a Tx that wasn't completed on time, qid %d, index %d.\n",
@@ -2684,12 +2680,6 @@
 			tx_buf->print_once = 1;
 			missed_tx++;
 
-<<<<<<< HEAD
-			if (unlikely(missed_tx > MAX_NUM_OF_TIMEOUTED_PACKETS)) {
-				netif_err(adapter, tx_err, adapter->netdev,
-					  "The number of lost tx completions is above the threshold (%d > %d). Reset the device\n",
-					  missed_tx, MAX_NUM_OF_TIMEOUTED_PACKETS);
-=======
 			if (unlikely(missed_tx > adapter->missing_tx_completion_threshold)) {
 				netif_err(adapter, tx_err, adapter->netdev,
 					  "The number of lost tx completions is above the threshold (%d > %d). Reset the device\n",
@@ -2697,7 +2687,6 @@
 					  adapter->missing_tx_completion_threshold);
 				adapter->reset_reason =
 					ENA_REGS_RESET_MISS_TX_CMPL;
->>>>>>> a2054256
 				set_bit(ENA_FLAG_TRIGGER_RESET, &adapter->flags);
 				return -EIO;
 			}
