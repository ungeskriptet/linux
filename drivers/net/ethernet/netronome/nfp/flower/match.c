--- conflicted
+++ resolved
@@ -326,21 +326,12 @@
 				  struct nfp_fl_payload *nfp_flow,
 				  enum nfp_flower_tun_type tun_type)
 {
-<<<<<<< HEAD
-	u32 cmsg_port = 0;
-=======
 	u32 port_id;
->>>>>>> 0ecfebd2
 	int err;
 	u8 *ext;
 	u8 *msk;
 
-<<<<<<< HEAD
-	if (nfp_netdev_is_nfp_repr(netdev))
-		cmsg_port = nfp_repr_get_port_id(netdev);
-=======
 	port_id = nfp_flower_get_port_id_from_netdev(app, netdev);
->>>>>>> 0ecfebd2
 
 	memset(nfp_flow->unmasked_data, 0, key_ls->key_size);
 	memset(nfp_flow->mask_data, 0, key_ls->key_size);
@@ -366,21 +357,13 @@
 
 	/* Populate Exact Port data. */
 	err = nfp_flower_compile_port((struct nfp_flower_in_port *)ext,
-<<<<<<< HEAD
-				      cmsg_port, false, tun_type);
-=======
 				      port_id, false, tun_type);
->>>>>>> 0ecfebd2
 	if (err)
 		return err;
 
 	/* Populate Mask Port Data. */
 	err = nfp_flower_compile_port((struct nfp_flower_in_port *)msk,
-<<<<<<< HEAD
-				      cmsg_port, true, tun_type);
-=======
 				      port_id, true, tun_type);
->>>>>>> 0ecfebd2
 	if (err)
 		return err;
 
