// SPDX-License-Identifier: GPL-2.0-or-later
/*
 * drivers/net/ethernet/rocker/rocker_ofdpa.c - Rocker switch OF-DPA-like
 *					        implementation
 * Copyright (c) 2014 Scott Feldman <sfeldma@gmail.com>
 * Copyright (c) 2014-2016 Jiri Pirko <jiri@mellanox.com>
 */

#include <linux/kernel.h>
#include <linux/types.h>
#include <linux/spinlock.h>
#include <linux/hashtable.h>
#include <linux/crc32.h>
#include <linux/netdevice.h>
#include <linux/inetdevice.h>
#include <linux/if_vlan.h>
#include <linux/if_bridge.h>
#include <net/neighbour.h>
#include <net/switchdev.h>
#include <net/ip_fib.h>
#include <net/nexthop.h>
#include <net/arp.h>

#include "rocker.h"
#include "rocker_tlv.h"

struct ofdpa_flow_tbl_key {
	u32 priority;
	enum rocker_of_dpa_table_id tbl_id;
	union {
		struct {
			u32 in_pport;
			u32 in_pport_mask;
			enum rocker_of_dpa_table_id goto_tbl;
		} ig_port;
		struct {
			u32 in_pport;
			__be16 vlan_id;
			__be16 vlan_id_mask;
			enum rocker_of_dpa_table_id goto_tbl;
			bool untagged;
			__be16 new_vlan_id;
		} vlan;
		struct {
			u32 in_pport;
			u32 in_pport_mask;
			__be16 eth_type;
			u8 eth_dst[ETH_ALEN];
			u8 eth_dst_mask[ETH_ALEN];
			__be16 vlan_id;
			__be16 vlan_id_mask;
			enum rocker_of_dpa_table_id goto_tbl;
			bool copy_to_cpu;
		} term_mac;
		struct {
			__be16 eth_type;
			__be32 dst4;
			__be32 dst4_mask;
			enum rocker_of_dpa_table_id goto_tbl;
			u32 group_id;
		} ucast_routing;
		struct {
			u8 eth_dst[ETH_ALEN];
			u8 eth_dst_mask[ETH_ALEN];
			int has_eth_dst;
			int has_eth_dst_mask;
			__be16 vlan_id;
			u32 tunnel_id;
			enum rocker_of_dpa_table_id goto_tbl;
			u32 group_id;
			bool copy_to_cpu;
		} bridge;
		struct {
			u32 in_pport;
			u32 in_pport_mask;
			u8 eth_src[ETH_ALEN];
			u8 eth_src_mask[ETH_ALEN];
			u8 eth_dst[ETH_ALEN];
			u8 eth_dst_mask[ETH_ALEN];
			__be16 eth_type;
			__be16 vlan_id;
			__be16 vlan_id_mask;
			u8 ip_proto;
			u8 ip_proto_mask;
			u8 ip_tos;
			u8 ip_tos_mask;
			u32 group_id;
		} acl;
	};
};

struct ofdpa_flow_tbl_entry {
	struct hlist_node entry;
	u32 cmd;
	u64 cookie;
	struct ofdpa_flow_tbl_key key;
	size_t key_len;
	u32 key_crc32; /* key */
	struct fib_info *fi;
};

struct ofdpa_group_tbl_entry {
	struct hlist_node entry;
	u32 cmd;
	u32 group_id; /* key */
	u16 group_count;
	u32 *group_ids;
	union {
		struct {
			u8 pop_vlan;
		} l2_interface;
		struct {
			u8 eth_src[ETH_ALEN];
			u8 eth_dst[ETH_ALEN];
			__be16 vlan_id;
			u32 group_id;
		} l2_rewrite;
		struct {
			u8 eth_src[ETH_ALEN];
			u8 eth_dst[ETH_ALEN];
			__be16 vlan_id;
			bool ttl_check;
			u32 group_id;
		} l3_unicast;
	};
};

struct ofdpa_fdb_tbl_entry {
	struct hlist_node entry;
	u32 key_crc32; /* key */
	bool learned;
	unsigned long touched;
	struct ofdpa_fdb_tbl_key {
		struct ofdpa_port *ofdpa_port;
		u8 addr[ETH_ALEN];
		__be16 vlan_id;
	} key;
};

struct ofdpa_internal_vlan_tbl_entry {
	struct hlist_node entry;
	int ifindex; /* key */
	u32 ref_count;
	__be16 vlan_id;
};

struct ofdpa_neigh_tbl_entry {
	struct hlist_node entry;
	__be32 ip_addr; /* key */
	struct net_device *dev;
	u32 ref_count;
	u32 index;
	u8 eth_dst[ETH_ALEN];
	bool ttl_check;
};

enum {
	OFDPA_CTRL_LINK_LOCAL_MCAST,
	OFDPA_CTRL_LOCAL_ARP,
	OFDPA_CTRL_IPV4_MCAST,
	OFDPA_CTRL_IPV6_MCAST,
	OFDPA_CTRL_DFLT_BRIDGING,
	OFDPA_CTRL_DFLT_OVS,
	OFDPA_CTRL_MAX,
};

#define OFDPA_INTERNAL_VLAN_ID_BASE	0x0f00
#define OFDPA_N_INTERNAL_VLANS		255
#define OFDPA_VLAN_BITMAP_LEN		BITS_TO_LONGS(VLAN_N_VID)
#define OFDPA_INTERNAL_VLAN_BITMAP_LEN	BITS_TO_LONGS(OFDPA_N_INTERNAL_VLANS)
#define OFDPA_UNTAGGED_VID 0

struct ofdpa {
	struct rocker *rocker;
	DECLARE_HASHTABLE(flow_tbl, 16);
	spinlock_t flow_tbl_lock;		/* for flow tbl accesses */
	u64 flow_tbl_next_cookie;
	DECLARE_HASHTABLE(group_tbl, 16);
	spinlock_t group_tbl_lock;		/* for group tbl accesses */
	struct timer_list fdb_cleanup_timer;
	DECLARE_HASHTABLE(fdb_tbl, 16);
	spinlock_t fdb_tbl_lock;		/* for fdb tbl accesses */
	unsigned long internal_vlan_bitmap[OFDPA_INTERNAL_VLAN_BITMAP_LEN];
	DECLARE_HASHTABLE(internal_vlan_tbl, 8);
	spinlock_t internal_vlan_tbl_lock;	/* for vlan tbl accesses */
	DECLARE_HASHTABLE(neigh_tbl, 16);
	spinlock_t neigh_tbl_lock;		/* for neigh tbl accesses */
	u32 neigh_tbl_next_index;
	unsigned long ageing_time;
	bool fib_aborted;
};

struct ofdpa_port {
	struct ofdpa *ofdpa;
	struct rocker_port *rocker_port;
	struct net_device *dev;
	u32 pport;
	struct net_device *bridge_dev;
	__be16 internal_vlan_id;
	int stp_state;
	u32 brport_flags;
	unsigned long ageing_time;
	bool ctrls[OFDPA_CTRL_MAX];
	unsigned long vlan_bitmap[OFDPA_VLAN_BITMAP_LEN];
};

static const u8 zero_mac[ETH_ALEN]   = { 0x00, 0x00, 0x00, 0x00, 0x00, 0x00 };
static const u8 ff_mac[ETH_ALEN]     = { 0xff, 0xff, 0xff, 0xff, 0xff, 0xff };
static const u8 ll_mac[ETH_ALEN]     = { 0x01, 0x80, 0xc2, 0x00, 0x00, 0x00 };
static const u8 ll_mask[ETH_ALEN]    = { 0xff, 0xff, 0xff, 0xff, 0xff, 0xf0 };
static const u8 mcast_mac[ETH_ALEN]  = { 0x01, 0x00, 0x00, 0x00, 0x00, 0x00 };
static const u8 ipv4_mcast[ETH_ALEN] = { 0x01, 0x00, 0x5e, 0x00, 0x00, 0x00 };
static const u8 ipv4_mask[ETH_ALEN]  = { 0xff, 0xff, 0xff, 0x80, 0x00, 0x00 };
static const u8 ipv6_mcast[ETH_ALEN] = { 0x33, 0x33, 0x00, 0x00, 0x00, 0x00 };
static const u8 ipv6_mask[ETH_ALEN]  = { 0xff, 0xff, 0x00, 0x00, 0x00, 0x00 };

/* Rocker priority levels for flow table entries.  Higher
 * priority match takes precedence over lower priority match.
 */

enum {
	OFDPA_PRIORITY_UNKNOWN = 0,
	OFDPA_PRIORITY_IG_PORT = 1,
	OFDPA_PRIORITY_VLAN = 1,
	OFDPA_PRIORITY_TERM_MAC_UCAST = 0,
	OFDPA_PRIORITY_TERM_MAC_MCAST = 1,
	OFDPA_PRIORITY_BRIDGING_VLAN_DFLT_EXACT = 1,
	OFDPA_PRIORITY_BRIDGING_VLAN_DFLT_WILD = 2,
	OFDPA_PRIORITY_BRIDGING_VLAN = 3,
	OFDPA_PRIORITY_BRIDGING_TENANT_DFLT_EXACT = 1,
	OFDPA_PRIORITY_BRIDGING_TENANT_DFLT_WILD = 2,
	OFDPA_PRIORITY_BRIDGING_TENANT = 3,
	OFDPA_PRIORITY_ACL_CTRL = 3,
	OFDPA_PRIORITY_ACL_NORMAL = 2,
	OFDPA_PRIORITY_ACL_DFLT = 1,
};

static bool ofdpa_vlan_id_is_internal(__be16 vlan_id)
{
	u16 start = OFDPA_INTERNAL_VLAN_ID_BASE;
	u16 end = 0xffe;
	u16 _vlan_id = ntohs(vlan_id);

	return (_vlan_id >= start && _vlan_id <= end);
}

static __be16 ofdpa_port_vid_to_vlan(const struct ofdpa_port *ofdpa_port,
				     u16 vid, bool *pop_vlan)
{
	__be16 vlan_id;

	if (pop_vlan)
		*pop_vlan = false;
	vlan_id = htons(vid);
	if (!vlan_id) {
		vlan_id = ofdpa_port->internal_vlan_id;
		if (pop_vlan)
			*pop_vlan = true;
	}

	return vlan_id;
}

static u16 ofdpa_port_vlan_to_vid(const struct ofdpa_port *ofdpa_port,
				  __be16 vlan_id)
{
	if (ofdpa_vlan_id_is_internal(vlan_id))
		return 0;

	return ntohs(vlan_id);
}

static bool ofdpa_port_is_slave(const struct ofdpa_port *ofdpa_port,
				const char *kind)
{
	return ofdpa_port->bridge_dev &&
		!strcmp(ofdpa_port->bridge_dev->rtnl_link_ops->kind, kind);
}

static bool ofdpa_port_is_bridged(const struct ofdpa_port *ofdpa_port)
{
	return ofdpa_port_is_slave(ofdpa_port, "bridge");
}

static bool ofdpa_port_is_ovsed(const struct ofdpa_port *ofdpa_port)
{
	return ofdpa_port_is_slave(ofdpa_port, "openvswitch");
}

#define OFDPA_OP_FLAG_REMOVE		BIT(0)
#define OFDPA_OP_FLAG_NOWAIT		BIT(1)
#define OFDPA_OP_FLAG_LEARNED		BIT(2)
#define OFDPA_OP_FLAG_REFRESH		BIT(3)

static bool ofdpa_flags_nowait(int flags)
{
	return flags & OFDPA_OP_FLAG_NOWAIT;
}

/*************************************************************
 * Flow, group, FDB, internal VLAN and neigh command prepares
 *************************************************************/

static int
ofdpa_cmd_flow_tbl_add_ig_port(struct rocker_desc_info *desc_info,
			       const struct ofdpa_flow_tbl_entry *entry)
{
	if (rocker_tlv_put_u32(desc_info, ROCKER_TLV_OF_DPA_IN_PPORT,
			       entry->key.ig_port.in_pport))
		return -EMSGSIZE;
	if (rocker_tlv_put_u32(desc_info, ROCKER_TLV_OF_DPA_IN_PPORT_MASK,
			       entry->key.ig_port.in_pport_mask))
		return -EMSGSIZE;
	if (rocker_tlv_put_u16(desc_info, ROCKER_TLV_OF_DPA_GOTO_TABLE_ID,
			       entry->key.ig_port.goto_tbl))
		return -EMSGSIZE;

	return 0;
}

static int
ofdpa_cmd_flow_tbl_add_vlan(struct rocker_desc_info *desc_info,
			    const struct ofdpa_flow_tbl_entry *entry)
{
	if (rocker_tlv_put_u32(desc_info, ROCKER_TLV_OF_DPA_IN_PPORT,
			       entry->key.vlan.in_pport))
		return -EMSGSIZE;
	if (rocker_tlv_put_be16(desc_info, ROCKER_TLV_OF_DPA_VLAN_ID,
				entry->key.vlan.vlan_id))
		return -EMSGSIZE;
	if (rocker_tlv_put_be16(desc_info, ROCKER_TLV_OF_DPA_VLAN_ID_MASK,
				entry->key.vlan.vlan_id_mask))
		return -EMSGSIZE;
	if (rocker_tlv_put_u16(desc_info, ROCKER_TLV_OF_DPA_GOTO_TABLE_ID,
			       entry->key.vlan.goto_tbl))
		return -EMSGSIZE;
	if (entry->key.vlan.untagged &&
	    rocker_tlv_put_be16(desc_info, ROCKER_TLV_OF_DPA_NEW_VLAN_ID,
				entry->key.vlan.new_vlan_id))
		return -EMSGSIZE;

	return 0;
}

static int
ofdpa_cmd_flow_tbl_add_term_mac(struct rocker_desc_info *desc_info,
				const struct ofdpa_flow_tbl_entry *entry)
{
	if (rocker_tlv_put_u32(desc_info, ROCKER_TLV_OF_DPA_IN_PPORT,
			       entry->key.term_mac.in_pport))
		return -EMSGSIZE;
	if (rocker_tlv_put_u32(desc_info, ROCKER_TLV_OF_DPA_IN_PPORT_MASK,
			       entry->key.term_mac.in_pport_mask))
		return -EMSGSIZE;
	if (rocker_tlv_put_be16(desc_info, ROCKER_TLV_OF_DPA_ETHERTYPE,
				entry->key.term_mac.eth_type))
		return -EMSGSIZE;
	if (rocker_tlv_put(desc_info, ROCKER_TLV_OF_DPA_DST_MAC,
			   ETH_ALEN, entry->key.term_mac.eth_dst))
		return -EMSGSIZE;
	if (rocker_tlv_put(desc_info, ROCKER_TLV_OF_DPA_DST_MAC_MASK,
			   ETH_ALEN, entry->key.term_mac.eth_dst_mask))
		return -EMSGSIZE;
	if (rocker_tlv_put_be16(desc_info, ROCKER_TLV_OF_DPA_VLAN_ID,
				entry->key.term_mac.vlan_id))
		return -EMSGSIZE;
	if (rocker_tlv_put_be16(desc_info, ROCKER_TLV_OF_DPA_VLAN_ID_MASK,
				entry->key.term_mac.vlan_id_mask))
		return -EMSGSIZE;
	if (rocker_tlv_put_u16(desc_info, ROCKER_TLV_OF_DPA_GOTO_TABLE_ID,
			       entry->key.term_mac.goto_tbl))
		return -EMSGSIZE;
	if (entry->key.term_mac.copy_to_cpu &&
	    rocker_tlv_put_u8(desc_info, ROCKER_TLV_OF_DPA_COPY_CPU_ACTION,
			      entry->key.term_mac.copy_to_cpu))
		return -EMSGSIZE;

	return 0;
}

static int
ofdpa_cmd_flow_tbl_add_ucast_routing(struct rocker_desc_info *desc_info,
				     const struct ofdpa_flow_tbl_entry *entry)
{
	if (rocker_tlv_put_be16(desc_info, ROCKER_TLV_OF_DPA_ETHERTYPE,
				entry->key.ucast_routing.eth_type))
		return -EMSGSIZE;
	if (rocker_tlv_put_be32(desc_info, ROCKER_TLV_OF_DPA_DST_IP,
				entry->key.ucast_routing.dst4))
		return -EMSGSIZE;
	if (rocker_tlv_put_be32(desc_info, ROCKER_TLV_OF_DPA_DST_IP_MASK,
				entry->key.ucast_routing.dst4_mask))
		return -EMSGSIZE;
	if (rocker_tlv_put_u16(desc_info, ROCKER_TLV_OF_DPA_GOTO_TABLE_ID,
			       entry->key.ucast_routing.goto_tbl))
		return -EMSGSIZE;
	if (rocker_tlv_put_u32(desc_info, ROCKER_TLV_OF_DPA_GROUP_ID,
			       entry->key.ucast_routing.group_id))
		return -EMSGSIZE;

	return 0;
}

static int
ofdpa_cmd_flow_tbl_add_bridge(struct rocker_desc_info *desc_info,
			      const struct ofdpa_flow_tbl_entry *entry)
{
	if (entry->key.bridge.has_eth_dst &&
	    rocker_tlv_put(desc_info, ROCKER_TLV_OF_DPA_DST_MAC,
			   ETH_ALEN, entry->key.bridge.eth_dst))
		return -EMSGSIZE;
	if (entry->key.bridge.has_eth_dst_mask &&
	    rocker_tlv_put(desc_info, ROCKER_TLV_OF_DPA_DST_MAC_MASK,
			   ETH_ALEN, entry->key.bridge.eth_dst_mask))
		return -EMSGSIZE;
	if (entry->key.bridge.vlan_id &&
	    rocker_tlv_put_be16(desc_info, ROCKER_TLV_OF_DPA_VLAN_ID,
				entry->key.bridge.vlan_id))
		return -EMSGSIZE;
	if (entry->key.bridge.tunnel_id &&
	    rocker_tlv_put_u32(desc_info, ROCKER_TLV_OF_DPA_TUNNEL_ID,
			       entry->key.bridge.tunnel_id))
		return -EMSGSIZE;
	if (rocker_tlv_put_u16(desc_info, ROCKER_TLV_OF_DPA_GOTO_TABLE_ID,
			       entry->key.bridge.goto_tbl))
		return -EMSGSIZE;
	if (rocker_tlv_put_u32(desc_info, ROCKER_TLV_OF_DPA_GROUP_ID,
			       entry->key.bridge.group_id))
		return -EMSGSIZE;
	if (entry->key.bridge.copy_to_cpu &&
	    rocker_tlv_put_u8(desc_info, ROCKER_TLV_OF_DPA_COPY_CPU_ACTION,
			      entry->key.bridge.copy_to_cpu))
		return -EMSGSIZE;

	return 0;
}

static int
ofdpa_cmd_flow_tbl_add_acl(struct rocker_desc_info *desc_info,
			   const struct ofdpa_flow_tbl_entry *entry)
{
	if (rocker_tlv_put_u32(desc_info, ROCKER_TLV_OF_DPA_IN_PPORT,
			       entry->key.acl.in_pport))
		return -EMSGSIZE;
	if (rocker_tlv_put_u32(desc_info, ROCKER_TLV_OF_DPA_IN_PPORT_MASK,
			       entry->key.acl.in_pport_mask))
		return -EMSGSIZE;
	if (rocker_tlv_put(desc_info, ROCKER_TLV_OF_DPA_SRC_MAC,
			   ETH_ALEN, entry->key.acl.eth_src))
		return -EMSGSIZE;
	if (rocker_tlv_put(desc_info, ROCKER_TLV_OF_DPA_SRC_MAC_MASK,
			   ETH_ALEN, entry->key.acl.eth_src_mask))
		return -EMSGSIZE;
	if (rocker_tlv_put(desc_info, ROCKER_TLV_OF_DPA_DST_MAC,
			   ETH_ALEN, entry->key.acl.eth_dst))
		return -EMSGSIZE;
	if (rocker_tlv_put(desc_info, ROCKER_TLV_OF_DPA_DST_MAC_MASK,
			   ETH_ALEN, entry->key.acl.eth_dst_mask))
		return -EMSGSIZE;
	if (rocker_tlv_put_be16(desc_info, ROCKER_TLV_OF_DPA_ETHERTYPE,
				entry->key.acl.eth_type))
		return -EMSGSIZE;
	if (rocker_tlv_put_be16(desc_info, ROCKER_TLV_OF_DPA_VLAN_ID,
				entry->key.acl.vlan_id))
		return -EMSGSIZE;
	if (rocker_tlv_put_be16(desc_info, ROCKER_TLV_OF_DPA_VLAN_ID_MASK,
				entry->key.acl.vlan_id_mask))
		return -EMSGSIZE;

	switch (ntohs(entry->key.acl.eth_type)) {
	case ETH_P_IP:
	case ETH_P_IPV6:
		if (rocker_tlv_put_u8(desc_info, ROCKER_TLV_OF_DPA_IP_PROTO,
				      entry->key.acl.ip_proto))
			return -EMSGSIZE;
		if (rocker_tlv_put_u8(desc_info,
				      ROCKER_TLV_OF_DPA_IP_PROTO_MASK,
				      entry->key.acl.ip_proto_mask))
			return -EMSGSIZE;
		if (rocker_tlv_put_u8(desc_info, ROCKER_TLV_OF_DPA_IP_DSCP,
				      entry->key.acl.ip_tos & 0x3f))
			return -EMSGSIZE;
		if (rocker_tlv_put_u8(desc_info,
				      ROCKER_TLV_OF_DPA_IP_DSCP_MASK,
				      entry->key.acl.ip_tos_mask & 0x3f))
			return -EMSGSIZE;
		if (rocker_tlv_put_u8(desc_info, ROCKER_TLV_OF_DPA_IP_ECN,
				      (entry->key.acl.ip_tos & 0xc0) >> 6))
			return -EMSGSIZE;
		if (rocker_tlv_put_u8(desc_info,
				      ROCKER_TLV_OF_DPA_IP_ECN_MASK,
				      (entry->key.acl.ip_tos_mask & 0xc0) >> 6))
			return -EMSGSIZE;
		break;
	}

	if (entry->key.acl.group_id != ROCKER_GROUP_NONE &&
	    rocker_tlv_put_u32(desc_info, ROCKER_TLV_OF_DPA_GROUP_ID,
			       entry->key.acl.group_id))
		return -EMSGSIZE;

	return 0;
}

static int ofdpa_cmd_flow_tbl_add(const struct rocker_port *rocker_port,
				  struct rocker_desc_info *desc_info,
				  void *priv)
{
	const struct ofdpa_flow_tbl_entry *entry = priv;
	struct rocker_tlv *cmd_info;
	int err = 0;

	if (rocker_tlv_put_u16(desc_info, ROCKER_TLV_CMD_TYPE, entry->cmd))
		return -EMSGSIZE;
	cmd_info = rocker_tlv_nest_start(desc_info, ROCKER_TLV_CMD_INFO);
	if (!cmd_info)
		return -EMSGSIZE;
	if (rocker_tlv_put_u16(desc_info, ROCKER_TLV_OF_DPA_TABLE_ID,
			       entry->key.tbl_id))
		return -EMSGSIZE;
	if (rocker_tlv_put_u32(desc_info, ROCKER_TLV_OF_DPA_PRIORITY,
			       entry->key.priority))
		return -EMSGSIZE;
	if (rocker_tlv_put_u32(desc_info, ROCKER_TLV_OF_DPA_HARDTIME, 0))
		return -EMSGSIZE;
	if (rocker_tlv_put_u64(desc_info, ROCKER_TLV_OF_DPA_COOKIE,
			       entry->cookie))
		return -EMSGSIZE;

	switch (entry->key.tbl_id) {
	case ROCKER_OF_DPA_TABLE_ID_INGRESS_PORT:
		err = ofdpa_cmd_flow_tbl_add_ig_port(desc_info, entry);
		break;
	case ROCKER_OF_DPA_TABLE_ID_VLAN:
		err = ofdpa_cmd_flow_tbl_add_vlan(desc_info, entry);
		break;
	case ROCKER_OF_DPA_TABLE_ID_TERMINATION_MAC:
		err = ofdpa_cmd_flow_tbl_add_term_mac(desc_info, entry);
		break;
	case ROCKER_OF_DPA_TABLE_ID_UNICAST_ROUTING:
		err = ofdpa_cmd_flow_tbl_add_ucast_routing(desc_info, entry);
		break;
	case ROCKER_OF_DPA_TABLE_ID_BRIDGING:
		err = ofdpa_cmd_flow_tbl_add_bridge(desc_info, entry);
		break;
	case ROCKER_OF_DPA_TABLE_ID_ACL_POLICY:
		err = ofdpa_cmd_flow_tbl_add_acl(desc_info, entry);
		break;
	default:
		err = -ENOTSUPP;
		break;
	}

	if (err)
		return err;

	rocker_tlv_nest_end(desc_info, cmd_info);

	return 0;
}

static int ofdpa_cmd_flow_tbl_del(const struct rocker_port *rocker_port,
				  struct rocker_desc_info *desc_info,
				  void *priv)
{
	const struct ofdpa_flow_tbl_entry *entry = priv;
	struct rocker_tlv *cmd_info;

	if (rocker_tlv_put_u16(desc_info, ROCKER_TLV_CMD_TYPE, entry->cmd))
		return -EMSGSIZE;
	cmd_info = rocker_tlv_nest_start(desc_info, ROCKER_TLV_CMD_INFO);
	if (!cmd_info)
		return -EMSGSIZE;
	if (rocker_tlv_put_u64(desc_info, ROCKER_TLV_OF_DPA_COOKIE,
			       entry->cookie))
		return -EMSGSIZE;
	rocker_tlv_nest_end(desc_info, cmd_info);

	return 0;
}

static int
ofdpa_cmd_group_tbl_add_l2_interface(struct rocker_desc_info *desc_info,
				     struct ofdpa_group_tbl_entry *entry)
{
	if (rocker_tlv_put_u32(desc_info, ROCKER_TLV_OF_DPA_OUT_PPORT,
			       ROCKER_GROUP_PORT_GET(entry->group_id)))
		return -EMSGSIZE;
	if (rocker_tlv_put_u8(desc_info, ROCKER_TLV_OF_DPA_POP_VLAN,
			      entry->l2_interface.pop_vlan))
		return -EMSGSIZE;

	return 0;
}

static int
ofdpa_cmd_group_tbl_add_l2_rewrite(struct rocker_desc_info *desc_info,
				   const struct ofdpa_group_tbl_entry *entry)
{
	if (rocker_tlv_put_u32(desc_info, ROCKER_TLV_OF_DPA_GROUP_ID_LOWER,
			       entry->l2_rewrite.group_id))
		return -EMSGSIZE;
	if (!is_zero_ether_addr(entry->l2_rewrite.eth_src) &&
	    rocker_tlv_put(desc_info, ROCKER_TLV_OF_DPA_SRC_MAC,
			   ETH_ALEN, entry->l2_rewrite.eth_src))
		return -EMSGSIZE;
	if (!is_zero_ether_addr(entry->l2_rewrite.eth_dst) &&
	    rocker_tlv_put(desc_info, ROCKER_TLV_OF_DPA_DST_MAC,
			   ETH_ALEN, entry->l2_rewrite.eth_dst))
		return -EMSGSIZE;
	if (entry->l2_rewrite.vlan_id &&
	    rocker_tlv_put_be16(desc_info, ROCKER_TLV_OF_DPA_VLAN_ID,
				entry->l2_rewrite.vlan_id))
		return -EMSGSIZE;

	return 0;
}

static int
ofdpa_cmd_group_tbl_add_group_ids(struct rocker_desc_info *desc_info,
				  const struct ofdpa_group_tbl_entry *entry)
{
	int i;
	struct rocker_tlv *group_ids;

	if (rocker_tlv_put_u16(desc_info, ROCKER_TLV_OF_DPA_GROUP_COUNT,
			       entry->group_count))
		return -EMSGSIZE;

	group_ids = rocker_tlv_nest_start(desc_info,
					  ROCKER_TLV_OF_DPA_GROUP_IDS);
	if (!group_ids)
		return -EMSGSIZE;

	for (i = 0; i < entry->group_count; i++)
		/* Note TLV array is 1-based */
		if (rocker_tlv_put_u32(desc_info, i + 1, entry->group_ids[i]))
			return -EMSGSIZE;

	rocker_tlv_nest_end(desc_info, group_ids);

	return 0;
}

static int
ofdpa_cmd_group_tbl_add_l3_unicast(struct rocker_desc_info *desc_info,
				   const struct ofdpa_group_tbl_entry *entry)
{
	if (!is_zero_ether_addr(entry->l3_unicast.eth_src) &&
	    rocker_tlv_put(desc_info, ROCKER_TLV_OF_DPA_SRC_MAC,
			   ETH_ALEN, entry->l3_unicast.eth_src))
		return -EMSGSIZE;
	if (!is_zero_ether_addr(entry->l3_unicast.eth_dst) &&
	    rocker_tlv_put(desc_info, ROCKER_TLV_OF_DPA_DST_MAC,
			   ETH_ALEN, entry->l3_unicast.eth_dst))
		return -EMSGSIZE;
	if (entry->l3_unicast.vlan_id &&
	    rocker_tlv_put_be16(desc_info, ROCKER_TLV_OF_DPA_VLAN_ID,
				entry->l3_unicast.vlan_id))
		return -EMSGSIZE;
	if (rocker_tlv_put_u8(desc_info, ROCKER_TLV_OF_DPA_TTL_CHECK,
			      entry->l3_unicast.ttl_check))
		return -EMSGSIZE;
	if (rocker_tlv_put_u32(desc_info, ROCKER_TLV_OF_DPA_GROUP_ID_LOWER,
			       entry->l3_unicast.group_id))
		return -EMSGSIZE;

	return 0;
}

static int ofdpa_cmd_group_tbl_add(const struct rocker_port *rocker_port,
				   struct rocker_desc_info *desc_info,
				   void *priv)
{
	struct ofdpa_group_tbl_entry *entry = priv;
	struct rocker_tlv *cmd_info;
	int err = 0;

	if (rocker_tlv_put_u16(desc_info, ROCKER_TLV_CMD_TYPE, entry->cmd))
		return -EMSGSIZE;
	cmd_info = rocker_tlv_nest_start(desc_info, ROCKER_TLV_CMD_INFO);
	if (!cmd_info)
		return -EMSGSIZE;

	if (rocker_tlv_put_u32(desc_info, ROCKER_TLV_OF_DPA_GROUP_ID,
			       entry->group_id))
		return -EMSGSIZE;

	switch (ROCKER_GROUP_TYPE_GET(entry->group_id)) {
	case ROCKER_OF_DPA_GROUP_TYPE_L2_INTERFACE:
		err = ofdpa_cmd_group_tbl_add_l2_interface(desc_info, entry);
		break;
	case ROCKER_OF_DPA_GROUP_TYPE_L2_REWRITE:
		err = ofdpa_cmd_group_tbl_add_l2_rewrite(desc_info, entry);
		break;
	case ROCKER_OF_DPA_GROUP_TYPE_L2_FLOOD:
	case ROCKER_OF_DPA_GROUP_TYPE_L2_MCAST:
		err = ofdpa_cmd_group_tbl_add_group_ids(desc_info, entry);
		break;
	case ROCKER_OF_DPA_GROUP_TYPE_L3_UCAST:
		err = ofdpa_cmd_group_tbl_add_l3_unicast(desc_info, entry);
		break;
	default:
		err = -ENOTSUPP;
		break;
	}

	if (err)
		return err;

	rocker_tlv_nest_end(desc_info, cmd_info);

	return 0;
}

static int ofdpa_cmd_group_tbl_del(const struct rocker_port *rocker_port,
				   struct rocker_desc_info *desc_info,
				   void *priv)
{
	const struct ofdpa_group_tbl_entry *entry = priv;
	struct rocker_tlv *cmd_info;

	if (rocker_tlv_put_u16(desc_info, ROCKER_TLV_CMD_TYPE, entry->cmd))
		return -EMSGSIZE;
	cmd_info = rocker_tlv_nest_start(desc_info, ROCKER_TLV_CMD_INFO);
	if (!cmd_info)
		return -EMSGSIZE;
	if (rocker_tlv_put_u32(desc_info, ROCKER_TLV_OF_DPA_GROUP_ID,
			       entry->group_id))
		return -EMSGSIZE;
	rocker_tlv_nest_end(desc_info, cmd_info);

	return 0;
}

/***************************************************
 * Flow, group, FDB, internal VLAN and neigh tables
 ***************************************************/

static struct ofdpa_flow_tbl_entry *
ofdpa_flow_tbl_find(const struct ofdpa *ofdpa,
		    const struct ofdpa_flow_tbl_entry *match)
{
	struct ofdpa_flow_tbl_entry *found;
	size_t key_len = match->key_len ? match->key_len : sizeof(found->key);

	hash_for_each_possible(ofdpa->flow_tbl, found,
			       entry, match->key_crc32) {
		if (memcmp(&found->key, &match->key, key_len) == 0)
			return found;
	}

	return NULL;
}

static int ofdpa_flow_tbl_add(struct ofdpa_port *ofdpa_port,
			      int flags, struct ofdpa_flow_tbl_entry *match)
{
	struct ofdpa *ofdpa = ofdpa_port->ofdpa;
	struct ofdpa_flow_tbl_entry *found;
	size_t key_len = match->key_len ? match->key_len : sizeof(found->key);
	unsigned long lock_flags;

	match->key_crc32 = crc32(~0, &match->key, key_len);

	spin_lock_irqsave(&ofdpa->flow_tbl_lock, lock_flags);

	found = ofdpa_flow_tbl_find(ofdpa, match);

	if (found) {
		match->cookie = found->cookie;
		hash_del(&found->entry);
		kfree(found);
		found = match;
		found->cmd = ROCKER_TLV_CMD_TYPE_OF_DPA_FLOW_MOD;
	} else {
		found = match;
		found->cookie = ofdpa->flow_tbl_next_cookie++;
		found->cmd = ROCKER_TLV_CMD_TYPE_OF_DPA_FLOW_ADD;
	}

	hash_add(ofdpa->flow_tbl, &found->entry, found->key_crc32);
	spin_unlock_irqrestore(&ofdpa->flow_tbl_lock, lock_flags);

	return rocker_cmd_exec(ofdpa_port->rocker_port,
			       ofdpa_flags_nowait(flags),
			       ofdpa_cmd_flow_tbl_add,
			       found, NULL, NULL);
}

static int ofdpa_flow_tbl_del(struct ofdpa_port *ofdpa_port,
			      int flags, struct ofdpa_flow_tbl_entry *match)
{
	struct ofdpa *ofdpa = ofdpa_port->ofdpa;
	struct ofdpa_flow_tbl_entry *found;
	size_t key_len = match->key_len ? match->key_len : sizeof(found->key);
	unsigned long lock_flags;
	int err = 0;

	match->key_crc32 = crc32(~0, &match->key, key_len);

	spin_lock_irqsave(&ofdpa->flow_tbl_lock, lock_flags);

	found = ofdpa_flow_tbl_find(ofdpa, match);

	if (found) {
		hash_del(&found->entry);
		found->cmd = ROCKER_TLV_CMD_TYPE_OF_DPA_FLOW_DEL;
	}

	spin_unlock_irqrestore(&ofdpa->flow_tbl_lock, lock_flags);

	kfree(match);

	if (found) {
		err = rocker_cmd_exec(ofdpa_port->rocker_port,
				      ofdpa_flags_nowait(flags),
				      ofdpa_cmd_flow_tbl_del,
				      found, NULL, NULL);
		kfree(found);
	}

	return err;
}

static int ofdpa_flow_tbl_do(struct ofdpa_port *ofdpa_port, int flags,
			     struct ofdpa_flow_tbl_entry *entry)
{
	if (flags & OFDPA_OP_FLAG_REMOVE)
		return ofdpa_flow_tbl_del(ofdpa_port, flags, entry);
	else
		return ofdpa_flow_tbl_add(ofdpa_port, flags, entry);
}

static int ofdpa_flow_tbl_ig_port(struct ofdpa_port *ofdpa_port, int flags,
				  u32 in_pport, u32 in_pport_mask,
				  enum rocker_of_dpa_table_id goto_tbl)
{
	struct ofdpa_flow_tbl_entry *entry;

	entry = kzalloc(sizeof(*entry), GFP_KERNEL);
	if (!entry)
		return -ENOMEM;

	entry->key.priority = OFDPA_PRIORITY_IG_PORT;
	entry->key.tbl_id = ROCKER_OF_DPA_TABLE_ID_INGRESS_PORT;
	entry->key.ig_port.in_pport = in_pport;
	entry->key.ig_port.in_pport_mask = in_pport_mask;
	entry->key.ig_port.goto_tbl = goto_tbl;

	return ofdpa_flow_tbl_do(ofdpa_port, flags, entry);
}

static int ofdpa_flow_tbl_vlan(struct ofdpa_port *ofdpa_port,
			       int flags,
			       u32 in_pport, __be16 vlan_id,
			       __be16 vlan_id_mask,
			       enum rocker_of_dpa_table_id goto_tbl,
			       bool untagged, __be16 new_vlan_id)
{
	struct ofdpa_flow_tbl_entry *entry;

	entry = kzalloc(sizeof(*entry), GFP_KERNEL);
	if (!entry)
		return -ENOMEM;

	entry->key.priority = OFDPA_PRIORITY_VLAN;
	entry->key.tbl_id = ROCKER_OF_DPA_TABLE_ID_VLAN;
	entry->key.vlan.in_pport = in_pport;
	entry->key.vlan.vlan_id = vlan_id;
	entry->key.vlan.vlan_id_mask = vlan_id_mask;
	entry->key.vlan.goto_tbl = goto_tbl;

	entry->key.vlan.untagged = untagged;
	entry->key.vlan.new_vlan_id = new_vlan_id;

	return ofdpa_flow_tbl_do(ofdpa_port, flags, entry);
}

static int ofdpa_flow_tbl_term_mac(struct ofdpa_port *ofdpa_port,
				   u32 in_pport, u32 in_pport_mask,
				   __be16 eth_type, const u8 *eth_dst,
				   const u8 *eth_dst_mask, __be16 vlan_id,
				   __be16 vlan_id_mask, bool copy_to_cpu,
				   int flags)
{
	struct ofdpa_flow_tbl_entry *entry;

	entry = kzalloc(sizeof(*entry), GFP_KERNEL);
	if (!entry)
		return -ENOMEM;

	if (is_multicast_ether_addr(eth_dst)) {
		entry->key.priority = OFDPA_PRIORITY_TERM_MAC_MCAST;
		entry->key.term_mac.goto_tbl =
			 ROCKER_OF_DPA_TABLE_ID_MULTICAST_ROUTING;
	} else {
		entry->key.priority = OFDPA_PRIORITY_TERM_MAC_UCAST;
		entry->key.term_mac.goto_tbl =
			 ROCKER_OF_DPA_TABLE_ID_UNICAST_ROUTING;
	}

	entry->key.tbl_id = ROCKER_OF_DPA_TABLE_ID_TERMINATION_MAC;
	entry->key.term_mac.in_pport = in_pport;
	entry->key.term_mac.in_pport_mask = in_pport_mask;
	entry->key.term_mac.eth_type = eth_type;
	ether_addr_copy(entry->key.term_mac.eth_dst, eth_dst);
	ether_addr_copy(entry->key.term_mac.eth_dst_mask, eth_dst_mask);
	entry->key.term_mac.vlan_id = vlan_id;
	entry->key.term_mac.vlan_id_mask = vlan_id_mask;
	entry->key.term_mac.copy_to_cpu = copy_to_cpu;

	return ofdpa_flow_tbl_do(ofdpa_port, flags, entry);
}

static int ofdpa_flow_tbl_bridge(struct ofdpa_port *ofdpa_port,
				 int flags, const u8 *eth_dst,
				 const u8 *eth_dst_mask,  __be16 vlan_id,
				 u32 tunnel_id,
				 enum rocker_of_dpa_table_id goto_tbl,
				 u32 group_id, bool copy_to_cpu)
{
	struct ofdpa_flow_tbl_entry *entry;
	u32 priority;
	bool vlan_bridging = !!vlan_id;
	bool dflt = !eth_dst || (eth_dst && eth_dst_mask);
	bool wild = false;

	entry = kzalloc(sizeof(*entry), GFP_ATOMIC);
	if (!entry)
		return -ENOMEM;

	entry->key.tbl_id = ROCKER_OF_DPA_TABLE_ID_BRIDGING;

	if (eth_dst) {
		entry->key.bridge.has_eth_dst = 1;
		ether_addr_copy(entry->key.bridge.eth_dst, eth_dst);
	}
	if (eth_dst_mask) {
		entry->key.bridge.has_eth_dst_mask = 1;
		ether_addr_copy(entry->key.bridge.eth_dst_mask, eth_dst_mask);
		if (!ether_addr_equal(eth_dst_mask, ff_mac))
			wild = true;
	}

	priority = OFDPA_PRIORITY_UNKNOWN;
	if (vlan_bridging && dflt && wild)
		priority = OFDPA_PRIORITY_BRIDGING_VLAN_DFLT_WILD;
	else if (vlan_bridging && dflt && !wild)
		priority = OFDPA_PRIORITY_BRIDGING_VLAN_DFLT_EXACT;
	else if (vlan_bridging && !dflt)
		priority = OFDPA_PRIORITY_BRIDGING_VLAN;
	else if (!vlan_bridging && dflt && wild)
		priority = OFDPA_PRIORITY_BRIDGING_TENANT_DFLT_WILD;
	else if (!vlan_bridging && dflt && !wild)
		priority = OFDPA_PRIORITY_BRIDGING_TENANT_DFLT_EXACT;
	else if (!vlan_bridging && !dflt)
		priority = OFDPA_PRIORITY_BRIDGING_TENANT;

	entry->key.priority = priority;
	entry->key.bridge.vlan_id = vlan_id;
	entry->key.bridge.tunnel_id = tunnel_id;
	entry->key.bridge.goto_tbl = goto_tbl;
	entry->key.bridge.group_id = group_id;
	entry->key.bridge.copy_to_cpu = copy_to_cpu;

	return ofdpa_flow_tbl_do(ofdpa_port, flags, entry);
}

static int ofdpa_flow_tbl_ucast4_routing(struct ofdpa_port *ofdpa_port,
					 __be16 eth_type, __be32 dst,
					 __be32 dst_mask, u32 priority,
					 enum rocker_of_dpa_table_id goto_tbl,
					 u32 group_id, struct fib_info *fi,
					 int flags)
{
	struct ofdpa_flow_tbl_entry *entry;

	entry = kzalloc(sizeof(*entry), GFP_KERNEL);
	if (!entry)
		return -ENOMEM;

	entry->key.tbl_id = ROCKER_OF_DPA_TABLE_ID_UNICAST_ROUTING;
	entry->key.priority = priority;
	entry->key.ucast_routing.eth_type = eth_type;
	entry->key.ucast_routing.dst4 = dst;
	entry->key.ucast_routing.dst4_mask = dst_mask;
	entry->key.ucast_routing.goto_tbl = goto_tbl;
	entry->key.ucast_routing.group_id = group_id;
	entry->key_len = offsetof(struct ofdpa_flow_tbl_key,
				  ucast_routing.group_id);
	entry->fi = fi;

	return ofdpa_flow_tbl_do(ofdpa_port, flags, entry);
}

static int ofdpa_flow_tbl_acl(struct ofdpa_port *ofdpa_port, int flags,
			      u32 in_pport, u32 in_pport_mask,
			      const u8 *eth_src, const u8 *eth_src_mask,
			      const u8 *eth_dst, const u8 *eth_dst_mask,
			      __be16 eth_type, __be16 vlan_id,
			      __be16 vlan_id_mask, u8 ip_proto,
			      u8 ip_proto_mask, u8 ip_tos, u8 ip_tos_mask,
			      u32 group_id)
{
	u32 priority;
	struct ofdpa_flow_tbl_entry *entry;

	entry = kzalloc(sizeof(*entry), GFP_KERNEL);
	if (!entry)
		return -ENOMEM;

	priority = OFDPA_PRIORITY_ACL_NORMAL;
	if (eth_dst && eth_dst_mask) {
		if (ether_addr_equal(eth_dst_mask, mcast_mac))
			priority = OFDPA_PRIORITY_ACL_DFLT;
		else if (is_link_local_ether_addr(eth_dst))
			priority = OFDPA_PRIORITY_ACL_CTRL;
	}

	entry->key.priority = priority;
	entry->key.tbl_id = ROCKER_OF_DPA_TABLE_ID_ACL_POLICY;
	entry->key.acl.in_pport = in_pport;
	entry->key.acl.in_pport_mask = in_pport_mask;

	if (eth_src)
		ether_addr_copy(entry->key.acl.eth_src, eth_src);
	if (eth_src_mask)
		ether_addr_copy(entry->key.acl.eth_src_mask, eth_src_mask);
	if (eth_dst)
		ether_addr_copy(entry->key.acl.eth_dst, eth_dst);
	if (eth_dst_mask)
		ether_addr_copy(entry->key.acl.eth_dst_mask, eth_dst_mask);

	entry->key.acl.eth_type = eth_type;
	entry->key.acl.vlan_id = vlan_id;
	entry->key.acl.vlan_id_mask = vlan_id_mask;
	entry->key.acl.ip_proto = ip_proto;
	entry->key.acl.ip_proto_mask = ip_proto_mask;
	entry->key.acl.ip_tos = ip_tos;
	entry->key.acl.ip_tos_mask = ip_tos_mask;
	entry->key.acl.group_id = group_id;

	return ofdpa_flow_tbl_do(ofdpa_port, flags, entry);
}

static struct ofdpa_group_tbl_entry *
ofdpa_group_tbl_find(const struct ofdpa *ofdpa,
		     const struct ofdpa_group_tbl_entry *match)
{
	struct ofdpa_group_tbl_entry *found;

	hash_for_each_possible(ofdpa->group_tbl, found,
			       entry, match->group_id) {
		if (found->group_id == match->group_id)
			return found;
	}

	return NULL;
}

static void ofdpa_group_tbl_entry_free(struct ofdpa_group_tbl_entry *entry)
{
	switch (ROCKER_GROUP_TYPE_GET(entry->group_id)) {
	case ROCKER_OF_DPA_GROUP_TYPE_L2_FLOOD:
	case ROCKER_OF_DPA_GROUP_TYPE_L2_MCAST:
		kfree(entry->group_ids);
		break;
	default:
		break;
	}
	kfree(entry);
}

static int ofdpa_group_tbl_add(struct ofdpa_port *ofdpa_port, int flags,
			       struct ofdpa_group_tbl_entry *match)
{
	struct ofdpa *ofdpa = ofdpa_port->ofdpa;
	struct ofdpa_group_tbl_entry *found;
	unsigned long lock_flags;

	spin_lock_irqsave(&ofdpa->group_tbl_lock, lock_flags);

	found = ofdpa_group_tbl_find(ofdpa, match);

	if (found) {
		hash_del(&found->entry);
		ofdpa_group_tbl_entry_free(found);
		found = match;
		found->cmd = ROCKER_TLV_CMD_TYPE_OF_DPA_GROUP_MOD;
	} else {
		found = match;
		found->cmd = ROCKER_TLV_CMD_TYPE_OF_DPA_GROUP_ADD;
	}

	hash_add(ofdpa->group_tbl, &found->entry, found->group_id);

	spin_unlock_irqrestore(&ofdpa->group_tbl_lock, lock_flags);

	return rocker_cmd_exec(ofdpa_port->rocker_port,
			       ofdpa_flags_nowait(flags),
			       ofdpa_cmd_group_tbl_add,
			       found, NULL, NULL);
}

static int ofdpa_group_tbl_del(struct ofdpa_port *ofdpa_port, int flags,
			       struct ofdpa_group_tbl_entry *match)
{
	struct ofdpa *ofdpa = ofdpa_port->ofdpa;
	struct ofdpa_group_tbl_entry *found;
	unsigned long lock_flags;
	int err = 0;

	spin_lock_irqsave(&ofdpa->group_tbl_lock, lock_flags);

	found = ofdpa_group_tbl_find(ofdpa, match);

	if (found) {
		hash_del(&found->entry);
		found->cmd = ROCKER_TLV_CMD_TYPE_OF_DPA_GROUP_DEL;
	}

	spin_unlock_irqrestore(&ofdpa->group_tbl_lock, lock_flags);

	ofdpa_group_tbl_entry_free(match);

	if (found) {
		err = rocker_cmd_exec(ofdpa_port->rocker_port,
				      ofdpa_flags_nowait(flags),
				      ofdpa_cmd_group_tbl_del,
				      found, NULL, NULL);
		ofdpa_group_tbl_entry_free(found);
	}

	return err;
}

static int ofdpa_group_tbl_do(struct ofdpa_port *ofdpa_port, int flags,
			      struct ofdpa_group_tbl_entry *entry)
{
	if (flags & OFDPA_OP_FLAG_REMOVE)
		return ofdpa_group_tbl_del(ofdpa_port, flags, entry);
	else
		return ofdpa_group_tbl_add(ofdpa_port, flags, entry);
}

static int ofdpa_group_l2_interface(struct ofdpa_port *ofdpa_port,
				    int flags, __be16 vlan_id,
				    u32 out_pport, int pop_vlan)
{
	struct ofdpa_group_tbl_entry *entry;

	entry = kzalloc(sizeof(*entry), GFP_KERNEL);
	if (!entry)
		return -ENOMEM;

	entry->group_id = ROCKER_GROUP_L2_INTERFACE(vlan_id, out_pport);
	entry->l2_interface.pop_vlan = pop_vlan;

	return ofdpa_group_tbl_do(ofdpa_port, flags, entry);
}

static int ofdpa_group_l2_fan_out(struct ofdpa_port *ofdpa_port,
				  int flags, u8 group_count,
				  const u32 *group_ids, u32 group_id)
{
	struct ofdpa_group_tbl_entry *entry;

	entry = kzalloc(sizeof(*entry), GFP_KERNEL);
	if (!entry)
		return -ENOMEM;

	entry->group_id = group_id;
	entry->group_count = group_count;

	entry->group_ids = kcalloc(group_count, sizeof(u32), GFP_KERNEL);
	if (!entry->group_ids) {
		kfree(entry);
		return -ENOMEM;
	}
	memcpy(entry->group_ids, group_ids, group_count * sizeof(u32));

	return ofdpa_group_tbl_do(ofdpa_port, flags, entry);
}

static int ofdpa_group_l2_flood(struct ofdpa_port *ofdpa_port,
				int flags, __be16 vlan_id,
				u8 group_count,	const u32 *group_ids,
				u32 group_id)
{
	return ofdpa_group_l2_fan_out(ofdpa_port, flags,
				      group_count, group_ids,
				      group_id);
}

static int ofdpa_group_l3_unicast(struct ofdpa_port *ofdpa_port, int flags,
				  u32 index, const u8 *src_mac, const u8 *dst_mac,
				  __be16 vlan_id, bool ttl_check, u32 pport)
{
	struct ofdpa_group_tbl_entry *entry;

	entry = kzalloc(sizeof(*entry), GFP_KERNEL);
	if (!entry)
		return -ENOMEM;

	entry->group_id = ROCKER_GROUP_L3_UNICAST(index);
	if (src_mac)
		ether_addr_copy(entry->l3_unicast.eth_src, src_mac);
	if (dst_mac)
		ether_addr_copy(entry->l3_unicast.eth_dst, dst_mac);
	entry->l3_unicast.vlan_id = vlan_id;
	entry->l3_unicast.ttl_check = ttl_check;
	entry->l3_unicast.group_id = ROCKER_GROUP_L2_INTERFACE(vlan_id, pport);

	return ofdpa_group_tbl_do(ofdpa_port, flags, entry);
}

static struct ofdpa_neigh_tbl_entry *
ofdpa_neigh_tbl_find(const struct ofdpa *ofdpa, __be32 ip_addr)
{
	struct ofdpa_neigh_tbl_entry *found;

	hash_for_each_possible(ofdpa->neigh_tbl, found,
			       entry, be32_to_cpu(ip_addr))
		if (found->ip_addr == ip_addr)
			return found;

	return NULL;
}

static void ofdpa_neigh_add(struct ofdpa *ofdpa,
			    struct ofdpa_neigh_tbl_entry *entry)
{
	entry->index = ofdpa->neigh_tbl_next_index++;
	entry->ref_count++;
	hash_add(ofdpa->neigh_tbl, &entry->entry,
		 be32_to_cpu(entry->ip_addr));
}

static void ofdpa_neigh_del(struct ofdpa_neigh_tbl_entry *entry)
{
	if (--entry->ref_count == 0) {
		hash_del(&entry->entry);
		kfree(entry);
	}
}

static void ofdpa_neigh_update(struct ofdpa_neigh_tbl_entry *entry,
			       const u8 *eth_dst, bool ttl_check)
{
	if (eth_dst) {
		ether_addr_copy(entry->eth_dst, eth_dst);
		entry->ttl_check = ttl_check;
	} else {
		entry->ref_count++;
	}
}

static int ofdpa_port_ipv4_neigh(struct ofdpa_port *ofdpa_port,
				 int flags, __be32 ip_addr, const u8 *eth_dst)
{
	struct ofdpa *ofdpa = ofdpa_port->ofdpa;
	struct ofdpa_neigh_tbl_entry *entry;
	struct ofdpa_neigh_tbl_entry *found;
	unsigned long lock_flags;
	__be16 eth_type = htons(ETH_P_IP);
	enum rocker_of_dpa_table_id goto_tbl =
			ROCKER_OF_DPA_TABLE_ID_ACL_POLICY;
	u32 group_id;
	u32 priority = 0;
	bool adding = !(flags & OFDPA_OP_FLAG_REMOVE);
	bool updating;
	bool removing;
	int err = 0;

	entry = kzalloc(sizeof(*entry), GFP_KERNEL);
	if (!entry)
		return -ENOMEM;

	spin_lock_irqsave(&ofdpa->neigh_tbl_lock, lock_flags);

	found = ofdpa_neigh_tbl_find(ofdpa, ip_addr);

	updating = found && adding;
	removing = found && !adding;
	adding = !found && adding;

	if (adding) {
		entry->ip_addr = ip_addr;
		entry->dev = ofdpa_port->dev;
		ether_addr_copy(entry->eth_dst, eth_dst);
		entry->ttl_check = true;
		ofdpa_neigh_add(ofdpa, entry);
	} else if (removing) {
		memcpy(entry, found, sizeof(*entry));
		ofdpa_neigh_del(found);
	} else if (updating) {
		ofdpa_neigh_update(found, eth_dst, true);
		memcpy(entry, found, sizeof(*entry));
	} else {
		err = -ENOENT;
	}

	spin_unlock_irqrestore(&ofdpa->neigh_tbl_lock, lock_flags);

	if (err)
		goto err_out;

	/* For each active neighbor, we have an L3 unicast group and
	 * a /32 route to the neighbor, which uses the L3 unicast
	 * group.  The L3 unicast group can also be referred to by
	 * other routes' nexthops.
	 */

	err = ofdpa_group_l3_unicast(ofdpa_port, flags,
				     entry->index,
				     ofdpa_port->dev->dev_addr,
				     entry->eth_dst,
				     ofdpa_port->internal_vlan_id,
				     entry->ttl_check,
				     ofdpa_port->pport);
	if (err) {
		netdev_err(ofdpa_port->dev, "Error (%d) L3 unicast group index %d\n",
			   err, entry->index);
		goto err_out;
	}

	if (adding || removing) {
		group_id = ROCKER_GROUP_L3_UNICAST(entry->index);
		err = ofdpa_flow_tbl_ucast4_routing(ofdpa_port,
						    eth_type, ip_addr,
						    inet_make_mask(32),
						    priority, goto_tbl,
						    group_id, NULL, flags);

		if (err)
			netdev_err(ofdpa_port->dev, "Error (%d) /32 unicast route %pI4 group 0x%08x\n",
				   err, &entry->ip_addr, group_id);
	}

err_out:
	if (!adding)
		kfree(entry);

	return err;
}

static int ofdpa_port_ipv4_resolve(struct ofdpa_port *ofdpa_port,
				   __be32 ip_addr)
{
	struct net_device *dev = ofdpa_port->dev;
	struct neighbour *n = __ipv4_neigh_lookup(dev, (__force u32)ip_addr);
	int err = 0;

	if (!n) {
		n = neigh_create(&arp_tbl, &ip_addr, dev);
		if (IS_ERR(n))
			return PTR_ERR(n);
	}

	/* If the neigh is already resolved, then go ahead and
	 * install the entry, otherwise start the ARP process to
	 * resolve the neigh.
	 */

	if (n->nud_state & NUD_VALID)
		err = ofdpa_port_ipv4_neigh(ofdpa_port, 0,
					    ip_addr, n->ha);
	else
		neigh_event_send(n, NULL);

	neigh_release(n);
	return err;
}

static int ofdpa_port_ipv4_nh(struct ofdpa_port *ofdpa_port,
			      int flags, __be32 ip_addr, u32 *index)
{
	struct ofdpa *ofdpa = ofdpa_port->ofdpa;
	struct ofdpa_neigh_tbl_entry *entry;
	struct ofdpa_neigh_tbl_entry *found;
	unsigned long lock_flags;
	bool adding = !(flags & OFDPA_OP_FLAG_REMOVE);
	bool updating;
	bool removing;
	bool resolved = true;
	int err = 0;

	entry = kzalloc(sizeof(*entry), GFP_KERNEL);
	if (!entry)
		return -ENOMEM;

	spin_lock_irqsave(&ofdpa->neigh_tbl_lock, lock_flags);

	found = ofdpa_neigh_tbl_find(ofdpa, ip_addr);

	updating = found && adding;
	removing = found && !adding;
	adding = !found && adding;

	if (adding) {
		entry->ip_addr = ip_addr;
		entry->dev = ofdpa_port->dev;
		ofdpa_neigh_add(ofdpa, entry);
		*index = entry->index;
		resolved = false;
	} else if (removing) {
		*index = found->index;
		ofdpa_neigh_del(found);
	} else if (updating) {
		ofdpa_neigh_update(found, NULL, false);
		resolved = !is_zero_ether_addr(found->eth_dst);
		*index = found->index;
	} else {
		err = -ENOENT;
	}

	spin_unlock_irqrestore(&ofdpa->neigh_tbl_lock, lock_flags);

	if (!adding)
		kfree(entry);

	if (err)
		return err;

	/* Resolved means neigh ip_addr is resolved to neigh mac. */

	if (!resolved)
		err = ofdpa_port_ipv4_resolve(ofdpa_port, ip_addr);

	return err;
}

static struct ofdpa_port *ofdpa_port_get(const struct ofdpa *ofdpa,
					 int port_index)
{
	struct rocker_port *rocker_port;

	rocker_port = ofdpa->rocker->ports[port_index];
	return rocker_port ? rocker_port->wpriv : NULL;
}

static int ofdpa_port_vlan_flood_group(struct ofdpa_port *ofdpa_port,
				       int flags, __be16 vlan_id)
{
	struct ofdpa_port *p;
	const struct ofdpa *ofdpa = ofdpa_port->ofdpa;
	unsigned int port_count = ofdpa->rocker->port_count;
	u32 group_id = ROCKER_GROUP_L2_FLOOD(vlan_id, 0);
	u32 *group_ids;
	u8 group_count = 0;
	int err = 0;
	int i;

	group_ids = kcalloc(port_count, sizeof(u32), GFP_KERNEL);
	if (!group_ids)
		return -ENOMEM;

	/* Adjust the flood group for this VLAN.  The flood group
	 * references an L2 interface group for each port in this
	 * VLAN.
	 */

	for (i = 0; i < port_count; i++) {
		p = ofdpa_port_get(ofdpa, i);
		if (!p)
			continue;
		if (!ofdpa_port_is_bridged(p))
			continue;
		if (test_bit(ntohs(vlan_id), p->vlan_bitmap)) {
			group_ids[group_count++] =
				ROCKER_GROUP_L2_INTERFACE(vlan_id, p->pport);
		}
	}

	/* If there are no bridged ports in this VLAN, we're done */
	if (group_count == 0)
		goto no_ports_in_vlan;

	err = ofdpa_group_l2_flood(ofdpa_port, flags, vlan_id,
				   group_count, group_ids, group_id);
	if (err)
		netdev_err(ofdpa_port->dev, "Error (%d) port VLAN l2 flood group\n", err);

no_ports_in_vlan:
	kfree(group_ids);
	return err;
}

static int ofdpa_port_vlan_l2_groups(struct ofdpa_port *ofdpa_port, int flags,
				     __be16 vlan_id, bool pop_vlan)
{
	const struct ofdpa *ofdpa = ofdpa_port->ofdpa;
	unsigned int port_count = ofdpa->rocker->port_count;
	struct ofdpa_port *p;
	bool adding = !(flags & OFDPA_OP_FLAG_REMOVE);
	u32 out_pport;
	int ref = 0;
	int err;
	int i;

	/* An L2 interface group for this port in this VLAN, but
	 * only when port STP state is LEARNING|FORWARDING.
	 */

	if (ofdpa_port->stp_state == BR_STATE_LEARNING ||
	    ofdpa_port->stp_state == BR_STATE_FORWARDING) {
		out_pport = ofdpa_port->pport;
		err = ofdpa_group_l2_interface(ofdpa_port, flags,
					       vlan_id, out_pport, pop_vlan);
		if (err) {
			netdev_err(ofdpa_port->dev, "Error (%d) port VLAN l2 group for pport %d\n",
				   err, out_pport);
			return err;
		}
	}

	/* An L2 interface group for this VLAN to CPU port.
	 * Add when first port joins this VLAN and destroy when
	 * last port leaves this VLAN.
	 */

	for (i = 0; i < port_count; i++) {
		p = ofdpa_port_get(ofdpa, i);
		if (p && test_bit(ntohs(vlan_id), p->vlan_bitmap))
			ref++;
	}

	if ((!adding || ref != 1) && (adding || ref != 0))
		return 0;

	out_pport = 0;
	err = ofdpa_group_l2_interface(ofdpa_port, flags,
				       vlan_id, out_pport, pop_vlan);
	if (err) {
		netdev_err(ofdpa_port->dev, "Error (%d) port VLAN l2 group for CPU port\n", err);
		return err;
	}

	return 0;
}

static struct ofdpa_ctrl {
	const u8 *eth_dst;
	const u8 *eth_dst_mask;
	__be16 eth_type;
	bool acl;
	bool bridge;
	bool term;
	bool copy_to_cpu;
} ofdpa_ctrls[] = {
	[OFDPA_CTRL_LINK_LOCAL_MCAST] = {
		/* pass link local multicast pkts up to CPU for filtering */
		.eth_dst = ll_mac,
		.eth_dst_mask = ll_mask,
		.acl = true,
	},
	[OFDPA_CTRL_LOCAL_ARP] = {
		/* pass local ARP pkts up to CPU */
		.eth_dst = zero_mac,
		.eth_dst_mask = zero_mac,
		.eth_type = htons(ETH_P_ARP),
		.acl = true,
	},
	[OFDPA_CTRL_IPV4_MCAST] = {
		/* pass IPv4 mcast pkts up to CPU, RFC 1112 */
		.eth_dst = ipv4_mcast,
		.eth_dst_mask = ipv4_mask,
		.eth_type = htons(ETH_P_IP),
		.term  = true,
		.copy_to_cpu = true,
	},
	[OFDPA_CTRL_IPV6_MCAST] = {
		/* pass IPv6 mcast pkts up to CPU, RFC 2464 */
		.eth_dst = ipv6_mcast,
		.eth_dst_mask = ipv6_mask,
		.eth_type = htons(ETH_P_IPV6),
		.term  = true,
		.copy_to_cpu = true,
	},
	[OFDPA_CTRL_DFLT_BRIDGING] = {
		/* flood any pkts on vlan */
		.bridge = true,
		.copy_to_cpu = true,
	},
	[OFDPA_CTRL_DFLT_OVS] = {
		/* pass all pkts up to CPU */
		.eth_dst = zero_mac,
		.eth_dst_mask = zero_mac,
		.acl = true,
	},
};

static int ofdpa_port_ctrl_vlan_acl(struct ofdpa_port *ofdpa_port, int flags,
				    const struct ofdpa_ctrl *ctrl, __be16 vlan_id)
{
	u32 in_pport = ofdpa_port->pport;
	u32 in_pport_mask = 0xffffffff;
	u32 out_pport = 0;
	const u8 *eth_src = NULL;
	const u8 *eth_src_mask = NULL;
	__be16 vlan_id_mask = htons(0xffff);
	u8 ip_proto = 0;
	u8 ip_proto_mask = 0;
	u8 ip_tos = 0;
	u8 ip_tos_mask = 0;
	u32 group_id = ROCKER_GROUP_L2_INTERFACE(vlan_id, out_pport);
	int err;

	err = ofdpa_flow_tbl_acl(ofdpa_port, flags,
				 in_pport, in_pport_mask,
				 eth_src, eth_src_mask,
				 ctrl->eth_dst, ctrl->eth_dst_mask,
				 ctrl->eth_type,
				 vlan_id, vlan_id_mask,
				 ip_proto, ip_proto_mask,
				 ip_tos, ip_tos_mask,
				 group_id);

	if (err)
		netdev_err(ofdpa_port->dev, "Error (%d) ctrl ACL\n", err);

	return err;
}

static int ofdpa_port_ctrl_vlan_bridge(struct ofdpa_port *ofdpa_port,
				       int flags, const struct ofdpa_ctrl *ctrl,
				       __be16 vlan_id)
{
	enum rocker_of_dpa_table_id goto_tbl =
			ROCKER_OF_DPA_TABLE_ID_ACL_POLICY;
	u32 group_id = ROCKER_GROUP_L2_FLOOD(vlan_id, 0);
	u32 tunnel_id = 0;
	int err;

	if (!ofdpa_port_is_bridged(ofdpa_port))
		return 0;

	err = ofdpa_flow_tbl_bridge(ofdpa_port, flags,
				    ctrl->eth_dst, ctrl->eth_dst_mask,
				    vlan_id, tunnel_id,
				    goto_tbl, group_id, ctrl->copy_to_cpu);

	if (err)
		netdev_err(ofdpa_port->dev, "Error (%d) ctrl FLOOD\n", err);

	return err;
}

static int ofdpa_port_ctrl_vlan_term(struct ofdpa_port *ofdpa_port, int flags,
				     const struct ofdpa_ctrl *ctrl, __be16 vlan_id)
{
	u32 in_pport_mask = 0xffffffff;
	__be16 vlan_id_mask = htons(0xffff);
	int err;

	if (ntohs(vlan_id) == 0)
		vlan_id = ofdpa_port->internal_vlan_id;

	err = ofdpa_flow_tbl_term_mac(ofdpa_port, ofdpa_port->pport, in_pport_mask,
				      ctrl->eth_type, ctrl->eth_dst,
				      ctrl->eth_dst_mask, vlan_id,
				      vlan_id_mask, ctrl->copy_to_cpu,
				      flags);

	if (err)
		netdev_err(ofdpa_port->dev, "Error (%d) ctrl term\n", err);

	return err;
}

static int ofdpa_port_ctrl_vlan(struct ofdpa_port *ofdpa_port, int flags,
				const struct ofdpa_ctrl *ctrl, __be16 vlan_id)
{
	if (ctrl->acl)
		return ofdpa_port_ctrl_vlan_acl(ofdpa_port, flags,
						ctrl, vlan_id);
	if (ctrl->bridge)
		return ofdpa_port_ctrl_vlan_bridge(ofdpa_port, flags,
						   ctrl, vlan_id);

	if (ctrl->term)
		return ofdpa_port_ctrl_vlan_term(ofdpa_port, flags,
						 ctrl, vlan_id);

	return -EOPNOTSUPP;
}

static int ofdpa_port_ctrl_vlan_add(struct ofdpa_port *ofdpa_port, int flags,
				    __be16 vlan_id)
{
	int err = 0;
	int i;

	for (i = 0; i < OFDPA_CTRL_MAX; i++) {
		if (ofdpa_port->ctrls[i]) {
			err = ofdpa_port_ctrl_vlan(ofdpa_port, flags,
						   &ofdpa_ctrls[i], vlan_id);
			if (err)
				return err;
		}
	}

	return err;
}

static int ofdpa_port_ctrl(struct ofdpa_port *ofdpa_port, int flags,
			   const struct ofdpa_ctrl *ctrl)
{
	u16 vid;
	int err = 0;

	for (vid = 1; vid < VLAN_N_VID; vid++) {
		if (!test_bit(vid, ofdpa_port->vlan_bitmap))
			continue;
		err = ofdpa_port_ctrl_vlan(ofdpa_port, flags,
					   ctrl, htons(vid));
		if (err)
			break;
	}

	return err;
}

static int ofdpa_port_vlan(struct ofdpa_port *ofdpa_port, int flags,
			   u16 vid)
{
	enum rocker_of_dpa_table_id goto_tbl =
			ROCKER_OF_DPA_TABLE_ID_TERMINATION_MAC;
	u32 in_pport = ofdpa_port->pport;
	__be16 vlan_id = htons(vid);
	__be16 vlan_id_mask = htons(0xffff);
	__be16 internal_vlan_id;
	bool untagged;
	bool adding = !(flags & OFDPA_OP_FLAG_REMOVE);
	int err;

	internal_vlan_id = ofdpa_port_vid_to_vlan(ofdpa_port, vid, &untagged);

	if (adding &&
	    test_bit(ntohs(internal_vlan_id), ofdpa_port->vlan_bitmap))
		return 0; /* already added */
	else if (!adding &&
		 !test_bit(ntohs(internal_vlan_id), ofdpa_port->vlan_bitmap))
		return 0; /* already removed */

	change_bit(ntohs(internal_vlan_id), ofdpa_port->vlan_bitmap);

	if (adding) {
		err = ofdpa_port_ctrl_vlan_add(ofdpa_port, flags,
					       internal_vlan_id);
		if (err) {
			netdev_err(ofdpa_port->dev, "Error (%d) port ctrl vlan add\n", err);
			goto err_vlan_add;
		}
	}

	err = ofdpa_port_vlan_l2_groups(ofdpa_port, flags,
					internal_vlan_id, untagged);
	if (err) {
		netdev_err(ofdpa_port->dev, "Error (%d) port VLAN l2 groups\n", err);
		goto err_vlan_l2_groups;
	}

	err = ofdpa_port_vlan_flood_group(ofdpa_port, flags,
					  internal_vlan_id);
	if (err) {
		netdev_err(ofdpa_port->dev, "Error (%d) port VLAN l2 flood group\n", err);
		goto err_flood_group;
	}

	err = ofdpa_flow_tbl_vlan(ofdpa_port, flags,
				  in_pport, vlan_id, vlan_id_mask,
				  goto_tbl, untagged, internal_vlan_id);
	if (err)
		netdev_err(ofdpa_port->dev, "Error (%d) port VLAN table\n", err);

	return 0;

err_vlan_add:
err_vlan_l2_groups:
err_flood_group:
	change_bit(ntohs(internal_vlan_id), ofdpa_port->vlan_bitmap);
	return err;
}

static int ofdpa_port_ig_tbl(struct ofdpa_port *ofdpa_port, int flags)
{
	enum rocker_of_dpa_table_id goto_tbl;
	u32 in_pport;
	u32 in_pport_mask;
	int err;

	/* Normal Ethernet Frames.  Matches pkts from any local physical
	 * ports.  Goto VLAN tbl.
	 */

	in_pport = 0;
	in_pport_mask = 0xffff0000;
	goto_tbl = ROCKER_OF_DPA_TABLE_ID_VLAN;

	err = ofdpa_flow_tbl_ig_port(ofdpa_port, flags,
				     in_pport, in_pport_mask,
				     goto_tbl);
	if (err)
		netdev_err(ofdpa_port->dev, "Error (%d) ingress port table entry\n", err);

	return err;
}

struct ofdpa_fdb_learn_work {
	struct work_struct work;
	struct ofdpa_port *ofdpa_port;
	int flags;
	u8 addr[ETH_ALEN];
	u16 vid;
};

static void ofdpa_port_fdb_learn_work(struct work_struct *work)
{
	const struct ofdpa_fdb_learn_work *lw =
		container_of(work, struct ofdpa_fdb_learn_work, work);
	bool removing = (lw->flags & OFDPA_OP_FLAG_REMOVE);
	bool learned = (lw->flags & OFDPA_OP_FLAG_LEARNED);
	struct switchdev_notifier_fdb_info info;

	info.addr = lw->addr;
	info.vid = lw->vid;

	rtnl_lock();
	if (learned && removing)
		call_switchdev_notifiers(SWITCHDEV_FDB_DEL_TO_BRIDGE,
					 lw->ofdpa_port->dev, &info.info, NULL);
	else if (learned && !removing)
		call_switchdev_notifiers(SWITCHDEV_FDB_ADD_TO_BRIDGE,
					 lw->ofdpa_port->dev, &info.info, NULL);
	rtnl_unlock();

	kfree(work);
}

static int ofdpa_port_fdb_learn(struct ofdpa_port *ofdpa_port,
				int flags, const u8 *addr, __be16 vlan_id)
{
	struct ofdpa_fdb_learn_work *lw;
	enum rocker_of_dpa_table_id goto_tbl =
			ROCKER_OF_DPA_TABLE_ID_ACL_POLICY;
	u32 out_pport = ofdpa_port->pport;
	u32 tunnel_id = 0;
	u32 group_id = ROCKER_GROUP_NONE;
	bool copy_to_cpu = false;
	int err;

	if (ofdpa_port_is_bridged(ofdpa_port))
		group_id = ROCKER_GROUP_L2_INTERFACE(vlan_id, out_pport);

	if (!(flags & OFDPA_OP_FLAG_REFRESH)) {
		err = ofdpa_flow_tbl_bridge(ofdpa_port, flags, addr,
					    NULL, vlan_id, tunnel_id, goto_tbl,
					    group_id, copy_to_cpu);
		if (err)
			return err;
	}

	if (!ofdpa_port_is_bridged(ofdpa_port))
		return 0;

	lw = kzalloc(sizeof(*lw), GFP_ATOMIC);
	if (!lw)
		return -ENOMEM;

	INIT_WORK(&lw->work, ofdpa_port_fdb_learn_work);

	lw->ofdpa_port = ofdpa_port;
	lw->flags = flags;
	ether_addr_copy(lw->addr, addr);
	lw->vid = ofdpa_port_vlan_to_vid(ofdpa_port, vlan_id);

	schedule_work(&lw->work);
	return 0;
}

static struct ofdpa_fdb_tbl_entry *
ofdpa_fdb_tbl_find(const struct ofdpa *ofdpa,
		   const struct ofdpa_fdb_tbl_entry *match)
{
	struct ofdpa_fdb_tbl_entry *found;

	hash_for_each_possible(ofdpa->fdb_tbl, found, entry, match->key_crc32)
		if (memcmp(&found->key, &match->key, sizeof(found->key)) == 0)
			return found;

	return NULL;
}

static int ofdpa_port_fdb(struct ofdpa_port *ofdpa_port,
			  const unsigned char *addr,
			  __be16 vlan_id, int flags)
{
	struct ofdpa *ofdpa = ofdpa_port->ofdpa;
	struct ofdpa_fdb_tbl_entry *fdb;
	struct ofdpa_fdb_tbl_entry *found;
	bool removing = (flags & OFDPA_OP_FLAG_REMOVE);
	unsigned long lock_flags;

	fdb = kzalloc(sizeof(*fdb), GFP_KERNEL);
	if (!fdb)
		return -ENOMEM;

	fdb->learned = (flags & OFDPA_OP_FLAG_LEARNED);
	fdb->touched = jiffies;
	fdb->key.ofdpa_port = ofdpa_port;
	ether_addr_copy(fdb->key.addr, addr);
	fdb->key.vlan_id = vlan_id;
	fdb->key_crc32 = crc32(~0, &fdb->key, sizeof(fdb->key));

	spin_lock_irqsave(&ofdpa->fdb_tbl_lock, lock_flags);

	found = ofdpa_fdb_tbl_find(ofdpa, fdb);

	if (found) {
		found->touched = jiffies;
		if (removing) {
			kfree(fdb);
			hash_del(&found->entry);
		}
	} else if (!removing) {
		hash_add(ofdpa->fdb_tbl, &fdb->entry,
			 fdb->key_crc32);
	}

	spin_unlock_irqrestore(&ofdpa->fdb_tbl_lock, lock_flags);

	/* Check if adding and already exists, or removing and can't find */
	if (!found != !removing) {
		kfree(fdb);
		if (!found && removing)
			return 0;
		/* Refreshing existing to update aging timers */
		flags |= OFDPA_OP_FLAG_REFRESH;
	}

	return ofdpa_port_fdb_learn(ofdpa_port, flags, addr, vlan_id);
}

static int ofdpa_port_fdb_flush(struct ofdpa_port *ofdpa_port, int flags)
{
	struct ofdpa *ofdpa = ofdpa_port->ofdpa;
	struct ofdpa_fdb_tbl_entry *found;
	unsigned long lock_flags;
	struct hlist_node *tmp;
	int bkt;
	int err = 0;

	if (ofdpa_port->stp_state == BR_STATE_LEARNING ||
	    ofdpa_port->stp_state == BR_STATE_FORWARDING)
		return 0;

	flags |= OFDPA_OP_FLAG_NOWAIT | OFDPA_OP_FLAG_REMOVE;

	spin_lock_irqsave(&ofdpa->fdb_tbl_lock, lock_flags);

	hash_for_each_safe(ofdpa->fdb_tbl, bkt, tmp, found, entry) {
		if (found->key.ofdpa_port != ofdpa_port)
			continue;
		if (!found->learned)
			continue;
		err = ofdpa_port_fdb_learn(ofdpa_port, flags,
					   found->key.addr,
					   found->key.vlan_id);
		if (err)
			goto err_out;
		hash_del(&found->entry);
	}

err_out:
	spin_unlock_irqrestore(&ofdpa->fdb_tbl_lock, lock_flags);

	return err;
}

static void ofdpa_fdb_cleanup(struct timer_list *t)
{
	struct ofdpa *ofdpa = from_timer(ofdpa, t, fdb_cleanup_timer);
	struct ofdpa_port *ofdpa_port;
	struct ofdpa_fdb_tbl_entry *entry;
	struct hlist_node *tmp;
	unsigned long next_timer = jiffies + ofdpa->ageing_time;
	unsigned long expires;
	unsigned long lock_flags;
	int flags = OFDPA_OP_FLAG_NOWAIT | OFDPA_OP_FLAG_REMOVE |
		    OFDPA_OP_FLAG_LEARNED;
	int bkt;

	spin_lock_irqsave(&ofdpa->fdb_tbl_lock, lock_flags);

	hash_for_each_safe(ofdpa->fdb_tbl, bkt, tmp, entry, entry) {
		if (!entry->learned)
			continue;
		ofdpa_port = entry->key.ofdpa_port;
		expires = entry->touched + ofdpa_port->ageing_time;
		if (time_before_eq(expires, jiffies)) {
			ofdpa_port_fdb_learn(ofdpa_port, flags,
					     entry->key.addr,
					     entry->key.vlan_id);
			hash_del(&entry->entry);
		} else if (time_before(expires, next_timer)) {
			next_timer = expires;
		}
	}

	spin_unlock_irqrestore(&ofdpa->fdb_tbl_lock, lock_flags);

	mod_timer(&ofdpa->fdb_cleanup_timer, round_jiffies_up(next_timer));
}

static int ofdpa_port_router_mac(struct ofdpa_port *ofdpa_port,
				 int flags, __be16 vlan_id)
{
	u32 in_pport_mask = 0xffffffff;
	__be16 eth_type;
	const u8 *dst_mac_mask = ff_mac;
	__be16 vlan_id_mask = htons(0xffff);
	bool copy_to_cpu = false;
	int err;

	if (ntohs(vlan_id) == 0)
		vlan_id = ofdpa_port->internal_vlan_id;

	eth_type = htons(ETH_P_IP);
	err = ofdpa_flow_tbl_term_mac(ofdpa_port, ofdpa_port->pport,
				      in_pport_mask, eth_type,
				      ofdpa_port->dev->dev_addr,
				      dst_mac_mask, vlan_id, vlan_id_mask,
				      copy_to_cpu, flags);
	if (err)
		return err;

	eth_type = htons(ETH_P_IPV6);
	err = ofdpa_flow_tbl_term_mac(ofdpa_port, ofdpa_port->pport,
				      in_pport_mask, eth_type,
				      ofdpa_port->dev->dev_addr,
				      dst_mac_mask, vlan_id, vlan_id_mask,
				      copy_to_cpu, flags);

	return err;
}

static int ofdpa_port_fwding(struct ofdpa_port *ofdpa_port, int flags)
{
	bool pop_vlan;
	u32 out_pport;
	__be16 vlan_id;
	u16 vid;
	int err;

	/* Port will be forwarding-enabled if its STP state is LEARNING
	 * or FORWARDING.  Traffic from CPU can still egress, regardless of
	 * port STP state.  Use L2 interface group on port VLANs as a way
	 * to toggle port forwarding: if forwarding is disabled, L2
	 * interface group will not exist.
	 */

	if (ofdpa_port->stp_state != BR_STATE_LEARNING &&
	    ofdpa_port->stp_state != BR_STATE_FORWARDING)
		flags |= OFDPA_OP_FLAG_REMOVE;

	out_pport = ofdpa_port->pport;
	for (vid = 1; vid < VLAN_N_VID; vid++) {
		if (!test_bit(vid, ofdpa_port->vlan_bitmap))
			continue;
		vlan_id = htons(vid);
		pop_vlan = ofdpa_vlan_id_is_internal(vlan_id);
		err = ofdpa_group_l2_interface(ofdpa_port, flags,
					       vlan_id, out_pport, pop_vlan);
		if (err) {
			netdev_err(ofdpa_port->dev, "Error (%d) port VLAN l2 group for pport %d\n",
				   err, out_pport);
			return err;
		}
	}

	return 0;
}

static int ofdpa_port_stp_update(struct ofdpa_port *ofdpa_port,
				 int flags, u8 state)
{
	bool want[OFDPA_CTRL_MAX] = { 0, };
	bool prev_ctrls[OFDPA_CTRL_MAX];
	u8 prev_state;
	int err;
	int i;

	memcpy(prev_ctrls, ofdpa_port->ctrls, sizeof(prev_ctrls));
	prev_state = ofdpa_port->stp_state;

	if (ofdpa_port->stp_state == state)
		return 0;

	ofdpa_port->stp_state = state;

	switch (state) {
	case BR_STATE_DISABLED:
		/* port is completely disabled */
		break;
	case BR_STATE_LISTENING:
	case BR_STATE_BLOCKING:
		want[OFDPA_CTRL_LINK_LOCAL_MCAST] = true;
		break;
	case BR_STATE_LEARNING:
	case BR_STATE_FORWARDING:
		if (!ofdpa_port_is_ovsed(ofdpa_port))
			want[OFDPA_CTRL_LINK_LOCAL_MCAST] = true;
		want[OFDPA_CTRL_IPV4_MCAST] = true;
		want[OFDPA_CTRL_IPV6_MCAST] = true;
		if (ofdpa_port_is_bridged(ofdpa_port))
			want[OFDPA_CTRL_DFLT_BRIDGING] = true;
		else if (ofdpa_port_is_ovsed(ofdpa_port))
			want[OFDPA_CTRL_DFLT_OVS] = true;
		else
			want[OFDPA_CTRL_LOCAL_ARP] = true;
		break;
	}

	for (i = 0; i < OFDPA_CTRL_MAX; i++) {
		if (want[i] != ofdpa_port->ctrls[i]) {
			int ctrl_flags = flags |
					 (want[i] ? 0 : OFDPA_OP_FLAG_REMOVE);
			err = ofdpa_port_ctrl(ofdpa_port, ctrl_flags,
					      &ofdpa_ctrls[i]);
			if (err)
				goto err_port_ctrl;
			ofdpa_port->ctrls[i] = want[i];
		}
	}

	err = ofdpa_port_fdb_flush(ofdpa_port, flags);
	if (err)
		goto err_fdb_flush;

	err = ofdpa_port_fwding(ofdpa_port, flags);
	if (err)
		goto err_port_fwding;

	return 0;

err_port_ctrl:
err_fdb_flush:
err_port_fwding:
	memcpy(ofdpa_port->ctrls, prev_ctrls, sizeof(prev_ctrls));
	ofdpa_port->stp_state = prev_state;
	return err;
}

static int ofdpa_port_fwd_enable(struct ofdpa_port *ofdpa_port, int flags)
{
	if (ofdpa_port_is_bridged(ofdpa_port))
		/* bridge STP will enable port */
		return 0;

	/* port is not bridged, so simulate going to FORWARDING state */
	return ofdpa_port_stp_update(ofdpa_port, flags,
				     BR_STATE_FORWARDING);
}

static int ofdpa_port_fwd_disable(struct ofdpa_port *ofdpa_port, int flags)
{
	if (ofdpa_port_is_bridged(ofdpa_port))
		/* bridge STP will disable port */
		return 0;

	/* port is not bridged, so simulate going to DISABLED state */
	return ofdpa_port_stp_update(ofdpa_port, flags,
				     BR_STATE_DISABLED);
}

static int ofdpa_port_vlan_add(struct ofdpa_port *ofdpa_port,
			       u16 vid, u16 flags)
{
	int err;

	/* XXX deal with flags for PVID and untagged */

	err = ofdpa_port_vlan(ofdpa_port, 0, vid);
	if (err)
		return err;

	err = ofdpa_port_router_mac(ofdpa_port, 0, htons(vid));
	if (err)
		ofdpa_port_vlan(ofdpa_port,
				OFDPA_OP_FLAG_REMOVE, vid);

	return err;
}

static int ofdpa_port_vlan_del(struct ofdpa_port *ofdpa_port,
			       u16 vid, u16 flags)
{
	int err;

	err = ofdpa_port_router_mac(ofdpa_port, OFDPA_OP_FLAG_REMOVE,
				    htons(vid));
	if (err)
		return err;

	return ofdpa_port_vlan(ofdpa_port, OFDPA_OP_FLAG_REMOVE,
			       vid);
}

static struct ofdpa_internal_vlan_tbl_entry *
ofdpa_internal_vlan_tbl_find(const struct ofdpa *ofdpa, int ifindex)
{
	struct ofdpa_internal_vlan_tbl_entry *found;

	hash_for_each_possible(ofdpa->internal_vlan_tbl, found,
			       entry, ifindex) {
		if (found->ifindex == ifindex)
			return found;
	}

	return NULL;
}

static __be16 ofdpa_port_internal_vlan_id_get(struct ofdpa_port *ofdpa_port,
					      int ifindex)
{
	struct ofdpa *ofdpa = ofdpa_port->ofdpa;
	struct ofdpa_internal_vlan_tbl_entry *entry;
	struct ofdpa_internal_vlan_tbl_entry *found;
	unsigned long lock_flags;
	int i;

	entry = kzalloc(sizeof(*entry), GFP_KERNEL);
	if (!entry)
		return 0;

	entry->ifindex = ifindex;

	spin_lock_irqsave(&ofdpa->internal_vlan_tbl_lock, lock_flags);

	found = ofdpa_internal_vlan_tbl_find(ofdpa, ifindex);
	if (found) {
		kfree(entry);
		goto found;
	}

	found = entry;
	hash_add(ofdpa->internal_vlan_tbl, &found->entry, found->ifindex);

	for (i = 0; i < OFDPA_N_INTERNAL_VLANS; i++) {
		if (test_and_set_bit(i, ofdpa->internal_vlan_bitmap))
			continue;
		found->vlan_id = htons(OFDPA_INTERNAL_VLAN_ID_BASE + i);
		goto found;
	}

	netdev_err(ofdpa_port->dev, "Out of internal VLAN IDs\n");

found:
	found->ref_count++;
	spin_unlock_irqrestore(&ofdpa->internal_vlan_tbl_lock, lock_flags);

	return found->vlan_id;
}

static int ofdpa_port_fib_ipv4(struct ofdpa_port *ofdpa_port,  __be32 dst,
			       int dst_len, struct fib_info *fi, u32 tb_id,
			       int flags)
{
	const struct fib_nh *nh;
	__be16 eth_type = htons(ETH_P_IP);
	__be32 dst_mask = inet_make_mask(dst_len);
	__be16 internal_vlan_id = ofdpa_port->internal_vlan_id;
	u32 priority = fi->fib_priority;
	enum rocker_of_dpa_table_id goto_tbl =
		ROCKER_OF_DPA_TABLE_ID_ACL_POLICY;
	u32 group_id;
	bool nh_on_port;
	bool has_gw;
	u32 index;
	int err;

	/* XXX support ECMP */

<<<<<<< HEAD
	nh = fi->fib_nh;
	nh_on_port = (fi->fib_dev == ofdpa_port->dev);
=======
	nh = fib_info_nh(fi, 0);
	nh_on_port = (nh->fib_nh_dev == ofdpa_port->dev);
>>>>>>> 4ff96fb5
	has_gw = !!nh->fib_nh_gw4;

	if (has_gw && nh_on_port) {
		err = ofdpa_port_ipv4_nh(ofdpa_port, flags,
					 nh->fib_nh_gw4, &index);
		if (err)
			return err;

		group_id = ROCKER_GROUP_L3_UNICAST(index);
	} else {
		/* Send to CPU for processing */
		group_id = ROCKER_GROUP_L2_INTERFACE(internal_vlan_id, 0);
	}

	err = ofdpa_flow_tbl_ucast4_routing(ofdpa_port, eth_type, dst,
					    dst_mask, priority, goto_tbl,
					    group_id, fi, flags);
	if (err)
		netdev_err(ofdpa_port->dev, "Error (%d) IPv4 route %pI4\n",
			   err, &dst);

	return err;
}

static void
ofdpa_port_internal_vlan_id_put(const struct ofdpa_port *ofdpa_port,
				int ifindex)
{
	struct ofdpa *ofdpa = ofdpa_port->ofdpa;
	struct ofdpa_internal_vlan_tbl_entry *found;
	unsigned long lock_flags;
	unsigned long bit;

	spin_lock_irqsave(&ofdpa->internal_vlan_tbl_lock, lock_flags);

	found = ofdpa_internal_vlan_tbl_find(ofdpa, ifindex);
	if (!found) {
		netdev_err(ofdpa_port->dev,
			   "ifindex (%d) not found in internal VLAN tbl\n",
			   ifindex);
		goto not_found;
	}

	if (--found->ref_count <= 0) {
		bit = ntohs(found->vlan_id) - OFDPA_INTERNAL_VLAN_ID_BASE;
		clear_bit(bit, ofdpa->internal_vlan_bitmap);
		hash_del(&found->entry);
		kfree(found);
	}

not_found:
	spin_unlock_irqrestore(&ofdpa->internal_vlan_tbl_lock, lock_flags);
}

/**********************************
 * Rocker world ops implementation
 **********************************/

static int ofdpa_init(struct rocker *rocker)
{
	struct ofdpa *ofdpa = rocker->wpriv;

	ofdpa->rocker = rocker;

	hash_init(ofdpa->flow_tbl);
	spin_lock_init(&ofdpa->flow_tbl_lock);

	hash_init(ofdpa->group_tbl);
	spin_lock_init(&ofdpa->group_tbl_lock);

	hash_init(ofdpa->fdb_tbl);
	spin_lock_init(&ofdpa->fdb_tbl_lock);

	hash_init(ofdpa->internal_vlan_tbl);
	spin_lock_init(&ofdpa->internal_vlan_tbl_lock);

	hash_init(ofdpa->neigh_tbl);
	spin_lock_init(&ofdpa->neigh_tbl_lock);

	timer_setup(&ofdpa->fdb_cleanup_timer, ofdpa_fdb_cleanup, 0);
	mod_timer(&ofdpa->fdb_cleanup_timer, jiffies);

	ofdpa->ageing_time = BR_DEFAULT_AGEING_TIME;

	return 0;
}

static void ofdpa_fini(struct rocker *rocker)
{
	struct ofdpa *ofdpa = rocker->wpriv;

	unsigned long flags;
	struct ofdpa_flow_tbl_entry *flow_entry;
	struct ofdpa_group_tbl_entry *group_entry;
	struct ofdpa_fdb_tbl_entry *fdb_entry;
	struct ofdpa_internal_vlan_tbl_entry *internal_vlan_entry;
	struct ofdpa_neigh_tbl_entry *neigh_entry;
	struct hlist_node *tmp;
	int bkt;

	del_timer_sync(&ofdpa->fdb_cleanup_timer);
	flush_workqueue(rocker->rocker_owq);

	spin_lock_irqsave(&ofdpa->flow_tbl_lock, flags);
	hash_for_each_safe(ofdpa->flow_tbl, bkt, tmp, flow_entry, entry)
		hash_del(&flow_entry->entry);
	spin_unlock_irqrestore(&ofdpa->flow_tbl_lock, flags);

	spin_lock_irqsave(&ofdpa->group_tbl_lock, flags);
	hash_for_each_safe(ofdpa->group_tbl, bkt, tmp, group_entry, entry)
		hash_del(&group_entry->entry);
	spin_unlock_irqrestore(&ofdpa->group_tbl_lock, flags);

	spin_lock_irqsave(&ofdpa->fdb_tbl_lock, flags);
	hash_for_each_safe(ofdpa->fdb_tbl, bkt, tmp, fdb_entry, entry)
		hash_del(&fdb_entry->entry);
	spin_unlock_irqrestore(&ofdpa->fdb_tbl_lock, flags);

	spin_lock_irqsave(&ofdpa->internal_vlan_tbl_lock, flags);
	hash_for_each_safe(ofdpa->internal_vlan_tbl, bkt,
			   tmp, internal_vlan_entry, entry)
		hash_del(&internal_vlan_entry->entry);
	spin_unlock_irqrestore(&ofdpa->internal_vlan_tbl_lock, flags);

	spin_lock_irqsave(&ofdpa->neigh_tbl_lock, flags);
	hash_for_each_safe(ofdpa->neigh_tbl, bkt, tmp, neigh_entry, entry)
		hash_del(&neigh_entry->entry);
	spin_unlock_irqrestore(&ofdpa->neigh_tbl_lock, flags);
}

static int ofdpa_port_pre_init(struct rocker_port *rocker_port)
{
	struct ofdpa_port *ofdpa_port = rocker_port->wpriv;

	ofdpa_port->ofdpa = rocker_port->rocker->wpriv;
	ofdpa_port->rocker_port = rocker_port;
	ofdpa_port->dev = rocker_port->dev;
	ofdpa_port->pport = rocker_port->pport;
	ofdpa_port->brport_flags = BR_LEARNING;
	ofdpa_port->ageing_time = BR_DEFAULT_AGEING_TIME;
	return 0;
}

static int ofdpa_port_init(struct rocker_port *rocker_port)
{
	struct ofdpa_port *ofdpa_port = rocker_port->wpriv;
	int err;

	rocker_port_set_learning(rocker_port,
				 !!(ofdpa_port->brport_flags & BR_LEARNING));

	err = ofdpa_port_ig_tbl(ofdpa_port, 0);
	if (err) {
		netdev_err(ofdpa_port->dev, "install ig port table failed\n");
		return err;
	}

	ofdpa_port->internal_vlan_id =
		ofdpa_port_internal_vlan_id_get(ofdpa_port,
						ofdpa_port->dev->ifindex);

	err = ofdpa_port_vlan_add(ofdpa_port, OFDPA_UNTAGGED_VID, 0);
	if (err) {
		netdev_err(ofdpa_port->dev, "install untagged VLAN failed\n");
		goto err_untagged_vlan;
	}
	return 0;

err_untagged_vlan:
	ofdpa_port_ig_tbl(ofdpa_port, OFDPA_OP_FLAG_REMOVE);
	return err;
}

static void ofdpa_port_fini(struct rocker_port *rocker_port)
{
	struct ofdpa_port *ofdpa_port = rocker_port->wpriv;

	ofdpa_port_ig_tbl(ofdpa_port, OFDPA_OP_FLAG_REMOVE);
}

static int ofdpa_port_open(struct rocker_port *rocker_port)
{
	struct ofdpa_port *ofdpa_port = rocker_port->wpriv;

	return ofdpa_port_fwd_enable(ofdpa_port, 0);
}

static void ofdpa_port_stop(struct rocker_port *rocker_port)
{
	struct ofdpa_port *ofdpa_port = rocker_port->wpriv;

	ofdpa_port_fwd_disable(ofdpa_port, OFDPA_OP_FLAG_NOWAIT);
}

static int ofdpa_port_attr_stp_state_set(struct rocker_port *rocker_port,
					 u8 state)
{
	struct ofdpa_port *ofdpa_port = rocker_port->wpriv;

	return ofdpa_port_stp_update(ofdpa_port, 0, state);
}

static int ofdpa_port_attr_bridge_flags_set(struct rocker_port *rocker_port,
					    unsigned long brport_flags,
					    struct switchdev_trans *trans)
{
	struct ofdpa_port *ofdpa_port = rocker_port->wpriv;
	unsigned long orig_flags;
	int err = 0;

	orig_flags = ofdpa_port->brport_flags;
	ofdpa_port->brport_flags = brport_flags;
	if ((orig_flags ^ ofdpa_port->brport_flags) & BR_LEARNING &&
	    !switchdev_trans_ph_prepare(trans))
		err = rocker_port_set_learning(ofdpa_port->rocker_port,
					       !!(ofdpa_port->brport_flags & BR_LEARNING));

	if (switchdev_trans_ph_prepare(trans))
		ofdpa_port->brport_flags = orig_flags;

	return err;
}

static int
ofdpa_port_attr_bridge_flags_support_get(const struct rocker_port *
					 rocker_port,
					 unsigned long *
					 p_brport_flags_support)
{
	*p_brport_flags_support = BR_LEARNING;
	return 0;
}

static int
ofdpa_port_attr_bridge_ageing_time_set(struct rocker_port *rocker_port,
				       u32 ageing_time,
				       struct switchdev_trans *trans)
{
	struct ofdpa_port *ofdpa_port = rocker_port->wpriv;
	struct ofdpa *ofdpa = ofdpa_port->ofdpa;

	if (!switchdev_trans_ph_prepare(trans)) {
		ofdpa_port->ageing_time = clock_t_to_jiffies(ageing_time);
		if (ofdpa_port->ageing_time < ofdpa->ageing_time)
			ofdpa->ageing_time = ofdpa_port->ageing_time;
		mod_timer(&ofdpa_port->ofdpa->fdb_cleanup_timer, jiffies);
	}

	return 0;
}

static int ofdpa_port_obj_vlan_add(struct rocker_port *rocker_port,
				   const struct switchdev_obj_port_vlan *vlan)
{
	struct ofdpa_port *ofdpa_port = rocker_port->wpriv;
	u16 vid;
	int err;

	for (vid = vlan->vid_begin; vid <= vlan->vid_end; vid++) {
		err = ofdpa_port_vlan_add(ofdpa_port, vid, vlan->flags);
		if (err)
			return err;
	}

	return 0;
}

static int ofdpa_port_obj_vlan_del(struct rocker_port *rocker_port,
				   const struct switchdev_obj_port_vlan *vlan)
{
	struct ofdpa_port *ofdpa_port = rocker_port->wpriv;
	u16 vid;
	int err;

	for (vid = vlan->vid_begin; vid <= vlan->vid_end; vid++) {
		err = ofdpa_port_vlan_del(ofdpa_port, vid, vlan->flags);
		if (err)
			return err;
	}

	return 0;
}

static int ofdpa_port_obj_fdb_add(struct rocker_port *rocker_port,
				  u16 vid, const unsigned char *addr)
{
	struct ofdpa_port *ofdpa_port = rocker_port->wpriv;
	__be16 vlan_id = ofdpa_port_vid_to_vlan(ofdpa_port, vid, NULL);

	if (!ofdpa_port_is_bridged(ofdpa_port))
		return -EINVAL;

	return ofdpa_port_fdb(ofdpa_port, addr, vlan_id, 0);
}

static int ofdpa_port_obj_fdb_del(struct rocker_port *rocker_port,
				  u16 vid, const unsigned char *addr)
{
	struct ofdpa_port *ofdpa_port = rocker_port->wpriv;
	__be16 vlan_id = ofdpa_port_vid_to_vlan(ofdpa_port, vid, NULL);
	int flags = OFDPA_OP_FLAG_REMOVE;

	if (!ofdpa_port_is_bridged(ofdpa_port))
		return -EINVAL;

	return ofdpa_port_fdb(ofdpa_port, addr, vlan_id, flags);
}

static int ofdpa_port_bridge_join(struct ofdpa_port *ofdpa_port,
				  struct net_device *bridge)
{
	int err;

	/* Port is joining bridge, so the internal VLAN for the
	 * port is going to change to the bridge internal VLAN.
	 * Let's remove untagged VLAN (vid=0) from port and
	 * re-add once internal VLAN has changed.
	 */

	err = ofdpa_port_vlan_del(ofdpa_port, OFDPA_UNTAGGED_VID, 0);
	if (err)
		return err;

	ofdpa_port_internal_vlan_id_put(ofdpa_port,
					ofdpa_port->dev->ifindex);
	ofdpa_port->internal_vlan_id =
		ofdpa_port_internal_vlan_id_get(ofdpa_port, bridge->ifindex);

	ofdpa_port->bridge_dev = bridge;

	return ofdpa_port_vlan_add(ofdpa_port, OFDPA_UNTAGGED_VID, 0);
}

static int ofdpa_port_bridge_leave(struct ofdpa_port *ofdpa_port)
{
	int err;

	err = ofdpa_port_vlan_del(ofdpa_port, OFDPA_UNTAGGED_VID, 0);
	if (err)
		return err;

	ofdpa_port_internal_vlan_id_put(ofdpa_port,
					ofdpa_port->bridge_dev->ifindex);
	ofdpa_port->internal_vlan_id =
		ofdpa_port_internal_vlan_id_get(ofdpa_port,
						ofdpa_port->dev->ifindex);

	ofdpa_port->bridge_dev = NULL;

	err = ofdpa_port_vlan_add(ofdpa_port, OFDPA_UNTAGGED_VID, 0);
	if (err)
		return err;

	if (ofdpa_port->dev->flags & IFF_UP)
		err = ofdpa_port_fwd_enable(ofdpa_port, 0);

	return err;
}

static int ofdpa_port_ovs_changed(struct ofdpa_port *ofdpa_port,
				  struct net_device *master)
{
	int err;

	ofdpa_port->bridge_dev = master;

	err = ofdpa_port_fwd_disable(ofdpa_port, 0);
	if (err)
		return err;
	err = ofdpa_port_fwd_enable(ofdpa_port, 0);

	return err;
}

static int ofdpa_port_master_linked(struct rocker_port *rocker_port,
				    struct net_device *master)
{
	struct ofdpa_port *ofdpa_port = rocker_port->wpriv;
	int err = 0;

	if (netif_is_bridge_master(master))
		err = ofdpa_port_bridge_join(ofdpa_port, master);
	else if (netif_is_ovs_master(master))
		err = ofdpa_port_ovs_changed(ofdpa_port, master);
	return err;
}

static int ofdpa_port_master_unlinked(struct rocker_port *rocker_port,
				      struct net_device *master)
{
	struct ofdpa_port *ofdpa_port = rocker_port->wpriv;
	int err = 0;

	if (ofdpa_port_is_bridged(ofdpa_port))
		err = ofdpa_port_bridge_leave(ofdpa_port);
	else if (ofdpa_port_is_ovsed(ofdpa_port))
		err = ofdpa_port_ovs_changed(ofdpa_port, NULL);
	return err;
}

static int ofdpa_port_neigh_update(struct rocker_port *rocker_port,
				   struct neighbour *n)
{
	struct ofdpa_port *ofdpa_port = rocker_port->wpriv;
	int flags = (n->nud_state & NUD_VALID ? 0 : OFDPA_OP_FLAG_REMOVE) |
						    OFDPA_OP_FLAG_NOWAIT;
	__be32 ip_addr = *(__be32 *) n->primary_key;

	return ofdpa_port_ipv4_neigh(ofdpa_port, flags, ip_addr, n->ha);
}

static int ofdpa_port_neigh_destroy(struct rocker_port *rocker_port,
				    struct neighbour *n)
{
	struct ofdpa_port *ofdpa_port = rocker_port->wpriv;
	int flags = OFDPA_OP_FLAG_REMOVE | OFDPA_OP_FLAG_NOWAIT;
	__be32 ip_addr = *(__be32 *) n->primary_key;

	return ofdpa_port_ipv4_neigh(ofdpa_port, flags, ip_addr, n->ha);
}

static int ofdpa_port_ev_mac_vlan_seen(struct rocker_port *rocker_port,
				       const unsigned char *addr,
				       __be16 vlan_id)
{
	struct ofdpa_port *ofdpa_port = rocker_port->wpriv;
	int flags = OFDPA_OP_FLAG_NOWAIT | OFDPA_OP_FLAG_LEARNED;

	if (ofdpa_port->stp_state != BR_STATE_LEARNING &&
	    ofdpa_port->stp_state != BR_STATE_FORWARDING)
		return 0;

	return ofdpa_port_fdb(ofdpa_port, addr, vlan_id, flags);
}

static struct ofdpa_port *ofdpa_port_dev_lower_find(struct net_device *dev,
						    struct rocker *rocker)
{
	struct rocker_port *rocker_port;

	rocker_port = rocker_port_dev_lower_find(dev, rocker);
	return rocker_port ? rocker_port->wpriv : NULL;
}

static int ofdpa_fib4_add(struct rocker *rocker,
			  const struct fib_entry_notifier_info *fen_info)
{
	struct ofdpa *ofdpa = rocker->wpriv;
	struct ofdpa_port *ofdpa_port;
	struct fib_nh *nh;
	int err;

	if (ofdpa->fib_aborted)
		return 0;
	nh = fib_info_nh(fen_info->fi, 0);
	ofdpa_port = ofdpa_port_dev_lower_find(nh->fib_nh_dev, rocker);
	if (!ofdpa_port)
		return 0;
	err = ofdpa_port_fib_ipv4(ofdpa_port, htonl(fen_info->dst),
				  fen_info->dst_len, fen_info->fi,
				  fen_info->tb_id, 0);
	if (err)
		return err;
<<<<<<< HEAD
	fen_info->fi->fib_nh->fib_nh_flags |= RTNH_F_OFFLOAD;
=======
	nh->fib_nh_flags |= RTNH_F_OFFLOAD;
>>>>>>> 4ff96fb5
	return 0;
}

static int ofdpa_fib4_del(struct rocker *rocker,
			  const struct fib_entry_notifier_info *fen_info)
{
	struct ofdpa *ofdpa = rocker->wpriv;
	struct ofdpa_port *ofdpa_port;
	struct fib_nh *nh;

	if (ofdpa->fib_aborted)
		return 0;
	nh = fib_info_nh(fen_info->fi, 0);
	ofdpa_port = ofdpa_port_dev_lower_find(nh->fib_nh_dev, rocker);
	if (!ofdpa_port)
		return 0;
<<<<<<< HEAD
	fen_info->fi->fib_nh->fib_nh_flags &= ~RTNH_F_OFFLOAD;
=======
	nh->fib_nh_flags &= ~RTNH_F_OFFLOAD;
>>>>>>> 4ff96fb5
	return ofdpa_port_fib_ipv4(ofdpa_port, htonl(fen_info->dst),
				   fen_info->dst_len, fen_info->fi,
				   fen_info->tb_id, OFDPA_OP_FLAG_REMOVE);
}

static void ofdpa_fib4_abort(struct rocker *rocker)
{
	struct ofdpa *ofdpa = rocker->wpriv;
	struct ofdpa_port *ofdpa_port;
	struct ofdpa_flow_tbl_entry *flow_entry;
	struct hlist_node *tmp;
	unsigned long flags;
	int bkt;

	if (ofdpa->fib_aborted)
		return;

	spin_lock_irqsave(&ofdpa->flow_tbl_lock, flags);
	hash_for_each_safe(ofdpa->flow_tbl, bkt, tmp, flow_entry, entry) {
		struct fib_nh *nh;

		if (flow_entry->key.tbl_id !=
		    ROCKER_OF_DPA_TABLE_ID_UNICAST_ROUTING)
			continue;
		nh = fib_info_nh(flow_entry->fi, 0);
		ofdpa_port = ofdpa_port_dev_lower_find(nh->fib_nh_dev, rocker);
		if (!ofdpa_port)
			continue;
<<<<<<< HEAD
		flow_entry->fi->fib_nh->fib_nh_flags &= ~RTNH_F_OFFLOAD;
=======
		nh->fib_nh_flags &= ~RTNH_F_OFFLOAD;
>>>>>>> 4ff96fb5
		ofdpa_flow_tbl_del(ofdpa_port, OFDPA_OP_FLAG_REMOVE,
				   flow_entry);
	}
	spin_unlock_irqrestore(&ofdpa->flow_tbl_lock, flags);
	ofdpa->fib_aborted = true;
}

struct rocker_world_ops rocker_ofdpa_ops = {
	.kind = "ofdpa",
	.priv_size = sizeof(struct ofdpa),
	.port_priv_size = sizeof(struct ofdpa_port),
	.mode = ROCKER_PORT_MODE_OF_DPA,
	.init = ofdpa_init,
	.fini = ofdpa_fini,
	.port_pre_init = ofdpa_port_pre_init,
	.port_init = ofdpa_port_init,
	.port_fini = ofdpa_port_fini,
	.port_open = ofdpa_port_open,
	.port_stop = ofdpa_port_stop,
	.port_attr_stp_state_set = ofdpa_port_attr_stp_state_set,
	.port_attr_bridge_flags_set = ofdpa_port_attr_bridge_flags_set,
	.port_attr_bridge_flags_support_get = ofdpa_port_attr_bridge_flags_support_get,
	.port_attr_bridge_ageing_time_set = ofdpa_port_attr_bridge_ageing_time_set,
	.port_obj_vlan_add = ofdpa_port_obj_vlan_add,
	.port_obj_vlan_del = ofdpa_port_obj_vlan_del,
	.port_obj_fdb_add = ofdpa_port_obj_fdb_add,
	.port_obj_fdb_del = ofdpa_port_obj_fdb_del,
	.port_master_linked = ofdpa_port_master_linked,
	.port_master_unlinked = ofdpa_port_master_unlinked,
	.port_neigh_update = ofdpa_port_neigh_update,
	.port_neigh_destroy = ofdpa_port_neigh_destroy,
	.port_ev_mac_vlan_seen = ofdpa_port_ev_mac_vlan_seen,
	.fib4_add = ofdpa_fib4_add,
	.fib4_del = ofdpa_fib4_del,
	.fib4_abort = ofdpa_fib4_abort,
};<|MERGE_RESOLUTION|>--- conflicted
+++ resolved
@@ -2283,13 +2283,8 @@
 
 	/* XXX support ECMP */
 
-<<<<<<< HEAD
-	nh = fi->fib_nh;
-	nh_on_port = (fi->fib_dev == ofdpa_port->dev);
-=======
 	nh = fib_info_nh(fi, 0);
 	nh_on_port = (nh->fib_nh_dev == ofdpa_port->dev);
->>>>>>> 4ff96fb5
 	has_gw = !!nh->fib_nh_gw4;
 
 	if (has_gw && nh_on_port) {
@@ -2753,11 +2748,7 @@
 				  fen_info->tb_id, 0);
 	if (err)
 		return err;
-<<<<<<< HEAD
-	fen_info->fi->fib_nh->fib_nh_flags |= RTNH_F_OFFLOAD;
-=======
 	nh->fib_nh_flags |= RTNH_F_OFFLOAD;
->>>>>>> 4ff96fb5
 	return 0;
 }
 
@@ -2774,11 +2765,7 @@
 	ofdpa_port = ofdpa_port_dev_lower_find(nh->fib_nh_dev, rocker);
 	if (!ofdpa_port)
 		return 0;
-<<<<<<< HEAD
-	fen_info->fi->fib_nh->fib_nh_flags &= ~RTNH_F_OFFLOAD;
-=======
 	nh->fib_nh_flags &= ~RTNH_F_OFFLOAD;
->>>>>>> 4ff96fb5
 	return ofdpa_port_fib_ipv4(ofdpa_port, htonl(fen_info->dst),
 				   fen_info->dst_len, fen_info->fi,
 				   fen_info->tb_id, OFDPA_OP_FLAG_REMOVE);
@@ -2807,11 +2794,7 @@
 		ofdpa_port = ofdpa_port_dev_lower_find(nh->fib_nh_dev, rocker);
 		if (!ofdpa_port)
 			continue;
-<<<<<<< HEAD
-		flow_entry->fi->fib_nh->fib_nh_flags &= ~RTNH_F_OFFLOAD;
-=======
 		nh->fib_nh_flags &= ~RTNH_F_OFFLOAD;
->>>>>>> 4ff96fb5
 		ofdpa_flow_tbl_del(ofdpa_port, OFDPA_OP_FLAG_REMOVE,
 				   flow_entry);
 	}
