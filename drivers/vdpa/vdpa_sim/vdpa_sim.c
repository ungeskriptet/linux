// SPDX-License-Identifier: GPL-2.0-only
/*
 * VDPA device simulator core.
 *
 * Copyright (c) 2020, Red Hat Inc. All rights reserved.
 *     Author: Jason Wang <jasowang@redhat.com>
 *
 */

#include <linux/init.h>
#include <linux/module.h>
#include <linux/device.h>
#include <linux/kernel.h>
#include <linux/slab.h>
#include <linux/sched.h>
#include <linux/dma-map-ops.h>
#include <linux/vringh.h>
#include <linux/vdpa.h>
#include <linux/vhost_iotlb.h>
#include <uapi/linux/vdpa.h>

#include "vdpa_sim.h"

#define DRV_VERSION  "0.1"
#define DRV_AUTHOR   "Jason Wang <jasowang@redhat.com>"
#define DRV_DESC     "vDPA Device Simulator core"
#define DRV_LICENSE  "GPL v2"

static int batch_mapping = 1;
module_param(batch_mapping, int, 0444);
MODULE_PARM_DESC(batch_mapping, "Batched mapping 1 -Enable; 0 - Disable");

static int max_iotlb_entries = 2048;
module_param(max_iotlb_entries, int, 0444);
MODULE_PARM_DESC(max_iotlb_entries,
		 "Maximum number of iotlb entries for each address space. 0 means unlimited. (default: 2048)");

#define VDPASIM_QUEUE_ALIGN PAGE_SIZE
#define VDPASIM_QUEUE_MAX 256
#define VDPASIM_VENDOR_ID 0

static struct vdpasim *vdpa_to_sim(struct vdpa_device *vdpa)
{
	return container_of(vdpa, struct vdpasim, vdpa);
}

static void vdpasim_vq_notify(struct vringh *vring)
{
	struct vdpasim_virtqueue *vq =
		container_of(vring, struct vdpasim_virtqueue, vring);

	if (!vq->cb)
		return;

	vq->cb(vq->private);
}

static void vdpasim_queue_ready(struct vdpasim *vdpasim, unsigned int idx)
{
	struct vdpasim_virtqueue *vq = &vdpasim->vqs[idx];
	uint16_t last_avail_idx = vq->vring.last_avail_idx;

	vringh_init_iotlb(&vq->vring, vdpasim->features, vq->num, true,
			  (struct vring_desc *)(uintptr_t)vq->desc_addr,
			  (struct vring_avail *)
			  (uintptr_t)vq->driver_addr,
			  (struct vring_used *)
			  (uintptr_t)vq->device_addr);

	vq->vring.last_avail_idx = last_avail_idx;
<<<<<<< HEAD
=======

	/*
	 * Since vdpa_sim does not support receive inflight descriptors as a
	 * destination of a migration, let's set both avail_idx and used_idx
	 * the same at vq start.  This is how vhost-user works in a
	 * VHOST_SET_VRING_BASE call.
	 *
	 * Although the simple fix is to set last_used_idx at
	 * vdpasim_set_vq_state, it would be reset at vdpasim_queue_ready.
	 */
	vq->vring.last_used_idx = last_avail_idx;
>>>>>>> 8455cbb2
	vq->vring.notify = vdpasim_vq_notify;
}

static void vdpasim_vq_reset(struct vdpasim *vdpasim,
			     struct vdpasim_virtqueue *vq)
{
	vq->ready = false;
	vq->desc_addr = 0;
	vq->driver_addr = 0;
	vq->device_addr = 0;
	vq->cb = NULL;
	vq->private = NULL;
	vringh_init_iotlb(&vq->vring, vdpasim->dev_attr.supported_features,
			  VDPASIM_QUEUE_MAX, false, NULL, NULL, NULL);

	vq->vring.notify = NULL;
}

static void vdpasim_do_reset(struct vdpasim *vdpasim)
{
	int i;

	spin_lock(&vdpasim->iommu_lock);

	for (i = 0; i < vdpasim->dev_attr.nvqs; i++) {
		vdpasim_vq_reset(vdpasim, &vdpasim->vqs[i]);
		vringh_set_iotlb(&vdpasim->vqs[i].vring, &vdpasim->iommu[0],
				 &vdpasim->iommu_lock);
	}

	for (i = 0; i < vdpasim->dev_attr.nas; i++) {
		vhost_iotlb_reset(&vdpasim->iommu[i]);
		vhost_iotlb_add_range(&vdpasim->iommu[i], 0, ULONG_MAX,
				      0, VHOST_MAP_RW);
		vdpasim->iommu_pt[i] = true;
	}

	vdpasim->running = true;
	spin_unlock(&vdpasim->iommu_lock);

	vdpasim->features = 0;
	vdpasim->status = 0;
	++vdpasim->generation;
}

static const struct vdpa_config_ops vdpasim_config_ops;
static const struct vdpa_config_ops vdpasim_batch_config_ops;

struct vdpasim *vdpasim_create(struct vdpasim_dev_attr *dev_attr,
			       const struct vdpa_dev_set_config *config)
{
	const struct vdpa_config_ops *ops;
	struct vdpa_device *vdpa;
	struct vdpasim *vdpasim;
	struct device *dev;
	int i, ret = -ENOMEM;

	if (!dev_attr->alloc_size)
		return ERR_PTR(-EINVAL);

	if (config->mask & BIT_ULL(VDPA_ATTR_DEV_FEATURES)) {
		if (config->device_features &
		    ~dev_attr->supported_features)
			return ERR_PTR(-EINVAL);
		dev_attr->supported_features =
			config->device_features;
	}

	if (batch_mapping)
		ops = &vdpasim_batch_config_ops;
	else
		ops = &vdpasim_config_ops;

	vdpa = __vdpa_alloc_device(NULL, ops,
				   dev_attr->ngroups, dev_attr->nas,
				   dev_attr->alloc_size,
				   dev_attr->name, false);
	if (IS_ERR(vdpa)) {
		ret = PTR_ERR(vdpa);
		goto err_alloc;
	}

	vdpasim = vdpa_to_sim(vdpa);
	vdpasim->dev_attr = *dev_attr;
	INIT_WORK(&vdpasim->work, dev_attr->work_fn);
	spin_lock_init(&vdpasim->lock);
	spin_lock_init(&vdpasim->iommu_lock);

	dev = &vdpasim->vdpa.dev;
	dev->dma_mask = &dev->coherent_dma_mask;
	if (dma_set_mask_and_coherent(dev, DMA_BIT_MASK(64)))
		goto err_iommu;
	vdpasim->vdpa.mdev = dev_attr->mgmt_dev;

	vdpasim->config = kzalloc(dev_attr->config_size, GFP_KERNEL);
	if (!vdpasim->config)
		goto err_iommu;

	vdpasim->vqs = kcalloc(dev_attr->nvqs, sizeof(struct vdpasim_virtqueue),
			       GFP_KERNEL);
	if (!vdpasim->vqs)
		goto err_iommu;

	vdpasim->iommu = kmalloc_array(vdpasim->dev_attr.nas,
				       sizeof(*vdpasim->iommu), GFP_KERNEL);
	if (!vdpasim->iommu)
		goto err_iommu;

	vdpasim->iommu_pt = kmalloc_array(vdpasim->dev_attr.nas,
					  sizeof(*vdpasim->iommu_pt), GFP_KERNEL);
	if (!vdpasim->iommu_pt)
		goto err_iommu;

	for (i = 0; i < vdpasim->dev_attr.nas; i++)
		vhost_iotlb_init(&vdpasim->iommu[i], max_iotlb_entries, 0);

	vdpasim->buffer = kvmalloc(dev_attr->buffer_size, GFP_KERNEL);
	if (!vdpasim->buffer)
		goto err_iommu;

	for (i = 0; i < dev_attr->nvqs; i++)
		vringh_set_iotlb(&vdpasim->vqs[i].vring, &vdpasim->iommu[0],
				 &vdpasim->iommu_lock);

	vdpasim->vdpa.dma_dev = dev;

	return vdpasim;

err_iommu:
	put_device(dev);
err_alloc:
	return ERR_PTR(ret);
}
EXPORT_SYMBOL_GPL(vdpasim_create);

static int vdpasim_set_vq_address(struct vdpa_device *vdpa, u16 idx,
				  u64 desc_area, u64 driver_area,
				  u64 device_area)
{
	struct vdpasim *vdpasim = vdpa_to_sim(vdpa);
	struct vdpasim_virtqueue *vq = &vdpasim->vqs[idx];

	vq->desc_addr = desc_area;
	vq->driver_addr = driver_area;
	vq->device_addr = device_area;

	return 0;
}

static void vdpasim_set_vq_num(struct vdpa_device *vdpa, u16 idx, u32 num)
{
	struct vdpasim *vdpasim = vdpa_to_sim(vdpa);
	struct vdpasim_virtqueue *vq = &vdpasim->vqs[idx];

	vq->num = num;
}

static void vdpasim_kick_vq(struct vdpa_device *vdpa, u16 idx)
{
	struct vdpasim *vdpasim = vdpa_to_sim(vdpa);
	struct vdpasim_virtqueue *vq = &vdpasim->vqs[idx];

	if (!vdpasim->running &&
	    (vdpasim->status & VIRTIO_CONFIG_S_DRIVER_OK)) {
		vdpasim->pending_kick = true;
		return;
	}

	if (vq->ready)
		schedule_work(&vdpasim->work);
}

static void vdpasim_set_vq_cb(struct vdpa_device *vdpa, u16 idx,
			      struct vdpa_callback *cb)
{
	struct vdpasim *vdpasim = vdpa_to_sim(vdpa);
	struct vdpasim_virtqueue *vq = &vdpasim->vqs[idx];

	vq->cb = cb->callback;
	vq->private = cb->private;
}

static void vdpasim_set_vq_ready(struct vdpa_device *vdpa, u16 idx, bool ready)
{
	struct vdpasim *vdpasim = vdpa_to_sim(vdpa);
	struct vdpasim_virtqueue *vq = &vdpasim->vqs[idx];
	bool old_ready;

	spin_lock(&vdpasim->lock);
	old_ready = vq->ready;
	vq->ready = ready;
	if (vq->ready && !old_ready) {
		vdpasim_queue_ready(vdpasim, idx);
	}
	spin_unlock(&vdpasim->lock);
}

static bool vdpasim_get_vq_ready(struct vdpa_device *vdpa, u16 idx)
{
	struct vdpasim *vdpasim = vdpa_to_sim(vdpa);
	struct vdpasim_virtqueue *vq = &vdpasim->vqs[idx];

	return vq->ready;
}

static int vdpasim_set_vq_state(struct vdpa_device *vdpa, u16 idx,
				const struct vdpa_vq_state *state)
{
	struct vdpasim *vdpasim = vdpa_to_sim(vdpa);
	struct vdpasim_virtqueue *vq = &vdpasim->vqs[idx];
	struct vringh *vrh = &vq->vring;

	spin_lock(&vdpasim->lock);
	vrh->last_avail_idx = state->split.avail_index;
	spin_unlock(&vdpasim->lock);

	return 0;
}

static int vdpasim_get_vq_state(struct vdpa_device *vdpa, u16 idx,
				struct vdpa_vq_state *state)
{
	struct vdpasim *vdpasim = vdpa_to_sim(vdpa);
	struct vdpasim_virtqueue *vq = &vdpasim->vqs[idx];
	struct vringh *vrh = &vq->vring;

	state->split.avail_index = vrh->last_avail_idx;
	return 0;
}

static int vdpasim_get_vq_stats(struct vdpa_device *vdpa, u16 idx,
				struct sk_buff *msg,
				struct netlink_ext_ack *extack)
{
	struct vdpasim *vdpasim = vdpa_to_sim(vdpa);

	if (vdpasim->dev_attr.get_stats)
		return vdpasim->dev_attr.get_stats(vdpasim, idx,
						   msg, extack);
	return -EOPNOTSUPP;
}

static u32 vdpasim_get_vq_align(struct vdpa_device *vdpa)
{
	return VDPASIM_QUEUE_ALIGN;
}

static u32 vdpasim_get_vq_group(struct vdpa_device *vdpa, u16 idx)
{
	/* RX and TX belongs to group 0, CVQ belongs to group 1 */
	if (idx == 2)
		return 1;
	else
		return 0;
}

static u64 vdpasim_get_device_features(struct vdpa_device *vdpa)
{
	struct vdpasim *vdpasim = vdpa_to_sim(vdpa);

	return vdpasim->dev_attr.supported_features;
}

static int vdpasim_set_driver_features(struct vdpa_device *vdpa, u64 features)
{
	struct vdpasim *vdpasim = vdpa_to_sim(vdpa);

	/* DMA mapping must be done by driver */
	if (!(features & (1ULL << VIRTIO_F_ACCESS_PLATFORM)))
		return -EINVAL;

	vdpasim->features = features & vdpasim->dev_attr.supported_features;

	return 0;
}

static u64 vdpasim_get_driver_features(struct vdpa_device *vdpa)
{
	struct vdpasim *vdpasim = vdpa_to_sim(vdpa);

	return vdpasim->features;
}

static void vdpasim_set_config_cb(struct vdpa_device *vdpa,
				  struct vdpa_callback *cb)
{
	/* We don't support config interrupt */
}

static u16 vdpasim_get_vq_num_max(struct vdpa_device *vdpa)
{
	return VDPASIM_QUEUE_MAX;
}

static u32 vdpasim_get_device_id(struct vdpa_device *vdpa)
{
	struct vdpasim *vdpasim = vdpa_to_sim(vdpa);

	return vdpasim->dev_attr.id;
}

static u32 vdpasim_get_vendor_id(struct vdpa_device *vdpa)
{
	return VDPASIM_VENDOR_ID;
}

static u8 vdpasim_get_status(struct vdpa_device *vdpa)
{
	struct vdpasim *vdpasim = vdpa_to_sim(vdpa);
	u8 status;

	spin_lock(&vdpasim->lock);
	status = vdpasim->status;
	spin_unlock(&vdpasim->lock);

	return status;
}

static void vdpasim_set_status(struct vdpa_device *vdpa, u8 status)
{
	struct vdpasim *vdpasim = vdpa_to_sim(vdpa);

	spin_lock(&vdpasim->lock);
	vdpasim->status = status;
	spin_unlock(&vdpasim->lock);
}

static int vdpasim_reset(struct vdpa_device *vdpa)
{
	struct vdpasim *vdpasim = vdpa_to_sim(vdpa);

	spin_lock(&vdpasim->lock);
	vdpasim->status = 0;
	vdpasim_do_reset(vdpasim);
	spin_unlock(&vdpasim->lock);

	return 0;
}

static int vdpasim_suspend(struct vdpa_device *vdpa)
{
	struct vdpasim *vdpasim = vdpa_to_sim(vdpa);

	spin_lock(&vdpasim->lock);
	vdpasim->running = false;
	spin_unlock(&vdpasim->lock);

	return 0;
}

static int vdpasim_resume(struct vdpa_device *vdpa)
{
	struct vdpasim *vdpasim = vdpa_to_sim(vdpa);
	int i;

	spin_lock(&vdpasim->lock);
	vdpasim->running = true;

	if (vdpasim->pending_kick) {
		/* Process pending descriptors */
		for (i = 0; i < vdpasim->dev_attr.nvqs; ++i)
			vdpasim_kick_vq(vdpa, i);

		vdpasim->pending_kick = false;
	}

	spin_unlock(&vdpasim->lock);

	return 0;
}

static size_t vdpasim_get_config_size(struct vdpa_device *vdpa)
{
	struct vdpasim *vdpasim = vdpa_to_sim(vdpa);

	return vdpasim->dev_attr.config_size;
}

static void vdpasim_get_config(struct vdpa_device *vdpa, unsigned int offset,
			     void *buf, unsigned int len)
{
	struct vdpasim *vdpasim = vdpa_to_sim(vdpa);

	if (offset + len > vdpasim->dev_attr.config_size)
		return;

	if (vdpasim->dev_attr.get_config)
		vdpasim->dev_attr.get_config(vdpasim, vdpasim->config);

	memcpy(buf, vdpasim->config + offset, len);
}

static void vdpasim_set_config(struct vdpa_device *vdpa, unsigned int offset,
			     const void *buf, unsigned int len)
{
	struct vdpasim *vdpasim = vdpa_to_sim(vdpa);

	if (offset + len > vdpasim->dev_attr.config_size)
		return;

	memcpy(vdpasim->config + offset, buf, len);

	if (vdpasim->dev_attr.set_config)
		vdpasim->dev_attr.set_config(vdpasim, vdpasim->config);
}

static u32 vdpasim_get_generation(struct vdpa_device *vdpa)
{
	struct vdpasim *vdpasim = vdpa_to_sim(vdpa);

	return vdpasim->generation;
}

static struct vdpa_iova_range vdpasim_get_iova_range(struct vdpa_device *vdpa)
{
	struct vdpa_iova_range range = {
		.first = 0ULL,
		.last = ULLONG_MAX,
	};

	return range;
}

static int vdpasim_set_group_asid(struct vdpa_device *vdpa, unsigned int group,
				  unsigned int asid)
{
	struct vdpasim *vdpasim = vdpa_to_sim(vdpa);
	struct vhost_iotlb *iommu;
	int i;

	if (group > vdpasim->dev_attr.ngroups)
		return -EINVAL;

	if (asid >= vdpasim->dev_attr.nas)
		return -EINVAL;

	iommu = &vdpasim->iommu[asid];

	spin_lock(&vdpasim->lock);

	for (i = 0; i < vdpasim->dev_attr.nvqs; i++)
		if (vdpasim_get_vq_group(vdpa, i) == group)
			vringh_set_iotlb(&vdpasim->vqs[i].vring, iommu,
					 &vdpasim->iommu_lock);

	spin_unlock(&vdpasim->lock);

	return 0;
}

static int vdpasim_set_map(struct vdpa_device *vdpa, unsigned int asid,
			   struct vhost_iotlb *iotlb)
{
	struct vdpasim *vdpasim = vdpa_to_sim(vdpa);
	struct vhost_iotlb_map *map;
	struct vhost_iotlb *iommu;
	u64 start = 0ULL, last = 0ULL - 1;
	int ret;

	if (asid >= vdpasim->dev_attr.nas)
		return -EINVAL;

	spin_lock(&vdpasim->iommu_lock);

	iommu = &vdpasim->iommu[asid];
	vhost_iotlb_reset(iommu);
	vdpasim->iommu_pt[asid] = false;

	for (map = vhost_iotlb_itree_first(iotlb, start, last); map;
	     map = vhost_iotlb_itree_next(map, start, last)) {
		ret = vhost_iotlb_add_range(iommu, map->start,
					    map->last, map->addr, map->perm);
		if (ret)
			goto err;
	}
	spin_unlock(&vdpasim->iommu_lock);
	return 0;

err:
	vhost_iotlb_reset(iommu);
	spin_unlock(&vdpasim->iommu_lock);
	return ret;
}

static int vdpasim_dma_map(struct vdpa_device *vdpa, unsigned int asid,
			   u64 iova, u64 size,
			   u64 pa, u32 perm, void *opaque)
{
	struct vdpasim *vdpasim = vdpa_to_sim(vdpa);
	int ret;

	if (asid >= vdpasim->dev_attr.nas)
		return -EINVAL;

	spin_lock(&vdpasim->iommu_lock);
	if (vdpasim->iommu_pt[asid]) {
		vhost_iotlb_reset(&vdpasim->iommu[asid]);
		vdpasim->iommu_pt[asid] = false;
	}
	ret = vhost_iotlb_add_range_ctx(&vdpasim->iommu[asid], iova,
					iova + size - 1, pa, perm, opaque);
	spin_unlock(&vdpasim->iommu_lock);

	return ret;
}

static int vdpasim_dma_unmap(struct vdpa_device *vdpa, unsigned int asid,
			     u64 iova, u64 size)
{
	struct vdpasim *vdpasim = vdpa_to_sim(vdpa);

	if (asid >= vdpasim->dev_attr.nas)
		return -EINVAL;

	if (vdpasim->iommu_pt[asid]) {
		vhost_iotlb_reset(&vdpasim->iommu[asid]);
		vdpasim->iommu_pt[asid] = false;
	}

	spin_lock(&vdpasim->iommu_lock);
	vhost_iotlb_del_range(&vdpasim->iommu[asid], iova, iova + size - 1);
	spin_unlock(&vdpasim->iommu_lock);

	return 0;
}

static void vdpasim_free(struct vdpa_device *vdpa)
{
	struct vdpasim *vdpasim = vdpa_to_sim(vdpa);
	int i;

	cancel_work_sync(&vdpasim->work);

	for (i = 0; i < vdpasim->dev_attr.nvqs; i++) {
		vringh_kiov_cleanup(&vdpasim->vqs[i].out_iov);
		vringh_kiov_cleanup(&vdpasim->vqs[i].in_iov);
	}

	kvfree(vdpasim->buffer);
	for (i = 0; i < vdpasim->dev_attr.nas; i++)
		vhost_iotlb_reset(&vdpasim->iommu[i]);
	kfree(vdpasim->iommu);
	kfree(vdpasim->iommu_pt);
	kfree(vdpasim->vqs);
	kfree(vdpasim->config);
}

static const struct vdpa_config_ops vdpasim_config_ops = {
	.set_vq_address         = vdpasim_set_vq_address,
	.set_vq_num             = vdpasim_set_vq_num,
	.kick_vq                = vdpasim_kick_vq,
	.set_vq_cb              = vdpasim_set_vq_cb,
	.set_vq_ready           = vdpasim_set_vq_ready,
	.get_vq_ready           = vdpasim_get_vq_ready,
	.set_vq_state           = vdpasim_set_vq_state,
	.get_vendor_vq_stats    = vdpasim_get_vq_stats,
	.get_vq_state           = vdpasim_get_vq_state,
	.get_vq_align           = vdpasim_get_vq_align,
	.get_vq_group           = vdpasim_get_vq_group,
	.get_device_features    = vdpasim_get_device_features,
	.set_driver_features    = vdpasim_set_driver_features,
	.get_driver_features    = vdpasim_get_driver_features,
	.set_config_cb          = vdpasim_set_config_cb,
	.get_vq_num_max         = vdpasim_get_vq_num_max,
	.get_device_id          = vdpasim_get_device_id,
	.get_vendor_id          = vdpasim_get_vendor_id,
	.get_status             = vdpasim_get_status,
	.set_status             = vdpasim_set_status,
	.reset			= vdpasim_reset,
	.suspend		= vdpasim_suspend,
	.resume			= vdpasim_resume,
	.get_config_size        = vdpasim_get_config_size,
	.get_config             = vdpasim_get_config,
	.set_config             = vdpasim_set_config,
	.get_generation         = vdpasim_get_generation,
	.get_iova_range         = vdpasim_get_iova_range,
	.set_group_asid         = vdpasim_set_group_asid,
	.dma_map                = vdpasim_dma_map,
	.dma_unmap              = vdpasim_dma_unmap,
	.free                   = vdpasim_free,
};

static const struct vdpa_config_ops vdpasim_batch_config_ops = {
	.set_vq_address         = vdpasim_set_vq_address,
	.set_vq_num             = vdpasim_set_vq_num,
	.kick_vq                = vdpasim_kick_vq,
	.set_vq_cb              = vdpasim_set_vq_cb,
	.set_vq_ready           = vdpasim_set_vq_ready,
	.get_vq_ready           = vdpasim_get_vq_ready,
	.set_vq_state           = vdpasim_set_vq_state,
	.get_vendor_vq_stats    = vdpasim_get_vq_stats,
	.get_vq_state           = vdpasim_get_vq_state,
	.get_vq_align           = vdpasim_get_vq_align,
	.get_vq_group           = vdpasim_get_vq_group,
	.get_device_features    = vdpasim_get_device_features,
	.set_driver_features    = vdpasim_set_driver_features,
	.get_driver_features    = vdpasim_get_driver_features,
	.set_config_cb          = vdpasim_set_config_cb,
	.get_vq_num_max         = vdpasim_get_vq_num_max,
	.get_device_id          = vdpasim_get_device_id,
	.get_vendor_id          = vdpasim_get_vendor_id,
	.get_status             = vdpasim_get_status,
	.set_status             = vdpasim_set_status,
	.reset			= vdpasim_reset,
	.suspend		= vdpasim_suspend,
	.resume			= vdpasim_resume,
	.get_config_size        = vdpasim_get_config_size,
	.get_config             = vdpasim_get_config,
	.set_config             = vdpasim_set_config,
	.get_generation         = vdpasim_get_generation,
	.get_iova_range         = vdpasim_get_iova_range,
	.set_group_asid         = vdpasim_set_group_asid,
	.set_map                = vdpasim_set_map,
	.free                   = vdpasim_free,
};

MODULE_VERSION(DRV_VERSION);
MODULE_LICENSE(DRV_LICENSE);
MODULE_AUTHOR(DRV_AUTHOR);
MODULE_DESCRIPTION(DRV_DESC);<|MERGE_RESOLUTION|>--- conflicted
+++ resolved
@@ -68,8 +68,6 @@
 			  (uintptr_t)vq->device_addr);
 
 	vq->vring.last_avail_idx = last_avail_idx;
-<<<<<<< HEAD
-=======
 
 	/*
 	 * Since vdpa_sim does not support receive inflight descriptors as a
@@ -81,7 +79,6 @@
 	 * vdpasim_set_vq_state, it would be reset at vdpasim_queue_ready.
 	 */
 	vq->vring.last_used_idx = last_avail_idx;
->>>>>>> 8455cbb2
 	vq->vring.notify = vdpasim_vq_notify;
 }
 
