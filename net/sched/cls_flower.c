--- conflicted
+++ resolved
@@ -69,10 +69,7 @@
 	struct flow_dissector_key_hash hash;
 	struct flow_dissector_key_num_of_vlans num_of_vlans;
 	struct flow_dissector_key_pppoe pppoe;
-<<<<<<< HEAD
-=======
 	struct flow_dissector_key_l2tpv3 l2tpv3;
->>>>>>> 7365df19
 } __aligned(BITS_PER_LONG / 8); /* Ensure that we can do comparisons as longs. */
 
 struct fl_flow_mask_range {
@@ -716,10 +713,7 @@
 	[TCA_FLOWER_KEY_NUM_OF_VLANS]	= { .type = NLA_U8 },
 	[TCA_FLOWER_KEY_PPPOE_SID]	= { .type = NLA_U16 },
 	[TCA_FLOWER_KEY_PPP_PROTO]	= { .type = NLA_U16 },
-<<<<<<< HEAD
-=======
 	[TCA_FLOWER_KEY_L2TPV3_SID]	= { .type = NLA_U32 },
->>>>>>> 7365df19
 
 };
 
@@ -1983,11 +1977,8 @@
 			     FLOW_DISSECTOR_KEY_NUM_OF_VLANS, num_of_vlans);
 	FL_KEY_SET_IF_MASKED(mask, keys, cnt,
 			     FLOW_DISSECTOR_KEY_PPPOE, pppoe);
-<<<<<<< HEAD
-=======
 	FL_KEY_SET_IF_MASKED(mask, keys, cnt,
 			     FLOW_DISSECTOR_KEY_L2TPV3, l2tpv3);
->>>>>>> 7365df19
 
 	skb_flow_dissector_init(dissector, keys, cnt);
 }
