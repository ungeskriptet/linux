/*
   BlueZ - Bluetooth protocol stack for Linux
   Copyright (c) 2000-2001, 2010, Code Aurora Forum. All rights reserved.

   Written 2000,2001 by Maxim Krasnyansky <maxk@qualcomm.com>

   This program is free software; you can redistribute it and/or modify
   it under the terms of the GNU General Public License version 2 as
   published by the Free Software Foundation;

   THE SOFTWARE IS PROVIDED "AS IS", WITHOUT WARRANTY OF ANY KIND, EXPRESS
   OR IMPLIED, INCLUDING BUT NOT LIMITED TO THE WARRANTIES OF MERCHANTABILITY,
   FITNESS FOR A PARTICULAR PURPOSE AND NONINFRINGEMENT OF THIRD PARTY RIGHTS.
   IN NO EVENT SHALL THE COPYRIGHT HOLDER(S) AND AUTHOR(S) BE LIABLE FOR ANY
   CLAIM, OR ANY SPECIAL INDIRECT OR CONSEQUENTIAL DAMAGES, OR ANY DAMAGES
   WHATSOEVER RESULTING FROM LOSS OF USE, DATA OR PROFITS, WHETHER IN AN
   ACTION OF CONTRACT, NEGLIGENCE OR OTHER TORTIOUS ACTION, ARISING OUT OF
   OR IN CONNECTION WITH THE USE OR PERFORMANCE OF THIS SOFTWARE.

   ALL LIABILITY, INCLUDING LIABILITY FOR INFRINGEMENT OF ANY PATENTS,
   COPYRIGHTS, TRADEMARKS OR OTHER RIGHTS, RELATING TO USE OF THIS
   SOFTWARE IS DISCLAIMED.
*/

/* Bluetooth HCI event handling. */

#include <asm/unaligned.h>

#include <net/bluetooth/bluetooth.h>
#include <net/bluetooth/hci_core.h>
#include <net/bluetooth/mgmt.h>

#include "hci_request.h"
#include "hci_debugfs.h"
#include "a2mp.h"
#include "amp.h"
#include "smp.h"
#include "msft.h"
#include "eir.h"

#define ZERO_KEY "\x00\x00\x00\x00\x00\x00\x00\x00" \
		 "\x00\x00\x00\x00\x00\x00\x00\x00"

#define secs_to_jiffies(_secs) msecs_to_jiffies((_secs) * 1000)

/* Handle HCI Event packets */

static void *hci_ev_skb_pull(struct hci_dev *hdev, struct sk_buff *skb,
			     u8 ev, size_t len)
{
	void *data;

	data = skb_pull_data(skb, len);
	if (!data)
		bt_dev_err(hdev, "Malformed Event: 0x%2.2x", ev);

	return data;
}

static void *hci_cc_skb_pull(struct hci_dev *hdev, struct sk_buff *skb,
			     u16 op, size_t len)
{
	void *data;

	data = skb_pull_data(skb, len);
	if (!data)
		bt_dev_err(hdev, "Malformed Command Complete: 0x%4.4x", op);

	return data;
}

static void *hci_le_ev_skb_pull(struct hci_dev *hdev, struct sk_buff *skb,
				u8 ev, size_t len)
{
	void *data;

	data = skb_pull_data(skb, len);
	if (!data)
		bt_dev_err(hdev, "Malformed LE Event: 0x%2.2x", ev);

	return data;
}

static u8 hci_cc_inquiry_cancel(struct hci_dev *hdev, void *data,
				struct sk_buff *skb)
{
	struct hci_ev_status *rp = data;

	bt_dev_dbg(hdev, "status 0x%2.2x", rp->status);

	/* It is possible that we receive Inquiry Complete event right
	 * before we receive Inquiry Cancel Command Complete event, in
	 * which case the latter event should have status of Command
	 * Disallowed (0x0c). This should not be treated as error, since
	 * we actually achieve what Inquiry Cancel wants to achieve,
	 * which is to end the last Inquiry session.
	 */
	if (rp->status == 0x0c && !test_bit(HCI_INQUIRY, &hdev->flags)) {
		bt_dev_warn(hdev, "Ignoring error of Inquiry Cancel command");
		rp->status = 0x00;
	}

	if (rp->status)
		return rp->status;

	clear_bit(HCI_INQUIRY, &hdev->flags);
	smp_mb__after_atomic(); /* wake_up_bit advises about this barrier */
	wake_up_bit(&hdev->flags, HCI_INQUIRY);

	hci_dev_lock(hdev);
	/* Set discovery state to stopped if we're not doing LE active
	 * scanning.
	 */
	if (!hci_dev_test_flag(hdev, HCI_LE_SCAN) ||
	    hdev->le_scan_type != LE_SCAN_ACTIVE)
		hci_discovery_set_state(hdev, DISCOVERY_STOPPED);
	hci_dev_unlock(hdev);

	hci_conn_check_pending(hdev);

	return rp->status;
}

static u8 hci_cc_periodic_inq(struct hci_dev *hdev, void *data,
			      struct sk_buff *skb)
{
	struct hci_ev_status *rp = data;

	bt_dev_dbg(hdev, "status 0x%2.2x", rp->status);

	if (rp->status)
		return rp->status;

	hci_dev_set_flag(hdev, HCI_PERIODIC_INQ);

	return rp->status;
}

static u8 hci_cc_exit_periodic_inq(struct hci_dev *hdev, void *data,
				   struct sk_buff *skb)
{
	struct hci_ev_status *rp = data;

	bt_dev_dbg(hdev, "status 0x%2.2x", rp->status);

	if (rp->status)
		return rp->status;

	hci_dev_clear_flag(hdev, HCI_PERIODIC_INQ);

	hci_conn_check_pending(hdev);

	return rp->status;
}

static u8 hci_cc_remote_name_req_cancel(struct hci_dev *hdev, void *data,
					struct sk_buff *skb)
{
	struct hci_ev_status *rp = data;

	bt_dev_dbg(hdev, "status 0x%2.2x", rp->status);

	return rp->status;
}

static u8 hci_cc_role_discovery(struct hci_dev *hdev, void *data,
				struct sk_buff *skb)
{
	struct hci_rp_role_discovery *rp = data;
	struct hci_conn *conn;

	bt_dev_dbg(hdev, "status 0x%2.2x", rp->status);

	if (rp->status)
		return rp->status;

	hci_dev_lock(hdev);

	conn = hci_conn_hash_lookup_handle(hdev, __le16_to_cpu(rp->handle));
	if (conn)
		conn->role = rp->role;

	hci_dev_unlock(hdev);

	return rp->status;
}

static u8 hci_cc_read_link_policy(struct hci_dev *hdev, void *data,
				  struct sk_buff *skb)
{
	struct hci_rp_read_link_policy *rp = data;
	struct hci_conn *conn;

	bt_dev_dbg(hdev, "status 0x%2.2x", rp->status);

	if (rp->status)
		return rp->status;

	hci_dev_lock(hdev);

	conn = hci_conn_hash_lookup_handle(hdev, __le16_to_cpu(rp->handle));
	if (conn)
		conn->link_policy = __le16_to_cpu(rp->policy);

	hci_dev_unlock(hdev);

	return rp->status;
}

static u8 hci_cc_write_link_policy(struct hci_dev *hdev, void *data,
				   struct sk_buff *skb)
{
	struct hci_rp_write_link_policy *rp = data;
	struct hci_conn *conn;
	void *sent;

	bt_dev_dbg(hdev, "status 0x%2.2x", rp->status);

	if (rp->status)
		return rp->status;

	sent = hci_sent_cmd_data(hdev, HCI_OP_WRITE_LINK_POLICY);
	if (!sent)
		return rp->status;

	hci_dev_lock(hdev);

	conn = hci_conn_hash_lookup_handle(hdev, __le16_to_cpu(rp->handle));
	if (conn)
		conn->link_policy = get_unaligned_le16(sent + 2);

	hci_dev_unlock(hdev);

	return rp->status;
}

static u8 hci_cc_read_def_link_policy(struct hci_dev *hdev, void *data,
				      struct sk_buff *skb)
{
	struct hci_rp_read_def_link_policy *rp = data;

	bt_dev_dbg(hdev, "status 0x%2.2x", rp->status);

	if (rp->status)
		return rp->status;

	hdev->link_policy = __le16_to_cpu(rp->policy);

	return rp->status;
}

static u8 hci_cc_write_def_link_policy(struct hci_dev *hdev, void *data,
				       struct sk_buff *skb)
{
	struct hci_ev_status *rp = data;
	void *sent;

	bt_dev_dbg(hdev, "status 0x%2.2x", rp->status);

	if (rp->status)
		return rp->status;

	sent = hci_sent_cmd_data(hdev, HCI_OP_WRITE_DEF_LINK_POLICY);
	if (!sent)
		return rp->status;

	hdev->link_policy = get_unaligned_le16(sent);

	return rp->status;
}

static u8 hci_cc_reset(struct hci_dev *hdev, void *data, struct sk_buff *skb)
{
	struct hci_ev_status *rp = data;

	bt_dev_dbg(hdev, "status 0x%2.2x", rp->status);

	clear_bit(HCI_RESET, &hdev->flags);

	if (rp->status)
		return rp->status;

	/* Reset all non-persistent flags */
	hci_dev_clear_volatile_flags(hdev);

	hci_discovery_set_state(hdev, DISCOVERY_STOPPED);

	hdev->inq_tx_power = HCI_TX_POWER_INVALID;
	hdev->adv_tx_power = HCI_TX_POWER_INVALID;

	memset(hdev->adv_data, 0, sizeof(hdev->adv_data));
	hdev->adv_data_len = 0;

	memset(hdev->scan_rsp_data, 0, sizeof(hdev->scan_rsp_data));
	hdev->scan_rsp_data_len = 0;

	hdev->le_scan_type = LE_SCAN_PASSIVE;

	hdev->ssp_debug_mode = 0;

	hci_bdaddr_list_clear(&hdev->le_accept_list);
	hci_bdaddr_list_clear(&hdev->le_resolv_list);

	return rp->status;
}

static u8 hci_cc_read_stored_link_key(struct hci_dev *hdev, void *data,
				      struct sk_buff *skb)
{
	struct hci_rp_read_stored_link_key *rp = data;
	struct hci_cp_read_stored_link_key *sent;

	bt_dev_dbg(hdev, "status 0x%2.2x", rp->status);

	sent = hci_sent_cmd_data(hdev, HCI_OP_READ_STORED_LINK_KEY);
	if (!sent)
		return rp->status;

	if (!rp->status && sent->read_all == 0x01) {
		hdev->stored_max_keys = le16_to_cpu(rp->max_keys);
		hdev->stored_num_keys = le16_to_cpu(rp->num_keys);
	}

	return rp->status;
}

static u8 hci_cc_delete_stored_link_key(struct hci_dev *hdev, void *data,
					struct sk_buff *skb)
{
	struct hci_rp_delete_stored_link_key *rp = data;

	bt_dev_dbg(hdev, "status 0x%2.2x", rp->status);

	if (rp->status)
		return rp->status;

	if (rp->num_keys <= hdev->stored_num_keys)
		hdev->stored_num_keys -= le16_to_cpu(rp->num_keys);
	else
		hdev->stored_num_keys = 0;

	return rp->status;
}

static u8 hci_cc_write_local_name(struct hci_dev *hdev, void *data,
				  struct sk_buff *skb)
{
	struct hci_ev_status *rp = data;
	void *sent;

	bt_dev_dbg(hdev, "status 0x%2.2x", rp->status);

	sent = hci_sent_cmd_data(hdev, HCI_OP_WRITE_LOCAL_NAME);
	if (!sent)
		return rp->status;

	hci_dev_lock(hdev);

	if (hci_dev_test_flag(hdev, HCI_MGMT))
		mgmt_set_local_name_complete(hdev, sent, rp->status);
	else if (!rp->status)
		memcpy(hdev->dev_name, sent, HCI_MAX_NAME_LENGTH);

	hci_dev_unlock(hdev);

	return rp->status;
}

static u8 hci_cc_read_local_name(struct hci_dev *hdev, void *data,
				 struct sk_buff *skb)
{
	struct hci_rp_read_local_name *rp = data;

	bt_dev_dbg(hdev, "status 0x%2.2x", rp->status);

	if (rp->status)
		return rp->status;

	if (hci_dev_test_flag(hdev, HCI_SETUP) ||
	    hci_dev_test_flag(hdev, HCI_CONFIG))
		memcpy(hdev->dev_name, rp->name, HCI_MAX_NAME_LENGTH);

	return rp->status;
}

static u8 hci_cc_write_auth_enable(struct hci_dev *hdev, void *data,
				   struct sk_buff *skb)
{
	struct hci_ev_status *rp = data;
	void *sent;

	bt_dev_dbg(hdev, "status 0x%2.2x", rp->status);

	sent = hci_sent_cmd_data(hdev, HCI_OP_WRITE_AUTH_ENABLE);
	if (!sent)
		return rp->status;

	hci_dev_lock(hdev);

	if (!rp->status) {
		__u8 param = *((__u8 *) sent);

		if (param == AUTH_ENABLED)
			set_bit(HCI_AUTH, &hdev->flags);
		else
			clear_bit(HCI_AUTH, &hdev->flags);
	}

	if (hci_dev_test_flag(hdev, HCI_MGMT))
		mgmt_auth_enable_complete(hdev, rp->status);

	hci_dev_unlock(hdev);

	return rp->status;
}

static u8 hci_cc_write_encrypt_mode(struct hci_dev *hdev, void *data,
				    struct sk_buff *skb)
{
	struct hci_ev_status *rp = data;
	__u8 param;
	void *sent;

	bt_dev_dbg(hdev, "status 0x%2.2x", rp->status);

	if (rp->status)
		return rp->status;

	sent = hci_sent_cmd_data(hdev, HCI_OP_WRITE_ENCRYPT_MODE);
	if (!sent)
		return rp->status;

	param = *((__u8 *) sent);

	if (param)
		set_bit(HCI_ENCRYPT, &hdev->flags);
	else
		clear_bit(HCI_ENCRYPT, &hdev->flags);

	return rp->status;
}

static u8 hci_cc_write_scan_enable(struct hci_dev *hdev, void *data,
				   struct sk_buff *skb)
{
	struct hci_ev_status *rp = data;
	__u8 param;
	void *sent;

	bt_dev_dbg(hdev, "status 0x%2.2x", rp->status);

	sent = hci_sent_cmd_data(hdev, HCI_OP_WRITE_SCAN_ENABLE);
	if (!sent)
		return rp->status;

	param = *((__u8 *) sent);

	hci_dev_lock(hdev);

	if (rp->status) {
		hdev->discov_timeout = 0;
		goto done;
	}

	if (param & SCAN_INQUIRY)
		set_bit(HCI_ISCAN, &hdev->flags);
	else
		clear_bit(HCI_ISCAN, &hdev->flags);

	if (param & SCAN_PAGE)
		set_bit(HCI_PSCAN, &hdev->flags);
	else
		clear_bit(HCI_PSCAN, &hdev->flags);

done:
	hci_dev_unlock(hdev);

	return rp->status;
}

static u8 hci_cc_set_event_filter(struct hci_dev *hdev, void *data,
				  struct sk_buff *skb)
{
	struct hci_ev_status *rp = data;
	struct hci_cp_set_event_filter *cp;
	void *sent;

	bt_dev_dbg(hdev, "status 0x%2.2x", rp->status);

	if (rp->status)
		return rp->status;

	sent = hci_sent_cmd_data(hdev, HCI_OP_SET_EVENT_FLT);
	if (!sent)
		return rp->status;

	cp = (struct hci_cp_set_event_filter *)sent;

	if (cp->flt_type == HCI_FLT_CLEAR_ALL)
		hci_dev_clear_flag(hdev, HCI_EVENT_FILTER_CONFIGURED);
	else
		hci_dev_set_flag(hdev, HCI_EVENT_FILTER_CONFIGURED);

	return rp->status;
}

static u8 hci_cc_read_class_of_dev(struct hci_dev *hdev, void *data,
				   struct sk_buff *skb)
{
	struct hci_rp_read_class_of_dev *rp = data;

	bt_dev_dbg(hdev, "status 0x%2.2x", rp->status);

	if (rp->status)
		return rp->status;

	memcpy(hdev->dev_class, rp->dev_class, 3);

	bt_dev_dbg(hdev, "class 0x%.2x%.2x%.2x", hdev->dev_class[2],
		   hdev->dev_class[1], hdev->dev_class[0]);

	return rp->status;
}

static u8 hci_cc_write_class_of_dev(struct hci_dev *hdev, void *data,
				    struct sk_buff *skb)
{
	struct hci_ev_status *rp = data;
	void *sent;

	bt_dev_dbg(hdev, "status 0x%2.2x", rp->status);

	sent = hci_sent_cmd_data(hdev, HCI_OP_WRITE_CLASS_OF_DEV);
	if (!sent)
		return rp->status;

	hci_dev_lock(hdev);

	if (!rp->status)
		memcpy(hdev->dev_class, sent, 3);

	if (hci_dev_test_flag(hdev, HCI_MGMT))
		mgmt_set_class_of_dev_complete(hdev, sent, rp->status);

	hci_dev_unlock(hdev);

	return rp->status;
}

static u8 hci_cc_read_voice_setting(struct hci_dev *hdev, void *data,
				    struct sk_buff *skb)
{
	struct hci_rp_read_voice_setting *rp = data;
	__u16 setting;

	bt_dev_dbg(hdev, "status 0x%2.2x", rp->status);

	if (rp->status)
		return rp->status;

	setting = __le16_to_cpu(rp->voice_setting);

	if (hdev->voice_setting == setting)
		return rp->status;

	hdev->voice_setting = setting;

	bt_dev_dbg(hdev, "voice setting 0x%4.4x", setting);

	if (hdev->notify)
		hdev->notify(hdev, HCI_NOTIFY_VOICE_SETTING);

	return rp->status;
}

static u8 hci_cc_write_voice_setting(struct hci_dev *hdev, void *data,
				     struct sk_buff *skb)
{
	struct hci_ev_status *rp = data;
	__u16 setting;
	void *sent;

	bt_dev_dbg(hdev, "status 0x%2.2x", rp->status);

	if (rp->status)
		return rp->status;

	sent = hci_sent_cmd_data(hdev, HCI_OP_WRITE_VOICE_SETTING);
	if (!sent)
		return rp->status;

	setting = get_unaligned_le16(sent);

	if (hdev->voice_setting == setting)
		return rp->status;

	hdev->voice_setting = setting;

	bt_dev_dbg(hdev, "voice setting 0x%4.4x", setting);

	if (hdev->notify)
		hdev->notify(hdev, HCI_NOTIFY_VOICE_SETTING);

	return rp->status;
}

static u8 hci_cc_read_num_supported_iac(struct hci_dev *hdev, void *data,
					struct sk_buff *skb)
{
	struct hci_rp_read_num_supported_iac *rp = data;

	bt_dev_dbg(hdev, "status 0x%2.2x", rp->status);

	if (rp->status)
		return rp->status;

	hdev->num_iac = rp->num_iac;

	bt_dev_dbg(hdev, "num iac %d", hdev->num_iac);

	return rp->status;
}

static u8 hci_cc_write_ssp_mode(struct hci_dev *hdev, void *data,
				struct sk_buff *skb)
{
	struct hci_ev_status *rp = data;
	struct hci_cp_write_ssp_mode *sent;

	bt_dev_dbg(hdev, "status 0x%2.2x", rp->status);

	sent = hci_sent_cmd_data(hdev, HCI_OP_WRITE_SSP_MODE);
	if (!sent)
		return rp->status;

	hci_dev_lock(hdev);

	if (!rp->status) {
		if (sent->mode)
			hdev->features[1][0] |= LMP_HOST_SSP;
		else
			hdev->features[1][0] &= ~LMP_HOST_SSP;
	}

	if (!rp->status) {
		if (sent->mode)
			hci_dev_set_flag(hdev, HCI_SSP_ENABLED);
		else
			hci_dev_clear_flag(hdev, HCI_SSP_ENABLED);
	}

	hci_dev_unlock(hdev);

	return rp->status;
}

static u8 hci_cc_write_sc_support(struct hci_dev *hdev, void *data,
				  struct sk_buff *skb)
{
	struct hci_ev_status *rp = data;
	struct hci_cp_write_sc_support *sent;

	bt_dev_dbg(hdev, "status 0x%2.2x", rp->status);

	sent = hci_sent_cmd_data(hdev, HCI_OP_WRITE_SC_SUPPORT);
	if (!sent)
		return rp->status;

	hci_dev_lock(hdev);

	if (!rp->status) {
		if (sent->support)
			hdev->features[1][0] |= LMP_HOST_SC;
		else
			hdev->features[1][0] &= ~LMP_HOST_SC;
	}

	if (!hci_dev_test_flag(hdev, HCI_MGMT) && !rp->status) {
		if (sent->support)
			hci_dev_set_flag(hdev, HCI_SC_ENABLED);
		else
			hci_dev_clear_flag(hdev, HCI_SC_ENABLED);
	}

	hci_dev_unlock(hdev);

	return rp->status;
}

static u8 hci_cc_read_local_version(struct hci_dev *hdev, void *data,
				    struct sk_buff *skb)
{
	struct hci_rp_read_local_version *rp = data;

	bt_dev_dbg(hdev, "status 0x%2.2x", rp->status);

	if (rp->status)
		return rp->status;

	if (hci_dev_test_flag(hdev, HCI_SETUP) ||
	    hci_dev_test_flag(hdev, HCI_CONFIG)) {
		hdev->hci_ver = rp->hci_ver;
		hdev->hci_rev = __le16_to_cpu(rp->hci_rev);
		hdev->lmp_ver = rp->lmp_ver;
		hdev->manufacturer = __le16_to_cpu(rp->manufacturer);
		hdev->lmp_subver = __le16_to_cpu(rp->lmp_subver);
	}

	return rp->status;
}

static u8 hci_cc_read_local_commands(struct hci_dev *hdev, void *data,
				     struct sk_buff *skb)
{
	struct hci_rp_read_local_commands *rp = data;

	bt_dev_dbg(hdev, "status 0x%2.2x", rp->status);

	if (rp->status)
		return rp->status;

	if (hci_dev_test_flag(hdev, HCI_SETUP) ||
	    hci_dev_test_flag(hdev, HCI_CONFIG))
		memcpy(hdev->commands, rp->commands, sizeof(hdev->commands));

	return rp->status;
}

static u8 hci_cc_read_auth_payload_timeout(struct hci_dev *hdev, void *data,
					   struct sk_buff *skb)
{
	struct hci_rp_read_auth_payload_to *rp = data;
	struct hci_conn *conn;

	bt_dev_dbg(hdev, "status 0x%2.2x", rp->status);

	if (rp->status)
		return rp->status;

	hci_dev_lock(hdev);

	conn = hci_conn_hash_lookup_handle(hdev, __le16_to_cpu(rp->handle));
	if (conn)
		conn->auth_payload_timeout = __le16_to_cpu(rp->timeout);

	hci_dev_unlock(hdev);

	return rp->status;
}

static u8 hci_cc_write_auth_payload_timeout(struct hci_dev *hdev, void *data,
					    struct sk_buff *skb)
{
	struct hci_rp_write_auth_payload_to *rp = data;
	struct hci_conn *conn;
	void *sent;

	bt_dev_dbg(hdev, "status 0x%2.2x", rp->status);

	if (rp->status)
		return rp->status;

	sent = hci_sent_cmd_data(hdev, HCI_OP_WRITE_AUTH_PAYLOAD_TO);
	if (!sent)
		return rp->status;

	hci_dev_lock(hdev);

	conn = hci_conn_hash_lookup_handle(hdev, __le16_to_cpu(rp->handle));
	if (conn)
		conn->auth_payload_timeout = get_unaligned_le16(sent + 2);

	hci_dev_unlock(hdev);

	return rp->status;
}

static u8 hci_cc_read_local_features(struct hci_dev *hdev, void *data,
				     struct sk_buff *skb)
{
	struct hci_rp_read_local_features *rp = data;

	bt_dev_dbg(hdev, "status 0x%2.2x", rp->status);

	if (rp->status)
		return rp->status;

	memcpy(hdev->features, rp->features, 8);

	/* Adjust default settings according to features
	 * supported by device. */

	if (hdev->features[0][0] & LMP_3SLOT)
		hdev->pkt_type |= (HCI_DM3 | HCI_DH3);

	if (hdev->features[0][0] & LMP_5SLOT)
		hdev->pkt_type |= (HCI_DM5 | HCI_DH5);

	if (hdev->features[0][1] & LMP_HV2) {
		hdev->pkt_type  |= (HCI_HV2);
		hdev->esco_type |= (ESCO_HV2);
	}

	if (hdev->features[0][1] & LMP_HV3) {
		hdev->pkt_type  |= (HCI_HV3);
		hdev->esco_type |= (ESCO_HV3);
	}

	if (lmp_esco_capable(hdev))
		hdev->esco_type |= (ESCO_EV3);

	if (hdev->features[0][4] & LMP_EV4)
		hdev->esco_type |= (ESCO_EV4);

	if (hdev->features[0][4] & LMP_EV5)
		hdev->esco_type |= (ESCO_EV5);

	if (hdev->features[0][5] & LMP_EDR_ESCO_2M)
		hdev->esco_type |= (ESCO_2EV3);

	if (hdev->features[0][5] & LMP_EDR_ESCO_3M)
		hdev->esco_type |= (ESCO_3EV3);

	if (hdev->features[0][5] & LMP_EDR_3S_ESCO)
		hdev->esco_type |= (ESCO_2EV5 | ESCO_3EV5);

	return rp->status;
}

static u8 hci_cc_read_local_ext_features(struct hci_dev *hdev, void *data,
					 struct sk_buff *skb)
{
	struct hci_rp_read_local_ext_features *rp = data;

	bt_dev_dbg(hdev, "status 0x%2.2x", rp->status);

	if (rp->status)
		return rp->status;

	if (hdev->max_page < rp->max_page)
		hdev->max_page = rp->max_page;

	if (rp->page < HCI_MAX_PAGES)
		memcpy(hdev->features[rp->page], rp->features, 8);

	return rp->status;
}

static u8 hci_cc_read_flow_control_mode(struct hci_dev *hdev, void *data,
					struct sk_buff *skb)
{
	struct hci_rp_read_flow_control_mode *rp = data;

	bt_dev_dbg(hdev, "status 0x%2.2x", rp->status);

	if (rp->status)
		return rp->status;

	hdev->flow_ctl_mode = rp->mode;

	return rp->status;
}

static u8 hci_cc_read_buffer_size(struct hci_dev *hdev, void *data,
				  struct sk_buff *skb)
{
	struct hci_rp_read_buffer_size *rp = data;

	bt_dev_dbg(hdev, "status 0x%2.2x", rp->status);

	if (rp->status)
		return rp->status;

	hdev->acl_mtu  = __le16_to_cpu(rp->acl_mtu);
	hdev->sco_mtu  = rp->sco_mtu;
	hdev->acl_pkts = __le16_to_cpu(rp->acl_max_pkt);
	hdev->sco_pkts = __le16_to_cpu(rp->sco_max_pkt);

	if (test_bit(HCI_QUIRK_FIXUP_BUFFER_SIZE, &hdev->quirks)) {
		hdev->sco_mtu  = 64;
		hdev->sco_pkts = 8;
	}

	hdev->acl_cnt = hdev->acl_pkts;
	hdev->sco_cnt = hdev->sco_pkts;

	BT_DBG("%s acl mtu %d:%d sco mtu %d:%d", hdev->name, hdev->acl_mtu,
	       hdev->acl_pkts, hdev->sco_mtu, hdev->sco_pkts);

	return rp->status;
}

static u8 hci_cc_read_bd_addr(struct hci_dev *hdev, void *data,
			      struct sk_buff *skb)
{
	struct hci_rp_read_bd_addr *rp = data;

	bt_dev_dbg(hdev, "status 0x%2.2x", rp->status);

	if (rp->status)
		return rp->status;

	if (test_bit(HCI_INIT, &hdev->flags))
		bacpy(&hdev->bdaddr, &rp->bdaddr);

	if (hci_dev_test_flag(hdev, HCI_SETUP))
		bacpy(&hdev->setup_addr, &rp->bdaddr);

	return rp->status;
}

static u8 hci_cc_read_local_pairing_opts(struct hci_dev *hdev, void *data,
					 struct sk_buff *skb)
{
	struct hci_rp_read_local_pairing_opts *rp = data;

	bt_dev_dbg(hdev, "status 0x%2.2x", rp->status);

	if (rp->status)
		return rp->status;

	if (hci_dev_test_flag(hdev, HCI_SETUP) ||
	    hci_dev_test_flag(hdev, HCI_CONFIG)) {
		hdev->pairing_opts = rp->pairing_opts;
		hdev->max_enc_key_size = rp->max_key_size;
	}

	return rp->status;
}

static u8 hci_cc_read_page_scan_activity(struct hci_dev *hdev, void *data,
					 struct sk_buff *skb)
{
	struct hci_rp_read_page_scan_activity *rp = data;

	bt_dev_dbg(hdev, "status 0x%2.2x", rp->status);

	if (rp->status)
		return rp->status;

	if (test_bit(HCI_INIT, &hdev->flags)) {
		hdev->page_scan_interval = __le16_to_cpu(rp->interval);
		hdev->page_scan_window = __le16_to_cpu(rp->window);
	}

	return rp->status;
}

static u8 hci_cc_write_page_scan_activity(struct hci_dev *hdev, void *data,
					  struct sk_buff *skb)
{
	struct hci_ev_status *rp = data;
	struct hci_cp_write_page_scan_activity *sent;

	bt_dev_dbg(hdev, "status 0x%2.2x", rp->status);

	if (rp->status)
		return rp->status;

	sent = hci_sent_cmd_data(hdev, HCI_OP_WRITE_PAGE_SCAN_ACTIVITY);
	if (!sent)
		return rp->status;

	hdev->page_scan_interval = __le16_to_cpu(sent->interval);
	hdev->page_scan_window = __le16_to_cpu(sent->window);

	return rp->status;
}

static u8 hci_cc_read_page_scan_type(struct hci_dev *hdev, void *data,
				     struct sk_buff *skb)
{
	struct hci_rp_read_page_scan_type *rp = data;

	bt_dev_dbg(hdev, "status 0x%2.2x", rp->status);

	if (rp->status)
		return rp->status;

	if (test_bit(HCI_INIT, &hdev->flags))
		hdev->page_scan_type = rp->type;

	return rp->status;
}

static u8 hci_cc_write_page_scan_type(struct hci_dev *hdev, void *data,
				      struct sk_buff *skb)
{
	struct hci_ev_status *rp = data;
	u8 *type;

	bt_dev_dbg(hdev, "status 0x%2.2x", rp->status);

	if (rp->status)
		return rp->status;

	type = hci_sent_cmd_data(hdev, HCI_OP_WRITE_PAGE_SCAN_TYPE);
	if (type)
		hdev->page_scan_type = *type;

	return rp->status;
}

static u8 hci_cc_read_data_block_size(struct hci_dev *hdev, void *data,
				      struct sk_buff *skb)
{
	struct hci_rp_read_data_block_size *rp = data;

	bt_dev_dbg(hdev, "status 0x%2.2x", rp->status);

	if (rp->status)
		return rp->status;

	hdev->block_mtu = __le16_to_cpu(rp->max_acl_len);
	hdev->block_len = __le16_to_cpu(rp->block_len);
	hdev->num_blocks = __le16_to_cpu(rp->num_blocks);

	hdev->block_cnt = hdev->num_blocks;

	BT_DBG("%s blk mtu %d cnt %d len %d", hdev->name, hdev->block_mtu,
	       hdev->block_cnt, hdev->block_len);

	return rp->status;
}

static u8 hci_cc_read_clock(struct hci_dev *hdev, void *data,
			    struct sk_buff *skb)
{
	struct hci_rp_read_clock *rp = data;
	struct hci_cp_read_clock *cp;
	struct hci_conn *conn;

	bt_dev_dbg(hdev, "status 0x%2.2x", rp->status);

	if (rp->status)
		return rp->status;

	hci_dev_lock(hdev);

	cp = hci_sent_cmd_data(hdev, HCI_OP_READ_CLOCK);
	if (!cp)
		goto unlock;

	if (cp->which == 0x00) {
		hdev->clock = le32_to_cpu(rp->clock);
		goto unlock;
	}

	conn = hci_conn_hash_lookup_handle(hdev, __le16_to_cpu(rp->handle));
	if (conn) {
		conn->clock = le32_to_cpu(rp->clock);
		conn->clock_accuracy = le16_to_cpu(rp->accuracy);
	}

unlock:
	hci_dev_unlock(hdev);
	return rp->status;
}

static u8 hci_cc_read_local_amp_info(struct hci_dev *hdev, void *data,
				     struct sk_buff *skb)
{
	struct hci_rp_read_local_amp_info *rp = data;

	bt_dev_dbg(hdev, "status 0x%2.2x", rp->status);

	if (rp->status)
		return rp->status;

	hdev->amp_status = rp->amp_status;
	hdev->amp_total_bw = __le32_to_cpu(rp->total_bw);
	hdev->amp_max_bw = __le32_to_cpu(rp->max_bw);
	hdev->amp_min_latency = __le32_to_cpu(rp->min_latency);
	hdev->amp_max_pdu = __le32_to_cpu(rp->max_pdu);
	hdev->amp_type = rp->amp_type;
	hdev->amp_pal_cap = __le16_to_cpu(rp->pal_cap);
	hdev->amp_assoc_size = __le16_to_cpu(rp->max_assoc_size);
	hdev->amp_be_flush_to = __le32_to_cpu(rp->be_flush_to);
	hdev->amp_max_flush_to = __le32_to_cpu(rp->max_flush_to);

	return rp->status;
}

static u8 hci_cc_read_inq_rsp_tx_power(struct hci_dev *hdev, void *data,
				       struct sk_buff *skb)
{
	struct hci_rp_read_inq_rsp_tx_power *rp = data;

	bt_dev_dbg(hdev, "status 0x%2.2x", rp->status);

	if (rp->status)
		return rp->status;

	hdev->inq_tx_power = rp->tx_power;

	return rp->status;
}

static u8 hci_cc_read_def_err_data_reporting(struct hci_dev *hdev, void *data,
					     struct sk_buff *skb)
{
	struct hci_rp_read_def_err_data_reporting *rp = data;

	bt_dev_dbg(hdev, "status 0x%2.2x", rp->status);

	if (rp->status)
		return rp->status;

	hdev->err_data_reporting = rp->err_data_reporting;

	return rp->status;
}

static u8 hci_cc_write_def_err_data_reporting(struct hci_dev *hdev, void *data,
					      struct sk_buff *skb)
{
	struct hci_ev_status *rp = data;
	struct hci_cp_write_def_err_data_reporting *cp;

	bt_dev_dbg(hdev, "status 0x%2.2x", rp->status);

	if (rp->status)
		return rp->status;

	cp = hci_sent_cmd_data(hdev, HCI_OP_WRITE_DEF_ERR_DATA_REPORTING);
	if (!cp)
		return rp->status;

	hdev->err_data_reporting = cp->err_data_reporting;

	return rp->status;
}

static u8 hci_cc_pin_code_reply(struct hci_dev *hdev, void *data,
				struct sk_buff *skb)
{
	struct hci_rp_pin_code_reply *rp = data;
	struct hci_cp_pin_code_reply *cp;
	struct hci_conn *conn;

	bt_dev_dbg(hdev, "status 0x%2.2x", rp->status);

	hci_dev_lock(hdev);

	if (hci_dev_test_flag(hdev, HCI_MGMT))
		mgmt_pin_code_reply_complete(hdev, &rp->bdaddr, rp->status);

	if (rp->status)
		goto unlock;

	cp = hci_sent_cmd_data(hdev, HCI_OP_PIN_CODE_REPLY);
	if (!cp)
		goto unlock;

	conn = hci_conn_hash_lookup_ba(hdev, ACL_LINK, &cp->bdaddr);
	if (conn)
		conn->pin_length = cp->pin_len;

unlock:
	hci_dev_unlock(hdev);
	return rp->status;
}

static u8 hci_cc_pin_code_neg_reply(struct hci_dev *hdev, void *data,
				    struct sk_buff *skb)
{
	struct hci_rp_pin_code_neg_reply *rp = data;

	bt_dev_dbg(hdev, "status 0x%2.2x", rp->status);

	hci_dev_lock(hdev);

	if (hci_dev_test_flag(hdev, HCI_MGMT))
		mgmt_pin_code_neg_reply_complete(hdev, &rp->bdaddr,
						 rp->status);

	hci_dev_unlock(hdev);

	return rp->status;
}

static u8 hci_cc_le_read_buffer_size(struct hci_dev *hdev, void *data,
				     struct sk_buff *skb)
{
	struct hci_rp_le_read_buffer_size *rp = data;

	bt_dev_dbg(hdev, "status 0x%2.2x", rp->status);

	if (rp->status)
		return rp->status;

	hdev->le_mtu = __le16_to_cpu(rp->le_mtu);
	hdev->le_pkts = rp->le_max_pkt;

	hdev->le_cnt = hdev->le_pkts;

	BT_DBG("%s le mtu %d:%d", hdev->name, hdev->le_mtu, hdev->le_pkts);

	return rp->status;
}

static u8 hci_cc_le_read_local_features(struct hci_dev *hdev, void *data,
					struct sk_buff *skb)
{
	struct hci_rp_le_read_local_features *rp = data;

	BT_DBG("%s status 0x%2.2x", hdev->name, rp->status);

	if (rp->status)
		return rp->status;

	memcpy(hdev->le_features, rp->features, 8);

	return rp->status;
}

static u8 hci_cc_le_read_adv_tx_power(struct hci_dev *hdev, void *data,
				      struct sk_buff *skb)
{
	struct hci_rp_le_read_adv_tx_power *rp = data;

	bt_dev_dbg(hdev, "status 0x%2.2x", rp->status);

	if (rp->status)
		return rp->status;

	hdev->adv_tx_power = rp->tx_power;

	return rp->status;
}

static u8 hci_cc_user_confirm_reply(struct hci_dev *hdev, void *data,
				    struct sk_buff *skb)
{
	struct hci_rp_user_confirm_reply *rp = data;

	bt_dev_dbg(hdev, "status 0x%2.2x", rp->status);

	hci_dev_lock(hdev);

	if (hci_dev_test_flag(hdev, HCI_MGMT))
		mgmt_user_confirm_reply_complete(hdev, &rp->bdaddr, ACL_LINK, 0,
						 rp->status);

	hci_dev_unlock(hdev);

	return rp->status;
}

static u8 hci_cc_user_confirm_neg_reply(struct hci_dev *hdev, void *data,
					struct sk_buff *skb)
{
	struct hci_rp_user_confirm_reply *rp = data;

	bt_dev_dbg(hdev, "status 0x%2.2x", rp->status);

	hci_dev_lock(hdev);

	if (hci_dev_test_flag(hdev, HCI_MGMT))
		mgmt_user_confirm_neg_reply_complete(hdev, &rp->bdaddr,
						     ACL_LINK, 0, rp->status);

	hci_dev_unlock(hdev);

	return rp->status;
}

static u8 hci_cc_user_passkey_reply(struct hci_dev *hdev, void *data,
				    struct sk_buff *skb)
{
	struct hci_rp_user_confirm_reply *rp = data;

	bt_dev_dbg(hdev, "status 0x%2.2x", rp->status);

	hci_dev_lock(hdev);

	if (hci_dev_test_flag(hdev, HCI_MGMT))
		mgmt_user_passkey_reply_complete(hdev, &rp->bdaddr, ACL_LINK,
						 0, rp->status);

	hci_dev_unlock(hdev);

	return rp->status;
}

static u8 hci_cc_user_passkey_neg_reply(struct hci_dev *hdev, void *data,
					struct sk_buff *skb)
{
	struct hci_rp_user_confirm_reply *rp = data;

	bt_dev_dbg(hdev, "status 0x%2.2x", rp->status);

	hci_dev_lock(hdev);

	if (hci_dev_test_flag(hdev, HCI_MGMT))
		mgmt_user_passkey_neg_reply_complete(hdev, &rp->bdaddr,
						     ACL_LINK, 0, rp->status);

	hci_dev_unlock(hdev);

	return rp->status;
}

static u8 hci_cc_read_local_oob_data(struct hci_dev *hdev, void *data,
				     struct sk_buff *skb)
{
	struct hci_rp_read_local_oob_data *rp = data;

	bt_dev_dbg(hdev, "status 0x%2.2x", rp->status);

	return rp->status;
}

static u8 hci_cc_read_local_oob_ext_data(struct hci_dev *hdev, void *data,
					 struct sk_buff *skb)
{
	struct hci_rp_read_local_oob_ext_data *rp = data;

	bt_dev_dbg(hdev, "status 0x%2.2x", rp->status);

	return rp->status;
}

static u8 hci_cc_le_set_random_addr(struct hci_dev *hdev, void *data,
				    struct sk_buff *skb)
{
	struct hci_ev_status *rp = data;
	bdaddr_t *sent;

	bt_dev_dbg(hdev, "status 0x%2.2x", rp->status);

	if (rp->status)
		return rp->status;

	sent = hci_sent_cmd_data(hdev, HCI_OP_LE_SET_RANDOM_ADDR);
	if (!sent)
		return rp->status;

	hci_dev_lock(hdev);

	bacpy(&hdev->random_addr, sent);

	if (!bacmp(&hdev->rpa, sent)) {
		hci_dev_clear_flag(hdev, HCI_RPA_EXPIRED);
		queue_delayed_work(hdev->workqueue, &hdev->rpa_expired,
				   secs_to_jiffies(hdev->rpa_timeout));
	}

	hci_dev_unlock(hdev);

	return rp->status;
}

static u8 hci_cc_le_set_default_phy(struct hci_dev *hdev, void *data,
				    struct sk_buff *skb)
{
	struct hci_ev_status *rp = data;
	struct hci_cp_le_set_default_phy *cp;

	bt_dev_dbg(hdev, "status 0x%2.2x", rp->status);

	if (rp->status)
		return rp->status;

	cp = hci_sent_cmd_data(hdev, HCI_OP_LE_SET_DEFAULT_PHY);
	if (!cp)
		return rp->status;

	hci_dev_lock(hdev);

	hdev->le_tx_def_phys = cp->tx_phys;
	hdev->le_rx_def_phys = cp->rx_phys;

	hci_dev_unlock(hdev);

	return rp->status;
}

static u8 hci_cc_le_set_adv_set_random_addr(struct hci_dev *hdev, void *data,
					    struct sk_buff *skb)
{
	struct hci_ev_status *rp = data;
	struct hci_cp_le_set_adv_set_rand_addr *cp;
	struct adv_info *adv;

	bt_dev_dbg(hdev, "status 0x%2.2x", rp->status);

	if (rp->status)
		return rp->status;

	cp = hci_sent_cmd_data(hdev, HCI_OP_LE_SET_ADV_SET_RAND_ADDR);
	/* Update only in case the adv instance since handle 0x00 shall be using
	 * HCI_OP_LE_SET_RANDOM_ADDR since that allows both extended and
	 * non-extended adverting.
	 */
	if (!cp || !cp->handle)
		return rp->status;

	hci_dev_lock(hdev);

	adv = hci_find_adv_instance(hdev, cp->handle);
	if (adv) {
		bacpy(&adv->random_addr, &cp->bdaddr);
		if (!bacmp(&hdev->rpa, &cp->bdaddr)) {
			adv->rpa_expired = false;
			queue_delayed_work(hdev->workqueue,
					   &adv->rpa_expired_cb,
					   secs_to_jiffies(hdev->rpa_timeout));
		}
	}

	hci_dev_unlock(hdev);

	return rp->status;
}

static u8 hci_cc_le_remove_adv_set(struct hci_dev *hdev, void *data,
				   struct sk_buff *skb)
{
	struct hci_ev_status *rp = data;
	u8 *instance;
	int err;

	bt_dev_dbg(hdev, "status 0x%2.2x", rp->status);

	if (rp->status)
		return rp->status;

	instance = hci_sent_cmd_data(hdev, HCI_OP_LE_REMOVE_ADV_SET);
	if (!instance)
		return rp->status;

	hci_dev_lock(hdev);

	err = hci_remove_adv_instance(hdev, *instance);
	if (!err)
		mgmt_advertising_removed(hci_skb_sk(hdev->sent_cmd), hdev,
					 *instance);

	hci_dev_unlock(hdev);

	return rp->status;
}

static u8 hci_cc_le_clear_adv_sets(struct hci_dev *hdev, void *data,
				   struct sk_buff *skb)
{
	struct hci_ev_status *rp = data;
	struct adv_info *adv, *n;
	int err;

	bt_dev_dbg(hdev, "status 0x%2.2x", rp->status);

	if (rp->status)
		return rp->status;

	if (!hci_sent_cmd_data(hdev, HCI_OP_LE_CLEAR_ADV_SETS))
		return rp->status;

	hci_dev_lock(hdev);

	list_for_each_entry_safe(adv, n, &hdev->adv_instances, list) {
		u8 instance = adv->instance;

		err = hci_remove_adv_instance(hdev, instance);
		if (!err)
			mgmt_advertising_removed(hci_skb_sk(hdev->sent_cmd),
						 hdev, instance);
	}

	hci_dev_unlock(hdev);

	return rp->status;
}

static u8 hci_cc_le_read_transmit_power(struct hci_dev *hdev, void *data,
					struct sk_buff *skb)
{
	struct hci_rp_le_read_transmit_power *rp = data;

	bt_dev_dbg(hdev, "status 0x%2.2x", rp->status);

	if (rp->status)
		return rp->status;

	hdev->min_le_tx_power = rp->min_le_tx_power;
	hdev->max_le_tx_power = rp->max_le_tx_power;

	return rp->status;
}

static u8 hci_cc_le_set_privacy_mode(struct hci_dev *hdev, void *data,
				     struct sk_buff *skb)
{
	struct hci_ev_status *rp = data;
	struct hci_cp_le_set_privacy_mode *cp;
	struct hci_conn_params *params;

	bt_dev_dbg(hdev, "status 0x%2.2x", rp->status);

	if (rp->status)
		return rp->status;

	cp = hci_sent_cmd_data(hdev, HCI_OP_LE_SET_PRIVACY_MODE);
	if (!cp)
		return rp->status;

	hci_dev_lock(hdev);

	params = hci_conn_params_lookup(hdev, &cp->bdaddr, cp->bdaddr_type);
	if (params)
		params->privacy_mode = cp->mode;

	hci_dev_unlock(hdev);

	return rp->status;
}

static u8 hci_cc_le_set_adv_enable(struct hci_dev *hdev, void *data,
				   struct sk_buff *skb)
{
	struct hci_ev_status *rp = data;
	__u8 *sent;

	bt_dev_dbg(hdev, "status 0x%2.2x", rp->status);

	if (rp->status)
		return rp->status;

	sent = hci_sent_cmd_data(hdev, HCI_OP_LE_SET_ADV_ENABLE);
	if (!sent)
		return rp->status;

	hci_dev_lock(hdev);

	/* If we're doing connection initiation as peripheral. Set a
	 * timeout in case something goes wrong.
	 */
	if (*sent) {
		struct hci_conn *conn;

		hci_dev_set_flag(hdev, HCI_LE_ADV);

		conn = hci_lookup_le_connect(hdev);
		if (conn)
			queue_delayed_work(hdev->workqueue,
					   &conn->le_conn_timeout,
					   conn->conn_timeout);
	} else {
		hci_dev_clear_flag(hdev, HCI_LE_ADV);
	}

	hci_dev_unlock(hdev);

	return rp->status;
}

static u8 hci_cc_le_set_ext_adv_enable(struct hci_dev *hdev, void *data,
				       struct sk_buff *skb)
{
	struct hci_cp_le_set_ext_adv_enable *cp;
	struct hci_cp_ext_adv_set *set;
	struct adv_info *adv = NULL, *n;
	struct hci_ev_status *rp = data;

	bt_dev_dbg(hdev, "status 0x%2.2x", rp->status);

	if (rp->status)
		return rp->status;

	cp = hci_sent_cmd_data(hdev, HCI_OP_LE_SET_EXT_ADV_ENABLE);
	if (!cp)
		return rp->status;

	set = (void *)cp->data;

	hci_dev_lock(hdev);

	if (cp->num_of_sets)
		adv = hci_find_adv_instance(hdev, set->handle);

	if (cp->enable) {
		struct hci_conn *conn;

		hci_dev_set_flag(hdev, HCI_LE_ADV);

		if (adv)
			adv->enabled = true;

		conn = hci_lookup_le_connect(hdev);
		if (conn)
			queue_delayed_work(hdev->workqueue,
					   &conn->le_conn_timeout,
					   conn->conn_timeout);
	} else {
		if (cp->num_of_sets) {
			if (adv)
				adv->enabled = false;

			/* If just one instance was disabled check if there are
			 * any other instance enabled before clearing HCI_LE_ADV
			 */
			list_for_each_entry_safe(adv, n, &hdev->adv_instances,
						 list) {
				if (adv->enabled)
					goto unlock;
			}
		} else {
			/* All instances shall be considered disabled */
			list_for_each_entry_safe(adv, n, &hdev->adv_instances,
						 list)
				adv->enabled = false;
		}

		hci_dev_clear_flag(hdev, HCI_LE_ADV);
	}

unlock:
	hci_dev_unlock(hdev);
	return rp->status;
}

static u8 hci_cc_le_set_scan_param(struct hci_dev *hdev, void *data,
				   struct sk_buff *skb)
{
	struct hci_cp_le_set_scan_param *cp;
	struct hci_ev_status *rp = data;

	bt_dev_dbg(hdev, "status 0x%2.2x", rp->status);

	if (rp->status)
		return rp->status;

	cp = hci_sent_cmd_data(hdev, HCI_OP_LE_SET_SCAN_PARAM);
	if (!cp)
		return rp->status;

	hci_dev_lock(hdev);

	hdev->le_scan_type = cp->type;

	hci_dev_unlock(hdev);

	return rp->status;
}

static u8 hci_cc_le_set_ext_scan_param(struct hci_dev *hdev, void *data,
				       struct sk_buff *skb)
{
	struct hci_cp_le_set_ext_scan_params *cp;
	struct hci_ev_status *rp = data;
	struct hci_cp_le_scan_phy_params *phy_param;

	bt_dev_dbg(hdev, "status 0x%2.2x", rp->status);

	if (rp->status)
		return rp->status;

	cp = hci_sent_cmd_data(hdev, HCI_OP_LE_SET_EXT_SCAN_PARAMS);
	if (!cp)
		return rp->status;

	phy_param = (void *)cp->data;

	hci_dev_lock(hdev);

	hdev->le_scan_type = phy_param->type;

	hci_dev_unlock(hdev);

	return rp->status;
}

static bool has_pending_adv_report(struct hci_dev *hdev)
{
	struct discovery_state *d = &hdev->discovery;

	return bacmp(&d->last_adv_addr, BDADDR_ANY);
}

static void clear_pending_adv_report(struct hci_dev *hdev)
{
	struct discovery_state *d = &hdev->discovery;

	bacpy(&d->last_adv_addr, BDADDR_ANY);
	d->last_adv_data_len = 0;
}

static void store_pending_adv_report(struct hci_dev *hdev, bdaddr_t *bdaddr,
				     u8 bdaddr_type, s8 rssi, u32 flags,
				     u8 *data, u8 len)
{
	struct discovery_state *d = &hdev->discovery;

	if (len > HCI_MAX_AD_LENGTH)
		return;

	bacpy(&d->last_adv_addr, bdaddr);
	d->last_adv_addr_type = bdaddr_type;
	d->last_adv_rssi = rssi;
	d->last_adv_flags = flags;
	memcpy(d->last_adv_data, data, len);
	d->last_adv_data_len = len;
}

static void le_set_scan_enable_complete(struct hci_dev *hdev, u8 enable)
{
	hci_dev_lock(hdev);

	switch (enable) {
	case LE_SCAN_ENABLE:
		hci_dev_set_flag(hdev, HCI_LE_SCAN);
		if (hdev->le_scan_type == LE_SCAN_ACTIVE)
			clear_pending_adv_report(hdev);
		break;

	case LE_SCAN_DISABLE:
		/* We do this here instead of when setting DISCOVERY_STOPPED
		 * since the latter would potentially require waiting for
		 * inquiry to stop too.
		 */
		if (has_pending_adv_report(hdev)) {
			struct discovery_state *d = &hdev->discovery;

			mgmt_device_found(hdev, &d->last_adv_addr, LE_LINK,
					  d->last_adv_addr_type, NULL,
					  d->last_adv_rssi, d->last_adv_flags,
					  d->last_adv_data,
					  d->last_adv_data_len, NULL, 0);
		}

		/* Cancel this timer so that we don't try to disable scanning
		 * when it's already disabled.
		 */
		cancel_delayed_work(&hdev->le_scan_disable);

		hci_dev_clear_flag(hdev, HCI_LE_SCAN);

		/* The HCI_LE_SCAN_INTERRUPTED flag indicates that we
		 * interrupted scanning due to a connect request. Mark
		 * therefore discovery as stopped.
		 */
		if (hci_dev_test_and_clear_flag(hdev, HCI_LE_SCAN_INTERRUPTED))
			hci_discovery_set_state(hdev, DISCOVERY_STOPPED);

		break;

	default:
		bt_dev_err(hdev, "use of reserved LE_Scan_Enable param %d",
			   enable);
		break;
	}

	hci_dev_unlock(hdev);
}

static u8 hci_cc_le_set_scan_enable(struct hci_dev *hdev, void *data,
				    struct sk_buff *skb)
{
	struct hci_cp_le_set_scan_enable *cp;
	struct hci_ev_status *rp = data;

	bt_dev_dbg(hdev, "status 0x%2.2x", rp->status);

	if (rp->status)
		return rp->status;

	cp = hci_sent_cmd_data(hdev, HCI_OP_LE_SET_SCAN_ENABLE);
	if (!cp)
		return rp->status;

	le_set_scan_enable_complete(hdev, cp->enable);

	return rp->status;
}

static u8 hci_cc_le_set_ext_scan_enable(struct hci_dev *hdev, void *data,
					struct sk_buff *skb)
{
	struct hci_cp_le_set_ext_scan_enable *cp;
	struct hci_ev_status *rp = data;

	bt_dev_dbg(hdev, "status 0x%2.2x", rp->status);

	if (rp->status)
		return rp->status;

	cp = hci_sent_cmd_data(hdev, HCI_OP_LE_SET_EXT_SCAN_ENABLE);
	if (!cp)
		return rp->status;

	le_set_scan_enable_complete(hdev, cp->enable);

	return rp->status;
}

static u8 hci_cc_le_read_num_adv_sets(struct hci_dev *hdev, void *data,
				      struct sk_buff *skb)
{
	struct hci_rp_le_read_num_supported_adv_sets *rp = data;

	bt_dev_dbg(hdev, "status 0x%2.2x No of Adv sets %u", rp->status,
		   rp->num_of_sets);

	if (rp->status)
		return rp->status;

	hdev->le_num_of_adv_sets = rp->num_of_sets;

	return rp->status;
}

static u8 hci_cc_le_read_accept_list_size(struct hci_dev *hdev, void *data,
					  struct sk_buff *skb)
{
	struct hci_rp_le_read_accept_list_size *rp = data;

	bt_dev_dbg(hdev, "status 0x%2.2x size %u", rp->status, rp->size);

	if (rp->status)
		return rp->status;

	hdev->le_accept_list_size = rp->size;

	return rp->status;
}

static u8 hci_cc_le_clear_accept_list(struct hci_dev *hdev, void *data,
				      struct sk_buff *skb)
{
	struct hci_ev_status *rp = data;

	bt_dev_dbg(hdev, "status 0x%2.2x", rp->status);

	if (rp->status)
		return rp->status;

	hci_dev_lock(hdev);
	hci_bdaddr_list_clear(&hdev->le_accept_list);
	hci_dev_unlock(hdev);

	return rp->status;
}

static u8 hci_cc_le_add_to_accept_list(struct hci_dev *hdev, void *data,
				       struct sk_buff *skb)
{
	struct hci_cp_le_add_to_accept_list *sent;
	struct hci_ev_status *rp = data;

	bt_dev_dbg(hdev, "status 0x%2.2x", rp->status);

	if (rp->status)
		return rp->status;

	sent = hci_sent_cmd_data(hdev, HCI_OP_LE_ADD_TO_ACCEPT_LIST);
	if (!sent)
		return rp->status;

	hci_dev_lock(hdev);
	hci_bdaddr_list_add(&hdev->le_accept_list, &sent->bdaddr,
			    sent->bdaddr_type);
	hci_dev_unlock(hdev);

	return rp->status;
}

static u8 hci_cc_le_del_from_accept_list(struct hci_dev *hdev, void *data,
					 struct sk_buff *skb)
{
	struct hci_cp_le_del_from_accept_list *sent;
	struct hci_ev_status *rp = data;

	bt_dev_dbg(hdev, "status 0x%2.2x", rp->status);

	if (rp->status)
		return rp->status;

	sent = hci_sent_cmd_data(hdev, HCI_OP_LE_DEL_FROM_ACCEPT_LIST);
	if (!sent)
		return rp->status;

	hci_dev_lock(hdev);
	hci_bdaddr_list_del(&hdev->le_accept_list, &sent->bdaddr,
			    sent->bdaddr_type);
	hci_dev_unlock(hdev);

	return rp->status;
}

static u8 hci_cc_le_read_supported_states(struct hci_dev *hdev, void *data,
					  struct sk_buff *skb)
{
	struct hci_rp_le_read_supported_states *rp = data;

	bt_dev_dbg(hdev, "status 0x%2.2x", rp->status);

	if (rp->status)
		return rp->status;

	memcpy(hdev->le_states, rp->le_states, 8);

	return rp->status;
}

static u8 hci_cc_le_read_def_data_len(struct hci_dev *hdev, void *data,
				      struct sk_buff *skb)
{
	struct hci_rp_le_read_def_data_len *rp = data;

	bt_dev_dbg(hdev, "status 0x%2.2x", rp->status);

	if (rp->status)
		return rp->status;

	hdev->le_def_tx_len = le16_to_cpu(rp->tx_len);
	hdev->le_def_tx_time = le16_to_cpu(rp->tx_time);

	return rp->status;
}

static u8 hci_cc_le_write_def_data_len(struct hci_dev *hdev, void *data,
				       struct sk_buff *skb)
{
	struct hci_cp_le_write_def_data_len *sent;
	struct hci_ev_status *rp = data;

	bt_dev_dbg(hdev, "status 0x%2.2x", rp->status);

	if (rp->status)
		return rp->status;

	sent = hci_sent_cmd_data(hdev, HCI_OP_LE_WRITE_DEF_DATA_LEN);
	if (!sent)
		return rp->status;

	hdev->le_def_tx_len = le16_to_cpu(sent->tx_len);
	hdev->le_def_tx_time = le16_to_cpu(sent->tx_time);

	return rp->status;
}

static u8 hci_cc_le_add_to_resolv_list(struct hci_dev *hdev, void *data,
				       struct sk_buff *skb)
{
	struct hci_cp_le_add_to_resolv_list *sent;
	struct hci_ev_status *rp = data;

	bt_dev_dbg(hdev, "status 0x%2.2x", rp->status);

	if (rp->status)
		return rp->status;

	sent = hci_sent_cmd_data(hdev, HCI_OP_LE_ADD_TO_RESOLV_LIST);
	if (!sent)
		return rp->status;

	hci_dev_lock(hdev);
	hci_bdaddr_list_add_with_irk(&hdev->le_resolv_list, &sent->bdaddr,
				sent->bdaddr_type, sent->peer_irk,
				sent->local_irk);
	hci_dev_unlock(hdev);

	return rp->status;
}

static u8 hci_cc_le_del_from_resolv_list(struct hci_dev *hdev, void *data,
					 struct sk_buff *skb)
{
	struct hci_cp_le_del_from_resolv_list *sent;
	struct hci_ev_status *rp = data;

	bt_dev_dbg(hdev, "status 0x%2.2x", rp->status);

	if (rp->status)
		return rp->status;

	sent = hci_sent_cmd_data(hdev, HCI_OP_LE_DEL_FROM_RESOLV_LIST);
	if (!sent)
		return rp->status;

	hci_dev_lock(hdev);
	hci_bdaddr_list_del_with_irk(&hdev->le_resolv_list, &sent->bdaddr,
			    sent->bdaddr_type);
	hci_dev_unlock(hdev);

	return rp->status;
}

static u8 hci_cc_le_clear_resolv_list(struct hci_dev *hdev, void *data,
				      struct sk_buff *skb)
{
	struct hci_ev_status *rp = data;

	bt_dev_dbg(hdev, "status 0x%2.2x", rp->status);

	if (rp->status)
		return rp->status;

	hci_dev_lock(hdev);
	hci_bdaddr_list_clear(&hdev->le_resolv_list);
	hci_dev_unlock(hdev);

	return rp->status;
}

static u8 hci_cc_le_read_resolv_list_size(struct hci_dev *hdev, void *data,
					  struct sk_buff *skb)
{
	struct hci_rp_le_read_resolv_list_size *rp = data;

	bt_dev_dbg(hdev, "status 0x%2.2x size %u", rp->status, rp->size);

	if (rp->status)
		return rp->status;

	hdev->le_resolv_list_size = rp->size;

	return rp->status;
}

static u8 hci_cc_le_set_addr_resolution_enable(struct hci_dev *hdev, void *data,
					       struct sk_buff *skb)
{
	struct hci_ev_status *rp = data;
	__u8 *sent;

	bt_dev_dbg(hdev, "status 0x%2.2x", rp->status);

	if (rp->status)
		return rp->status;

	sent = hci_sent_cmd_data(hdev, HCI_OP_LE_SET_ADDR_RESOLV_ENABLE);
	if (!sent)
		return rp->status;

	hci_dev_lock(hdev);

	if (*sent)
		hci_dev_set_flag(hdev, HCI_LL_RPA_RESOLUTION);
	else
		hci_dev_clear_flag(hdev, HCI_LL_RPA_RESOLUTION);

	hci_dev_unlock(hdev);

	return rp->status;
}

static u8 hci_cc_le_read_max_data_len(struct hci_dev *hdev, void *data,
				      struct sk_buff *skb)
{
	struct hci_rp_le_read_max_data_len *rp = data;

	bt_dev_dbg(hdev, "status 0x%2.2x", rp->status);

	if (rp->status)
		return rp->status;

	hdev->le_max_tx_len = le16_to_cpu(rp->tx_len);
	hdev->le_max_tx_time = le16_to_cpu(rp->tx_time);
	hdev->le_max_rx_len = le16_to_cpu(rp->rx_len);
	hdev->le_max_rx_time = le16_to_cpu(rp->rx_time);

	return rp->status;
}

static u8 hci_cc_write_le_host_supported(struct hci_dev *hdev, void *data,
					 struct sk_buff *skb)
{
	struct hci_cp_write_le_host_supported *sent;
	struct hci_ev_status *rp = data;

	bt_dev_dbg(hdev, "status 0x%2.2x", rp->status);

	if (rp->status)
		return rp->status;

	sent = hci_sent_cmd_data(hdev, HCI_OP_WRITE_LE_HOST_SUPPORTED);
	if (!sent)
		return rp->status;

	hci_dev_lock(hdev);

	if (sent->le) {
		hdev->features[1][0] |= LMP_HOST_LE;
		hci_dev_set_flag(hdev, HCI_LE_ENABLED);
	} else {
		hdev->features[1][0] &= ~LMP_HOST_LE;
		hci_dev_clear_flag(hdev, HCI_LE_ENABLED);
		hci_dev_clear_flag(hdev, HCI_ADVERTISING);
	}

	if (sent->simul)
		hdev->features[1][0] |= LMP_HOST_LE_BREDR;
	else
		hdev->features[1][0] &= ~LMP_HOST_LE_BREDR;

	hci_dev_unlock(hdev);

	return rp->status;
}

static u8 hci_cc_set_adv_param(struct hci_dev *hdev, void *data,
			       struct sk_buff *skb)
{
	struct hci_cp_le_set_adv_param *cp;
	struct hci_ev_status *rp = data;

	bt_dev_dbg(hdev, "status 0x%2.2x", rp->status);

	if (rp->status)
		return rp->status;

	cp = hci_sent_cmd_data(hdev, HCI_OP_LE_SET_ADV_PARAM);
	if (!cp)
		return rp->status;

	hci_dev_lock(hdev);
	hdev->adv_addr_type = cp->own_address_type;
	hci_dev_unlock(hdev);

	return rp->status;
}

static u8 hci_cc_set_ext_adv_param(struct hci_dev *hdev, void *data,
				   struct sk_buff *skb)
{
	struct hci_rp_le_set_ext_adv_params *rp = data;
	struct hci_cp_le_set_ext_adv_params *cp;
	struct adv_info *adv_instance;

	bt_dev_dbg(hdev, "status 0x%2.2x", rp->status);

	if (rp->status)
		return rp->status;

	cp = hci_sent_cmd_data(hdev, HCI_OP_LE_SET_EXT_ADV_PARAMS);
	if (!cp)
		return rp->status;

	hci_dev_lock(hdev);
	hdev->adv_addr_type = cp->own_addr_type;
	if (!cp->handle) {
		/* Store in hdev for instance 0 */
		hdev->adv_tx_power = rp->tx_power;
	} else {
		adv_instance = hci_find_adv_instance(hdev, cp->handle);
		if (adv_instance)
			adv_instance->tx_power = rp->tx_power;
	}
	/* Update adv data as tx power is known now */
	hci_req_update_adv_data(hdev, cp->handle);

	hci_dev_unlock(hdev);

	return rp->status;
}

static u8 hci_cc_read_rssi(struct hci_dev *hdev, void *data,
			   struct sk_buff *skb)
{
	struct hci_rp_read_rssi *rp = data;
	struct hci_conn *conn;

	bt_dev_dbg(hdev, "status 0x%2.2x", rp->status);

	if (rp->status)
		return rp->status;

	hci_dev_lock(hdev);

	conn = hci_conn_hash_lookup_handle(hdev, __le16_to_cpu(rp->handle));
	if (conn)
		conn->rssi = rp->rssi;

	hci_dev_unlock(hdev);

	return rp->status;
}

static u8 hci_cc_read_tx_power(struct hci_dev *hdev, void *data,
			       struct sk_buff *skb)
{
	struct hci_cp_read_tx_power *sent;
	struct hci_rp_read_tx_power *rp = data;
	struct hci_conn *conn;

	bt_dev_dbg(hdev, "status 0x%2.2x", rp->status);

	if (rp->status)
		return rp->status;

	sent = hci_sent_cmd_data(hdev, HCI_OP_READ_TX_POWER);
	if (!sent)
		return rp->status;

	hci_dev_lock(hdev);

	conn = hci_conn_hash_lookup_handle(hdev, __le16_to_cpu(rp->handle));
	if (!conn)
		goto unlock;

	switch (sent->type) {
	case 0x00:
		conn->tx_power = rp->tx_power;
		break;
	case 0x01:
		conn->max_tx_power = rp->tx_power;
		break;
	}

unlock:
	hci_dev_unlock(hdev);
	return rp->status;
}

static u8 hci_cc_write_ssp_debug_mode(struct hci_dev *hdev, void *data,
				      struct sk_buff *skb)
{
	struct hci_ev_status *rp = data;
	u8 *mode;

	bt_dev_dbg(hdev, "status 0x%2.2x", rp->status);

	if (rp->status)
		return rp->status;

	mode = hci_sent_cmd_data(hdev, HCI_OP_WRITE_SSP_DEBUG_MODE);
	if (mode)
		hdev->ssp_debug_mode = *mode;

	return rp->status;
}

static void hci_cs_inquiry(struct hci_dev *hdev, __u8 status)
{
	bt_dev_dbg(hdev, "status 0x%2.2x", status);

	if (status) {
		hci_conn_check_pending(hdev);
		return;
	}

	set_bit(HCI_INQUIRY, &hdev->flags);
}

static void hci_cs_create_conn(struct hci_dev *hdev, __u8 status)
{
	struct hci_cp_create_conn *cp;
	struct hci_conn *conn;

	bt_dev_dbg(hdev, "status 0x%2.2x", status);

	cp = hci_sent_cmd_data(hdev, HCI_OP_CREATE_CONN);
	if (!cp)
		return;

	hci_dev_lock(hdev);

	conn = hci_conn_hash_lookup_ba(hdev, ACL_LINK, &cp->bdaddr);

	bt_dev_dbg(hdev, "bdaddr %pMR hcon %p", &cp->bdaddr, conn);

	if (status) {
		if (conn && conn->state == BT_CONNECT) {
			if (status != 0x0c || conn->attempt > 2) {
				conn->state = BT_CLOSED;
				hci_connect_cfm(conn, status);
				hci_conn_del(conn);
			} else
				conn->state = BT_CONNECT2;
		}
	} else {
		if (!conn) {
			conn = hci_conn_add(hdev, ACL_LINK, &cp->bdaddr,
					    HCI_ROLE_MASTER);
			if (!conn)
				bt_dev_err(hdev, "no memory for new connection");
		}
	}

	hci_dev_unlock(hdev);
}

static void hci_cs_add_sco(struct hci_dev *hdev, __u8 status)
{
	struct hci_cp_add_sco *cp;
	struct hci_conn *acl, *sco;
	__u16 handle;

	bt_dev_dbg(hdev, "status 0x%2.2x", status);

	if (!status)
		return;

	cp = hci_sent_cmd_data(hdev, HCI_OP_ADD_SCO);
	if (!cp)
		return;

	handle = __le16_to_cpu(cp->handle);

	bt_dev_dbg(hdev, "handle 0x%4.4x", handle);

	hci_dev_lock(hdev);

	acl = hci_conn_hash_lookup_handle(hdev, handle);
	if (acl) {
		sco = acl->link;
		if (sco) {
			sco->state = BT_CLOSED;

			hci_connect_cfm(sco, status);
			hci_conn_del(sco);
		}
	}

	hci_dev_unlock(hdev);
}

static void hci_cs_auth_requested(struct hci_dev *hdev, __u8 status)
{
	struct hci_cp_auth_requested *cp;
	struct hci_conn *conn;

	bt_dev_dbg(hdev, "status 0x%2.2x", status);

	if (!status)
		return;

	cp = hci_sent_cmd_data(hdev, HCI_OP_AUTH_REQUESTED);
	if (!cp)
		return;

	hci_dev_lock(hdev);

	conn = hci_conn_hash_lookup_handle(hdev, __le16_to_cpu(cp->handle));
	if (conn) {
		if (conn->state == BT_CONFIG) {
			hci_connect_cfm(conn, status);
			hci_conn_drop(conn);
		}
	}

	hci_dev_unlock(hdev);
}

static void hci_cs_set_conn_encrypt(struct hci_dev *hdev, __u8 status)
{
	struct hci_cp_set_conn_encrypt *cp;
	struct hci_conn *conn;

	bt_dev_dbg(hdev, "status 0x%2.2x", status);

	if (!status)
		return;

	cp = hci_sent_cmd_data(hdev, HCI_OP_SET_CONN_ENCRYPT);
	if (!cp)
		return;

	hci_dev_lock(hdev);

	conn = hci_conn_hash_lookup_handle(hdev, __le16_to_cpu(cp->handle));
	if (conn) {
		if (conn->state == BT_CONFIG) {
			hci_connect_cfm(conn, status);
			hci_conn_drop(conn);
		}
	}

	hci_dev_unlock(hdev);
}

static int hci_outgoing_auth_needed(struct hci_dev *hdev,
				    struct hci_conn *conn)
{
	if (conn->state != BT_CONFIG || !conn->out)
		return 0;

	if (conn->pending_sec_level == BT_SECURITY_SDP)
		return 0;

	/* Only request authentication for SSP connections or non-SSP
	 * devices with sec_level MEDIUM or HIGH or if MITM protection
	 * is requested.
	 */
	if (!hci_conn_ssp_enabled(conn) && !(conn->auth_type & 0x01) &&
	    conn->pending_sec_level != BT_SECURITY_FIPS &&
	    conn->pending_sec_level != BT_SECURITY_HIGH &&
	    conn->pending_sec_level != BT_SECURITY_MEDIUM)
		return 0;

	return 1;
}

static int hci_resolve_name(struct hci_dev *hdev,
				   struct inquiry_entry *e)
{
	struct hci_cp_remote_name_req cp;

	memset(&cp, 0, sizeof(cp));

	bacpy(&cp.bdaddr, &e->data.bdaddr);
	cp.pscan_rep_mode = e->data.pscan_rep_mode;
	cp.pscan_mode = e->data.pscan_mode;
	cp.clock_offset = e->data.clock_offset;

	return hci_send_cmd(hdev, HCI_OP_REMOTE_NAME_REQ, sizeof(cp), &cp);
}

static bool hci_resolve_next_name(struct hci_dev *hdev)
{
	struct discovery_state *discov = &hdev->discovery;
	struct inquiry_entry *e;

	if (list_empty(&discov->resolve))
		return false;

	/* We should stop if we already spent too much time resolving names. */
	if (time_after(jiffies, discov->name_resolve_timeout)) {
		bt_dev_warn_ratelimited(hdev, "Name resolve takes too long.");
		return false;
	}

	e = hci_inquiry_cache_lookup_resolve(hdev, BDADDR_ANY, NAME_NEEDED);
	if (!e)
		return false;

	if (hci_resolve_name(hdev, e) == 0) {
		e->name_state = NAME_PENDING;
		return true;
	}

	return false;
}

static void hci_check_pending_name(struct hci_dev *hdev, struct hci_conn *conn,
				   bdaddr_t *bdaddr, u8 *name, u8 name_len)
{
	struct discovery_state *discov = &hdev->discovery;
	struct inquiry_entry *e;

	/* Update the mgmt connected state if necessary. Be careful with
	 * conn objects that exist but are not (yet) connected however.
	 * Only those in BT_CONFIG or BT_CONNECTED states can be
	 * considered connected.
	 */
	if (conn &&
	    (conn->state == BT_CONFIG || conn->state == BT_CONNECTED) &&
	    !test_and_set_bit(HCI_CONN_MGMT_CONNECTED, &conn->flags))
		mgmt_device_connected(hdev, conn, name, name_len);

	if (discov->state == DISCOVERY_STOPPED)
		return;

	if (discov->state == DISCOVERY_STOPPING)
		goto discov_complete;

	if (discov->state != DISCOVERY_RESOLVING)
		return;

	e = hci_inquiry_cache_lookup_resolve(hdev, bdaddr, NAME_PENDING);
	/* If the device was not found in a list of found devices names of which
	 * are pending. there is no need to continue resolving a next name as it
	 * will be done upon receiving another Remote Name Request Complete
	 * Event */
	if (!e)
		return;

	list_del(&e->list);

	e->name_state = name ? NAME_KNOWN : NAME_NOT_KNOWN;
	mgmt_remote_name(hdev, bdaddr, ACL_LINK, 0x00, e->data.rssi,
			 name, name_len);

	if (hci_resolve_next_name(hdev))
		return;

discov_complete:
	hci_discovery_set_state(hdev, DISCOVERY_STOPPED);
}

static void hci_cs_remote_name_req(struct hci_dev *hdev, __u8 status)
{
	struct hci_cp_remote_name_req *cp;
	struct hci_conn *conn;

	bt_dev_dbg(hdev, "status 0x%2.2x", status);

	/* If successful wait for the name req complete event before
	 * checking for the need to do authentication */
	if (!status)
		return;

	cp = hci_sent_cmd_data(hdev, HCI_OP_REMOTE_NAME_REQ);
	if (!cp)
		return;

	hci_dev_lock(hdev);

	conn = hci_conn_hash_lookup_ba(hdev, ACL_LINK, &cp->bdaddr);

	if (hci_dev_test_flag(hdev, HCI_MGMT))
		hci_check_pending_name(hdev, conn, &cp->bdaddr, NULL, 0);

	if (!conn)
		goto unlock;

	if (!hci_outgoing_auth_needed(hdev, conn))
		goto unlock;

	if (!test_and_set_bit(HCI_CONN_AUTH_PEND, &conn->flags)) {
		struct hci_cp_auth_requested auth_cp;

		set_bit(HCI_CONN_AUTH_INITIATOR, &conn->flags);

		auth_cp.handle = __cpu_to_le16(conn->handle);
		hci_send_cmd(hdev, HCI_OP_AUTH_REQUESTED,
			     sizeof(auth_cp), &auth_cp);
	}

unlock:
	hci_dev_unlock(hdev);
}

static void hci_cs_read_remote_features(struct hci_dev *hdev, __u8 status)
{
	struct hci_cp_read_remote_features *cp;
	struct hci_conn *conn;

	bt_dev_dbg(hdev, "status 0x%2.2x", status);

	if (!status)
		return;

	cp = hci_sent_cmd_data(hdev, HCI_OP_READ_REMOTE_FEATURES);
	if (!cp)
		return;

	hci_dev_lock(hdev);

	conn = hci_conn_hash_lookup_handle(hdev, __le16_to_cpu(cp->handle));
	if (conn) {
		if (conn->state == BT_CONFIG) {
			hci_connect_cfm(conn, status);
			hci_conn_drop(conn);
		}
	}

	hci_dev_unlock(hdev);
}

static void hci_cs_read_remote_ext_features(struct hci_dev *hdev, __u8 status)
{
	struct hci_cp_read_remote_ext_features *cp;
	struct hci_conn *conn;

	bt_dev_dbg(hdev, "status 0x%2.2x", status);

	if (!status)
		return;

	cp = hci_sent_cmd_data(hdev, HCI_OP_READ_REMOTE_EXT_FEATURES);
	if (!cp)
		return;

	hci_dev_lock(hdev);

	conn = hci_conn_hash_lookup_handle(hdev, __le16_to_cpu(cp->handle));
	if (conn) {
		if (conn->state == BT_CONFIG) {
			hci_connect_cfm(conn, status);
			hci_conn_drop(conn);
		}
	}

	hci_dev_unlock(hdev);
}

static void hci_cs_setup_sync_conn(struct hci_dev *hdev, __u8 status)
{
	struct hci_cp_setup_sync_conn *cp;
	struct hci_conn *acl, *sco;
	__u16 handle;

	bt_dev_dbg(hdev, "status 0x%2.2x", status);

	if (!status)
		return;

	cp = hci_sent_cmd_data(hdev, HCI_OP_SETUP_SYNC_CONN);
	if (!cp)
		return;

	handle = __le16_to_cpu(cp->handle);

	bt_dev_dbg(hdev, "handle 0x%4.4x", handle);

	hci_dev_lock(hdev);

	acl = hci_conn_hash_lookup_handle(hdev, handle);
	if (acl) {
		sco = acl->link;
		if (sco) {
			sco->state = BT_CLOSED;

			hci_connect_cfm(sco, status);
			hci_conn_del(sco);
		}
	}

	hci_dev_unlock(hdev);
}

static void hci_cs_enhanced_setup_sync_conn(struct hci_dev *hdev, __u8 status)
{
	struct hci_cp_enhanced_setup_sync_conn *cp;
	struct hci_conn *acl, *sco;
	__u16 handle;

	bt_dev_dbg(hdev, "status 0x%2.2x", status);

	if (!status)
		return;

	cp = hci_sent_cmd_data(hdev, HCI_OP_ENHANCED_SETUP_SYNC_CONN);
	if (!cp)
		return;

	handle = __le16_to_cpu(cp->handle);

	bt_dev_dbg(hdev, "handle 0x%4.4x", handle);

	hci_dev_lock(hdev);

	acl = hci_conn_hash_lookup_handle(hdev, handle);
	if (acl) {
		sco = acl->link;
		if (sco) {
			sco->state = BT_CLOSED;

			hci_connect_cfm(sco, status);
			hci_conn_del(sco);
		}
	}

	hci_dev_unlock(hdev);
}

static void hci_cs_sniff_mode(struct hci_dev *hdev, __u8 status)
{
	struct hci_cp_sniff_mode *cp;
	struct hci_conn *conn;

	bt_dev_dbg(hdev, "status 0x%2.2x", status);

	if (!status)
		return;

	cp = hci_sent_cmd_data(hdev, HCI_OP_SNIFF_MODE);
	if (!cp)
		return;

	hci_dev_lock(hdev);

	conn = hci_conn_hash_lookup_handle(hdev, __le16_to_cpu(cp->handle));
	if (conn) {
		clear_bit(HCI_CONN_MODE_CHANGE_PEND, &conn->flags);

		if (test_and_clear_bit(HCI_CONN_SCO_SETUP_PEND, &conn->flags))
			hci_sco_setup(conn, status);
	}

	hci_dev_unlock(hdev);
}

static void hci_cs_exit_sniff_mode(struct hci_dev *hdev, __u8 status)
{
	struct hci_cp_exit_sniff_mode *cp;
	struct hci_conn *conn;

	bt_dev_dbg(hdev, "status 0x%2.2x", status);

	if (!status)
		return;

	cp = hci_sent_cmd_data(hdev, HCI_OP_EXIT_SNIFF_MODE);
	if (!cp)
		return;

	hci_dev_lock(hdev);

	conn = hci_conn_hash_lookup_handle(hdev, __le16_to_cpu(cp->handle));
	if (conn) {
		clear_bit(HCI_CONN_MODE_CHANGE_PEND, &conn->flags);

		if (test_and_clear_bit(HCI_CONN_SCO_SETUP_PEND, &conn->flags))
			hci_sco_setup(conn, status);
	}

	hci_dev_unlock(hdev);
}

static void hci_cs_disconnect(struct hci_dev *hdev, u8 status)
{
	struct hci_cp_disconnect *cp;
	struct hci_conn_params *params;
	struct hci_conn *conn;
	bool mgmt_conn;

	bt_dev_dbg(hdev, "status 0x%2.2x", status);

	/* Wait for HCI_EV_DISCONN_COMPLETE if status 0x00 and not suspended
	 * otherwise cleanup the connection immediately.
	 */
	if (!status && !hdev->suspended)
		return;

	cp = hci_sent_cmd_data(hdev, HCI_OP_DISCONNECT);
	if (!cp)
		return;

	hci_dev_lock(hdev);

	conn = hci_conn_hash_lookup_handle(hdev, __le16_to_cpu(cp->handle));
	if (!conn)
		goto unlock;

	if (status) {
		mgmt_disconnect_failed(hdev, &conn->dst, conn->type,
				       conn->dst_type, status);

		if (conn->type == LE_LINK && conn->role == HCI_ROLE_SLAVE) {
			hdev->cur_adv_instance = conn->adv_instance;
			hci_enable_advertising(hdev);
		}

		goto done;
	}

	mgmt_conn = test_and_clear_bit(HCI_CONN_MGMT_CONNECTED, &conn->flags);

	if (conn->type == ACL_LINK) {
		if (test_bit(HCI_CONN_FLUSH_KEY, &conn->flags))
			hci_remove_link_key(hdev, &conn->dst);
	}

	params = hci_conn_params_lookup(hdev, &conn->dst, conn->dst_type);
	if (params) {
		switch (params->auto_connect) {
		case HCI_AUTO_CONN_LINK_LOSS:
			if (cp->reason != HCI_ERROR_CONNECTION_TIMEOUT)
				break;
			fallthrough;

		case HCI_AUTO_CONN_DIRECT:
		case HCI_AUTO_CONN_ALWAYS:
			list_del_init(&params->action);
			list_add(&params->action, &hdev->pend_le_conns);
			break;

		default:
			break;
		}
	}

	mgmt_device_disconnected(hdev, &conn->dst, conn->type, conn->dst_type,
				 cp->reason, mgmt_conn);

	hci_disconn_cfm(conn, cp->reason);

done:
	/* If the disconnection failed for any reason, the upper layer
	 * does not retry to disconnect in current implementation.
	 * Hence, we need to do some basic cleanup here and re-enable
	 * advertising if necessary.
	 */
	hci_conn_del(conn);
unlock:
	hci_dev_unlock(hdev);
}

static u8 ev_bdaddr_type(struct hci_dev *hdev, u8 type, bool *resolved)
{
	/* When using controller based address resolution, then the new
	 * address types 0x02 and 0x03 are used. These types need to be
	 * converted back into either public address or random address type
	 */
	switch (type) {
	case ADDR_LE_DEV_PUBLIC_RESOLVED:
		if (resolved)
			*resolved = true;
		return ADDR_LE_DEV_PUBLIC;
	case ADDR_LE_DEV_RANDOM_RESOLVED:
		if (resolved)
			*resolved = true;
		return ADDR_LE_DEV_RANDOM;
	}

	if (resolved)
		*resolved = false;
	return type;
}

static void cs_le_create_conn(struct hci_dev *hdev, bdaddr_t *peer_addr,
			      u8 peer_addr_type, u8 own_address_type,
			      u8 filter_policy)
{
	struct hci_conn *conn;

	conn = hci_conn_hash_lookup_le(hdev, peer_addr,
				       peer_addr_type);
	if (!conn)
		return;

	own_address_type = ev_bdaddr_type(hdev, own_address_type, NULL);

	/* Store the initiator and responder address information which
	 * is needed for SMP. These values will not change during the
	 * lifetime of the connection.
	 */
	conn->init_addr_type = own_address_type;
	if (own_address_type == ADDR_LE_DEV_RANDOM)
		bacpy(&conn->init_addr, &hdev->random_addr);
	else
		bacpy(&conn->init_addr, &hdev->bdaddr);

	conn->resp_addr_type = peer_addr_type;
	bacpy(&conn->resp_addr, peer_addr);

	/* We don't want the connection attempt to stick around
	 * indefinitely since LE doesn't have a page timeout concept
	 * like BR/EDR. Set a timer for any connection that doesn't use
	 * the accept list for connecting.
	 */
	if (filter_policy == HCI_LE_USE_PEER_ADDR)
		queue_delayed_work(conn->hdev->workqueue,
				   &conn->le_conn_timeout,
				   conn->conn_timeout);
}

static void hci_cs_le_create_conn(struct hci_dev *hdev, u8 status)
{
	struct hci_cp_le_create_conn *cp;

	bt_dev_dbg(hdev, "status 0x%2.2x", status);

	/* All connection failure handling is taken care of by the
	 * hci_conn_failed function which is triggered by the HCI
	 * request completion callbacks used for connecting.
	 */
	if (status)
		return;

	cp = hci_sent_cmd_data(hdev, HCI_OP_LE_CREATE_CONN);
	if (!cp)
		return;

	hci_dev_lock(hdev);

	cs_le_create_conn(hdev, &cp->peer_addr, cp->peer_addr_type,
			  cp->own_address_type, cp->filter_policy);

	hci_dev_unlock(hdev);
}

static void hci_cs_le_ext_create_conn(struct hci_dev *hdev, u8 status)
{
	struct hci_cp_le_ext_create_conn *cp;

	bt_dev_dbg(hdev, "status 0x%2.2x", status);

	/* All connection failure handling is taken care of by the
	 * hci_conn_failed function which is triggered by the HCI
	 * request completion callbacks used for connecting.
	 */
	if (status)
		return;

	cp = hci_sent_cmd_data(hdev, HCI_OP_LE_EXT_CREATE_CONN);
	if (!cp)
		return;

	hci_dev_lock(hdev);

	cs_le_create_conn(hdev, &cp->peer_addr, cp->peer_addr_type,
			  cp->own_addr_type, cp->filter_policy);

	hci_dev_unlock(hdev);
}

static void hci_cs_le_read_remote_features(struct hci_dev *hdev, u8 status)
{
	struct hci_cp_le_read_remote_features *cp;
	struct hci_conn *conn;

	bt_dev_dbg(hdev, "status 0x%2.2x", status);

	if (!status)
		return;

	cp = hci_sent_cmd_data(hdev, HCI_OP_LE_READ_REMOTE_FEATURES);
	if (!cp)
		return;

	hci_dev_lock(hdev);

	conn = hci_conn_hash_lookup_handle(hdev, __le16_to_cpu(cp->handle));
	if (conn) {
		if (conn->state == BT_CONFIG) {
			hci_connect_cfm(conn, status);
			hci_conn_drop(conn);
		}
	}

	hci_dev_unlock(hdev);
}

static void hci_cs_le_start_enc(struct hci_dev *hdev, u8 status)
{
	struct hci_cp_le_start_enc *cp;
	struct hci_conn *conn;

	bt_dev_dbg(hdev, "status 0x%2.2x", status);

	if (!status)
		return;

	hci_dev_lock(hdev);

	cp = hci_sent_cmd_data(hdev, HCI_OP_LE_START_ENC);
	if (!cp)
		goto unlock;

	conn = hci_conn_hash_lookup_handle(hdev, __le16_to_cpu(cp->handle));
	if (!conn)
		goto unlock;

	if (conn->state != BT_CONNECTED)
		goto unlock;

	hci_disconnect(conn, HCI_ERROR_AUTH_FAILURE);
	hci_conn_drop(conn);

unlock:
	hci_dev_unlock(hdev);
}

static void hci_cs_switch_role(struct hci_dev *hdev, u8 status)
{
	struct hci_cp_switch_role *cp;
	struct hci_conn *conn;

	BT_DBG("%s status 0x%2.2x", hdev->name, status);

	if (!status)
		return;

	cp = hci_sent_cmd_data(hdev, HCI_OP_SWITCH_ROLE);
	if (!cp)
		return;

	hci_dev_lock(hdev);

	conn = hci_conn_hash_lookup_ba(hdev, ACL_LINK, &cp->bdaddr);
	if (conn)
		clear_bit(HCI_CONN_RSWITCH_PEND, &conn->flags);

	hci_dev_unlock(hdev);
}

static void hci_inquiry_complete_evt(struct hci_dev *hdev, void *data,
				     struct sk_buff *skb)
{
	struct hci_ev_status *ev = data;
	struct discovery_state *discov = &hdev->discovery;
	struct inquiry_entry *e;

	bt_dev_dbg(hdev, "status 0x%2.2x", ev->status);

	hci_conn_check_pending(hdev);

	if (!test_and_clear_bit(HCI_INQUIRY, &hdev->flags))
		return;

	smp_mb__after_atomic(); /* wake_up_bit advises about this barrier */
	wake_up_bit(&hdev->flags, HCI_INQUIRY);

	if (!hci_dev_test_flag(hdev, HCI_MGMT))
		return;

	hci_dev_lock(hdev);

	if (discov->state != DISCOVERY_FINDING)
		goto unlock;

	if (list_empty(&discov->resolve)) {
		/* When BR/EDR inquiry is active and no LE scanning is in
		 * progress, then change discovery state to indicate completion.
		 *
		 * When running LE scanning and BR/EDR inquiry simultaneously
		 * and the LE scan already finished, then change the discovery
		 * state to indicate completion.
		 */
		if (!hci_dev_test_flag(hdev, HCI_LE_SCAN) ||
		    !test_bit(HCI_QUIRK_SIMULTANEOUS_DISCOVERY, &hdev->quirks))
			hci_discovery_set_state(hdev, DISCOVERY_STOPPED);
		goto unlock;
	}

	e = hci_inquiry_cache_lookup_resolve(hdev, BDADDR_ANY, NAME_NEEDED);
	if (e && hci_resolve_name(hdev, e) == 0) {
		e->name_state = NAME_PENDING;
		hci_discovery_set_state(hdev, DISCOVERY_RESOLVING);
		discov->name_resolve_timeout = jiffies + NAME_RESOLVE_DURATION;
	} else {
		/* When BR/EDR inquiry is active and no LE scanning is in
		 * progress, then change discovery state to indicate completion.
		 *
		 * When running LE scanning and BR/EDR inquiry simultaneously
		 * and the LE scan already finished, then change the discovery
		 * state to indicate completion.
		 */
		if (!hci_dev_test_flag(hdev, HCI_LE_SCAN) ||
		    !test_bit(HCI_QUIRK_SIMULTANEOUS_DISCOVERY, &hdev->quirks))
			hci_discovery_set_state(hdev, DISCOVERY_STOPPED);
	}

unlock:
	hci_dev_unlock(hdev);
}

static void hci_inquiry_result_evt(struct hci_dev *hdev, void *edata,
				   struct sk_buff *skb)
{
	struct hci_ev_inquiry_result *ev = edata;
	struct inquiry_data data;
	int i;

	if (!hci_ev_skb_pull(hdev, skb, HCI_EV_INQUIRY_RESULT,
			     flex_array_size(ev, info, ev->num)))
		return;

	bt_dev_dbg(hdev, "num %d", ev->num);

	if (!ev->num)
		return;

	if (hci_dev_test_flag(hdev, HCI_PERIODIC_INQ))
		return;

	hci_dev_lock(hdev);

	for (i = 0; i < ev->num; i++) {
		struct inquiry_info *info = &ev->info[i];
		u32 flags;

		bacpy(&data.bdaddr, &info->bdaddr);
		data.pscan_rep_mode	= info->pscan_rep_mode;
		data.pscan_period_mode	= info->pscan_period_mode;
		data.pscan_mode		= info->pscan_mode;
		memcpy(data.dev_class, info->dev_class, 3);
		data.clock_offset	= info->clock_offset;
		data.rssi		= HCI_RSSI_INVALID;
		data.ssp_mode		= 0x00;

		flags = hci_inquiry_cache_update(hdev, &data, false);

		mgmt_device_found(hdev, &info->bdaddr, ACL_LINK, 0x00,
				  info->dev_class, HCI_RSSI_INVALID,
				  flags, NULL, 0, NULL, 0);
	}

	hci_dev_unlock(hdev);
}

static void hci_conn_complete_evt(struct hci_dev *hdev, void *data,
				  struct sk_buff *skb)
{
	struct hci_ev_conn_complete *ev = data;
	struct hci_conn *conn;
	u8 status = ev->status;

	bt_dev_dbg(hdev, "status 0x%2.2x", status);

	hci_dev_lock(hdev);

	conn = hci_conn_hash_lookup_ba(hdev, ev->link_type, &ev->bdaddr);
	if (!conn) {
		/* In case of error status and there is no connection pending
		 * just unlock as there is nothing to cleanup.
		 */
		if (ev->status)
			goto unlock;

		/* Connection may not exist if auto-connected. Check the bredr
		 * allowlist to see if this device is allowed to auto connect.
		 * If link is an ACL type, create a connection class
		 * automatically.
		 *
		 * Auto-connect will only occur if the event filter is
		 * programmed with a given address. Right now, event filter is
		 * only used during suspend.
		 */
		if (ev->link_type == ACL_LINK &&
		    hci_bdaddr_list_lookup_with_flags(&hdev->accept_list,
						      &ev->bdaddr,
						      BDADDR_BREDR)) {
			conn = hci_conn_add(hdev, ev->link_type, &ev->bdaddr,
					    HCI_ROLE_SLAVE);
			if (!conn) {
				bt_dev_err(hdev, "no memory for new conn");
				goto unlock;
			}
		} else {
			if (ev->link_type != SCO_LINK)
				goto unlock;

			conn = hci_conn_hash_lookup_ba(hdev, ESCO_LINK,
						       &ev->bdaddr);
			if (!conn)
				goto unlock;

			conn->type = SCO_LINK;
		}
	}

	/* The HCI_Connection_Complete event is only sent once per connection.
	 * Processing it more than once per connection can corrupt kernel memory.
	 *
	 * As the connection handle is set here for the first time, it indicates
	 * whether the connection is already set up.
	 */
	if (conn->handle != HCI_CONN_HANDLE_UNSET) {
		bt_dev_err(hdev, "Ignoring HCI_Connection_Complete for existing connection");
		goto unlock;
	}

	if (!status) {
		conn->handle = __le16_to_cpu(ev->handle);
		if (conn->handle > HCI_CONN_HANDLE_MAX) {
			bt_dev_err(hdev, "Invalid handle: 0x%4.4x > 0x%4.4x",
				   conn->handle, HCI_CONN_HANDLE_MAX);
			status = HCI_ERROR_INVALID_PARAMETERS;
			goto done;
		}

		if (conn->type == ACL_LINK) {
			conn->state = BT_CONFIG;
			hci_conn_hold(conn);

			if (!conn->out && !hci_conn_ssp_enabled(conn) &&
			    !hci_find_link_key(hdev, &ev->bdaddr))
				conn->disc_timeout = HCI_PAIRING_TIMEOUT;
			else
				conn->disc_timeout = HCI_DISCONN_TIMEOUT;
		} else
			conn->state = BT_CONNECTED;

		hci_debugfs_create_conn(conn);
		hci_conn_add_sysfs(conn);

		if (test_bit(HCI_AUTH, &hdev->flags))
			set_bit(HCI_CONN_AUTH, &conn->flags);

		if (test_bit(HCI_ENCRYPT, &hdev->flags))
			set_bit(HCI_CONN_ENCRYPT, &conn->flags);

		/* Get remote features */
		if (conn->type == ACL_LINK) {
			struct hci_cp_read_remote_features cp;
			cp.handle = ev->handle;
			hci_send_cmd(hdev, HCI_OP_READ_REMOTE_FEATURES,
				     sizeof(cp), &cp);

			hci_req_update_scan(hdev);
		}

		/* Set packet type for incoming connection */
		if (!conn->out && hdev->hci_ver < BLUETOOTH_VER_2_0) {
			struct hci_cp_change_conn_ptype cp;
			cp.handle = ev->handle;
			cp.pkt_type = cpu_to_le16(conn->pkt_type);
			hci_send_cmd(hdev, HCI_OP_CHANGE_CONN_PTYPE, sizeof(cp),
				     &cp);
		}
	}

	if (conn->type == ACL_LINK)
		hci_sco_setup(conn, ev->status);

done:
	if (status) {
		hci_conn_failed(conn, status);
	} else if (ev->link_type == SCO_LINK) {
		switch (conn->setting & SCO_AIRMODE_MASK) {
		case SCO_AIRMODE_CVSD:
			if (hdev->notify)
				hdev->notify(hdev, HCI_NOTIFY_ENABLE_SCO_CVSD);
			break;
		}

		hci_connect_cfm(conn, status);
	}

unlock:
	hci_dev_unlock(hdev);

	hci_conn_check_pending(hdev);
}

static void hci_reject_conn(struct hci_dev *hdev, bdaddr_t *bdaddr)
{
	struct hci_cp_reject_conn_req cp;

	bacpy(&cp.bdaddr, bdaddr);
	cp.reason = HCI_ERROR_REJ_BAD_ADDR;
	hci_send_cmd(hdev, HCI_OP_REJECT_CONN_REQ, sizeof(cp), &cp);
}

static void hci_conn_request_evt(struct hci_dev *hdev, void *data,
				 struct sk_buff *skb)
{
	struct hci_ev_conn_request *ev = data;
	int mask = hdev->link_mode;
	struct inquiry_entry *ie;
	struct hci_conn *conn;
	__u8 flags = 0;

	bt_dev_dbg(hdev, "bdaddr %pMR type 0x%x", &ev->bdaddr, ev->link_type);

	mask |= hci_proto_connect_ind(hdev, &ev->bdaddr, ev->link_type,
				      &flags);

	if (!(mask & HCI_LM_ACCEPT)) {
		hci_reject_conn(hdev, &ev->bdaddr);
		return;
	}

	hci_dev_lock(hdev);

	if (hci_bdaddr_list_lookup(&hdev->reject_list, &ev->bdaddr,
				   BDADDR_BREDR)) {
		hci_reject_conn(hdev, &ev->bdaddr);
		goto unlock;
	}

	/* Require HCI_CONNECTABLE or an accept list entry to accept the
	 * connection. These features are only touched through mgmt so
	 * only do the checks if HCI_MGMT is set.
	 */
	if (hci_dev_test_flag(hdev, HCI_MGMT) &&
	    !hci_dev_test_flag(hdev, HCI_CONNECTABLE) &&
	    !hci_bdaddr_list_lookup_with_flags(&hdev->accept_list, &ev->bdaddr,
					       BDADDR_BREDR)) {
		hci_reject_conn(hdev, &ev->bdaddr);
		goto unlock;
	}

	/* Connection accepted */

	ie = hci_inquiry_cache_lookup(hdev, &ev->bdaddr);
	if (ie)
		memcpy(ie->data.dev_class, ev->dev_class, 3);

	conn = hci_conn_hash_lookup_ba(hdev, ev->link_type,
			&ev->bdaddr);
	if (!conn) {
		conn = hci_conn_add(hdev, ev->link_type, &ev->bdaddr,
				    HCI_ROLE_SLAVE);
		if (!conn) {
			bt_dev_err(hdev, "no memory for new connection");
			goto unlock;
		}
	}

	memcpy(conn->dev_class, ev->dev_class, 3);

	hci_dev_unlock(hdev);

	if (ev->link_type == ACL_LINK ||
	    (!(flags & HCI_PROTO_DEFER) && !lmp_esco_capable(hdev))) {
		struct hci_cp_accept_conn_req cp;
		conn->state = BT_CONNECT;

		bacpy(&cp.bdaddr, &ev->bdaddr);

		if (lmp_rswitch_capable(hdev) && (mask & HCI_LM_MASTER))
			cp.role = 0x00; /* Become central */
		else
			cp.role = 0x01; /* Remain peripheral */

		hci_send_cmd(hdev, HCI_OP_ACCEPT_CONN_REQ, sizeof(cp), &cp);
	} else if (!(flags & HCI_PROTO_DEFER)) {
		struct hci_cp_accept_sync_conn_req cp;
		conn->state = BT_CONNECT;

		bacpy(&cp.bdaddr, &ev->bdaddr);
		cp.pkt_type = cpu_to_le16(conn->pkt_type);

		cp.tx_bandwidth   = cpu_to_le32(0x00001f40);
		cp.rx_bandwidth   = cpu_to_le32(0x00001f40);
		cp.max_latency    = cpu_to_le16(0xffff);
		cp.content_format = cpu_to_le16(hdev->voice_setting);
		cp.retrans_effort = 0xff;

		hci_send_cmd(hdev, HCI_OP_ACCEPT_SYNC_CONN_REQ, sizeof(cp),
			     &cp);
	} else {
		conn->state = BT_CONNECT2;
		hci_connect_cfm(conn, 0);
	}

	return;
unlock:
	hci_dev_unlock(hdev);
}

static u8 hci_to_mgmt_reason(u8 err)
{
	switch (err) {
	case HCI_ERROR_CONNECTION_TIMEOUT:
		return MGMT_DEV_DISCONN_TIMEOUT;
	case HCI_ERROR_REMOTE_USER_TERM:
	case HCI_ERROR_REMOTE_LOW_RESOURCES:
	case HCI_ERROR_REMOTE_POWER_OFF:
		return MGMT_DEV_DISCONN_REMOTE;
	case HCI_ERROR_LOCAL_HOST_TERM:
		return MGMT_DEV_DISCONN_LOCAL_HOST;
	default:
		return MGMT_DEV_DISCONN_UNKNOWN;
	}
}

static void hci_disconn_complete_evt(struct hci_dev *hdev, void *data,
				     struct sk_buff *skb)
{
	struct hci_ev_disconn_complete *ev = data;
	u8 reason;
	struct hci_conn_params *params;
	struct hci_conn *conn;
	bool mgmt_connected;

	bt_dev_dbg(hdev, "status 0x%2.2x", ev->status);

	hci_dev_lock(hdev);

	conn = hci_conn_hash_lookup_handle(hdev, __le16_to_cpu(ev->handle));
	if (!conn)
		goto unlock;

	if (ev->status) {
		mgmt_disconnect_failed(hdev, &conn->dst, conn->type,
				       conn->dst_type, ev->status);
		goto unlock;
	}

	conn->state = BT_CLOSED;

	mgmt_connected = test_and_clear_bit(HCI_CONN_MGMT_CONNECTED, &conn->flags);

	if (test_bit(HCI_CONN_AUTH_FAILURE, &conn->flags))
		reason = MGMT_DEV_DISCONN_AUTH_FAILURE;
	else
		reason = hci_to_mgmt_reason(ev->reason);

	mgmt_device_disconnected(hdev, &conn->dst, conn->type, conn->dst_type,
				reason, mgmt_connected);

	if (conn->type == ACL_LINK) {
		if (test_bit(HCI_CONN_FLUSH_KEY, &conn->flags))
			hci_remove_link_key(hdev, &conn->dst);

		hci_req_update_scan(hdev);
	}

	params = hci_conn_params_lookup(hdev, &conn->dst, conn->dst_type);
	if (params) {
		switch (params->auto_connect) {
		case HCI_AUTO_CONN_LINK_LOSS:
			if (ev->reason != HCI_ERROR_CONNECTION_TIMEOUT)
				break;
			fallthrough;

		case HCI_AUTO_CONN_DIRECT:
		case HCI_AUTO_CONN_ALWAYS:
			list_del_init(&params->action);
			list_add(&params->action, &hdev->pend_le_conns);
			hci_update_passive_scan(hdev);
			break;

		default:
			break;
		}
	}

	hci_disconn_cfm(conn, ev->reason);

	/* Re-enable advertising if necessary, since it might
	 * have been disabled by the connection. From the
	 * HCI_LE_Set_Advertise_Enable command description in
	 * the core specification (v4.0):
	 * "The Controller shall continue advertising until the Host
	 * issues an LE_Set_Advertise_Enable command with
	 * Advertising_Enable set to 0x00 (Advertising is disabled)
	 * or until a connection is created or until the Advertising
	 * is timed out due to Directed Advertising."
	 */
	if (conn->type == LE_LINK && conn->role == HCI_ROLE_SLAVE) {
		hdev->cur_adv_instance = conn->adv_instance;
		hci_enable_advertising(hdev);
	}

	hci_conn_del(conn);

unlock:
	hci_dev_unlock(hdev);
}

static void hci_auth_complete_evt(struct hci_dev *hdev, void *data,
				  struct sk_buff *skb)
{
	struct hci_ev_auth_complete *ev = data;
	struct hci_conn *conn;

	bt_dev_dbg(hdev, "status 0x%2.2x", ev->status);

	hci_dev_lock(hdev);

	conn = hci_conn_hash_lookup_handle(hdev, __le16_to_cpu(ev->handle));
	if (!conn)
		goto unlock;

	if (!ev->status) {
		clear_bit(HCI_CONN_AUTH_FAILURE, &conn->flags);

		if (!hci_conn_ssp_enabled(conn) &&
		    test_bit(HCI_CONN_REAUTH_PEND, &conn->flags)) {
			bt_dev_info(hdev, "re-auth of legacy device is not possible.");
		} else {
			set_bit(HCI_CONN_AUTH, &conn->flags);
			conn->sec_level = conn->pending_sec_level;
		}
	} else {
		if (ev->status == HCI_ERROR_PIN_OR_KEY_MISSING)
			set_bit(HCI_CONN_AUTH_FAILURE, &conn->flags);

		mgmt_auth_failed(conn, ev->status);
	}

	clear_bit(HCI_CONN_AUTH_PEND, &conn->flags);
	clear_bit(HCI_CONN_REAUTH_PEND, &conn->flags);

	if (conn->state == BT_CONFIG) {
		if (!ev->status && hci_conn_ssp_enabled(conn)) {
			struct hci_cp_set_conn_encrypt cp;
			cp.handle  = ev->handle;
			cp.encrypt = 0x01;
			hci_send_cmd(hdev, HCI_OP_SET_CONN_ENCRYPT, sizeof(cp),
				     &cp);
		} else {
			conn->state = BT_CONNECTED;
			hci_connect_cfm(conn, ev->status);
			hci_conn_drop(conn);
		}
	} else {
		hci_auth_cfm(conn, ev->status);

		hci_conn_hold(conn);
		conn->disc_timeout = HCI_DISCONN_TIMEOUT;
		hci_conn_drop(conn);
	}

	if (test_bit(HCI_CONN_ENCRYPT_PEND, &conn->flags)) {
		if (!ev->status) {
			struct hci_cp_set_conn_encrypt cp;
			cp.handle  = ev->handle;
			cp.encrypt = 0x01;
			hci_send_cmd(hdev, HCI_OP_SET_CONN_ENCRYPT, sizeof(cp),
				     &cp);
		} else {
			clear_bit(HCI_CONN_ENCRYPT_PEND, &conn->flags);
			hci_encrypt_cfm(conn, ev->status);
		}
	}

unlock:
	hci_dev_unlock(hdev);
}

static void hci_remote_name_evt(struct hci_dev *hdev, void *data,
				struct sk_buff *skb)
{
	struct hci_ev_remote_name *ev = data;
	struct hci_conn *conn;

	bt_dev_dbg(hdev, "status 0x%2.2x", ev->status);

	hci_conn_check_pending(hdev);

	hci_dev_lock(hdev);

	conn = hci_conn_hash_lookup_ba(hdev, ACL_LINK, &ev->bdaddr);

	if (!hci_dev_test_flag(hdev, HCI_MGMT))
		goto check_auth;

	if (ev->status == 0)
		hci_check_pending_name(hdev, conn, &ev->bdaddr, ev->name,
				       strnlen(ev->name, HCI_MAX_NAME_LENGTH));
	else
		hci_check_pending_name(hdev, conn, &ev->bdaddr, NULL, 0);

check_auth:
	if (!conn)
		goto unlock;

	if (!hci_outgoing_auth_needed(hdev, conn))
		goto unlock;

	if (!test_and_set_bit(HCI_CONN_AUTH_PEND, &conn->flags)) {
		struct hci_cp_auth_requested cp;

		set_bit(HCI_CONN_AUTH_INITIATOR, &conn->flags);

		cp.handle = __cpu_to_le16(conn->handle);
		hci_send_cmd(hdev, HCI_OP_AUTH_REQUESTED, sizeof(cp), &cp);
	}

unlock:
	hci_dev_unlock(hdev);
}

static void read_enc_key_size_complete(struct hci_dev *hdev, u8 status,
				       u16 opcode, struct sk_buff *skb)
{
	const struct hci_rp_read_enc_key_size *rp;
	struct hci_conn *conn;
	u16 handle;

	BT_DBG("%s status 0x%02x", hdev->name, status);

	if (!skb || skb->len < sizeof(*rp)) {
		bt_dev_err(hdev, "invalid read key size response");
		return;
	}

	rp = (void *)skb->data;
	handle = le16_to_cpu(rp->handle);

	hci_dev_lock(hdev);

	conn = hci_conn_hash_lookup_handle(hdev, handle);
	if (!conn)
		goto unlock;

	/* While unexpected, the read_enc_key_size command may fail. The most
	 * secure approach is to then assume the key size is 0 to force a
	 * disconnection.
	 */
	if (rp->status) {
		bt_dev_err(hdev, "failed to read key size for handle %u",
			   handle);
		conn->enc_key_size = 0;
	} else {
		conn->enc_key_size = rp->key_size;
	}

	hci_encrypt_cfm(conn, 0);

unlock:
	hci_dev_unlock(hdev);
}

static void hci_encrypt_change_evt(struct hci_dev *hdev, void *data,
				   struct sk_buff *skb)
{
	struct hci_ev_encrypt_change *ev = data;
	struct hci_conn *conn;

	bt_dev_dbg(hdev, "status 0x%2.2x", ev->status);

	hci_dev_lock(hdev);

	conn = hci_conn_hash_lookup_handle(hdev, __le16_to_cpu(ev->handle));
	if (!conn)
		goto unlock;

	if (!ev->status) {
		if (ev->encrypt) {
			/* Encryption implies authentication */
			set_bit(HCI_CONN_AUTH, &conn->flags);
			set_bit(HCI_CONN_ENCRYPT, &conn->flags);
			conn->sec_level = conn->pending_sec_level;

			/* P-256 authentication key implies FIPS */
			if (conn->key_type == HCI_LK_AUTH_COMBINATION_P256)
				set_bit(HCI_CONN_FIPS, &conn->flags);

			if ((conn->type == ACL_LINK && ev->encrypt == 0x02) ||
			    conn->type == LE_LINK)
				set_bit(HCI_CONN_AES_CCM, &conn->flags);
		} else {
			clear_bit(HCI_CONN_ENCRYPT, &conn->flags);
			clear_bit(HCI_CONN_AES_CCM, &conn->flags);
		}
	}

	/* We should disregard the current RPA and generate a new one
	 * whenever the encryption procedure fails.
	 */
	if (ev->status && conn->type == LE_LINK) {
		hci_dev_set_flag(hdev, HCI_RPA_EXPIRED);
		hci_adv_instances_set_rpa_expired(hdev, true);
	}

	clear_bit(HCI_CONN_ENCRYPT_PEND, &conn->flags);

	/* Check link security requirements are met */
	if (!hci_conn_check_link_mode(conn))
		ev->status = HCI_ERROR_AUTH_FAILURE;

	if (ev->status && conn->state == BT_CONNECTED) {
		if (ev->status == HCI_ERROR_PIN_OR_KEY_MISSING)
			set_bit(HCI_CONN_AUTH_FAILURE, &conn->flags);

		/* Notify upper layers so they can cleanup before
		 * disconnecting.
		 */
		hci_encrypt_cfm(conn, ev->status);
		hci_disconnect(conn, HCI_ERROR_AUTH_FAILURE);
		hci_conn_drop(conn);
		goto unlock;
	}

	/* Try reading the encryption key size for encrypted ACL links */
	if (!ev->status && ev->encrypt && conn->type == ACL_LINK) {
		struct hci_cp_read_enc_key_size cp;
		struct hci_request req;

		/* Only send HCI_Read_Encryption_Key_Size if the
		 * controller really supports it. If it doesn't, assume
		 * the default size (16).
		 */
		if (!(hdev->commands[20] & 0x10)) {
			conn->enc_key_size = HCI_LINK_KEY_SIZE;
			goto notify;
		}

		hci_req_init(&req, hdev);

		cp.handle = cpu_to_le16(conn->handle);
		hci_req_add(&req, HCI_OP_READ_ENC_KEY_SIZE, sizeof(cp), &cp);

		if (hci_req_run_skb(&req, read_enc_key_size_complete)) {
			bt_dev_err(hdev, "sending read key size failed");
			conn->enc_key_size = HCI_LINK_KEY_SIZE;
			goto notify;
		}

		goto unlock;
	}

	/* Set the default Authenticated Payload Timeout after
	 * an LE Link is established. As per Core Spec v5.0, Vol 2, Part B
	 * Section 3.3, the HCI command WRITE_AUTH_PAYLOAD_TIMEOUT should be
	 * sent when the link is active and Encryption is enabled, the conn
	 * type can be either LE or ACL and controller must support LMP Ping.
	 * Ensure for AES-CCM encryption as well.
	 */
	if (test_bit(HCI_CONN_ENCRYPT, &conn->flags) &&
	    test_bit(HCI_CONN_AES_CCM, &conn->flags) &&
	    ((conn->type == ACL_LINK && lmp_ping_capable(hdev)) ||
	     (conn->type == LE_LINK && (hdev->le_features[0] & HCI_LE_PING)))) {
		struct hci_cp_write_auth_payload_to cp;

		cp.handle = cpu_to_le16(conn->handle);
		cp.timeout = cpu_to_le16(hdev->auth_payload_timeout);
		hci_send_cmd(conn->hdev, HCI_OP_WRITE_AUTH_PAYLOAD_TO,
			     sizeof(cp), &cp);
	}

notify:
	hci_encrypt_cfm(conn, ev->status);

unlock:
	hci_dev_unlock(hdev);
}

static void hci_change_link_key_complete_evt(struct hci_dev *hdev, void *data,
					     struct sk_buff *skb)
{
	struct hci_ev_change_link_key_complete *ev = data;
	struct hci_conn *conn;

	bt_dev_dbg(hdev, "status 0x%2.2x", ev->status);

	hci_dev_lock(hdev);

	conn = hci_conn_hash_lookup_handle(hdev, __le16_to_cpu(ev->handle));
	if (conn) {
		if (!ev->status)
			set_bit(HCI_CONN_SECURE, &conn->flags);

		clear_bit(HCI_CONN_AUTH_PEND, &conn->flags);

		hci_key_change_cfm(conn, ev->status);
	}

	hci_dev_unlock(hdev);
}

static void hci_remote_features_evt(struct hci_dev *hdev, void *data,
				    struct sk_buff *skb)
{
	struct hci_ev_remote_features *ev = data;
	struct hci_conn *conn;

	bt_dev_dbg(hdev, "status 0x%2.2x", ev->status);

	hci_dev_lock(hdev);

	conn = hci_conn_hash_lookup_handle(hdev, __le16_to_cpu(ev->handle));
	if (!conn)
		goto unlock;

	if (!ev->status)
		memcpy(conn->features[0], ev->features, 8);

	if (conn->state != BT_CONFIG)
		goto unlock;

	if (!ev->status && lmp_ext_feat_capable(hdev) &&
	    lmp_ext_feat_capable(conn)) {
		struct hci_cp_read_remote_ext_features cp;
		cp.handle = ev->handle;
		cp.page = 0x01;
		hci_send_cmd(hdev, HCI_OP_READ_REMOTE_EXT_FEATURES,
			     sizeof(cp), &cp);
		goto unlock;
	}

	if (!ev->status && !test_bit(HCI_CONN_MGMT_CONNECTED, &conn->flags)) {
		struct hci_cp_remote_name_req cp;
		memset(&cp, 0, sizeof(cp));
		bacpy(&cp.bdaddr, &conn->dst);
		cp.pscan_rep_mode = 0x02;
		hci_send_cmd(hdev, HCI_OP_REMOTE_NAME_REQ, sizeof(cp), &cp);
	} else if (!test_and_set_bit(HCI_CONN_MGMT_CONNECTED, &conn->flags))
		mgmt_device_connected(hdev, conn, NULL, 0);

	if (!hci_outgoing_auth_needed(hdev, conn)) {
		conn->state = BT_CONNECTED;
		hci_connect_cfm(conn, ev->status);
		hci_conn_drop(conn);
	}

unlock:
	hci_dev_unlock(hdev);
}

static inline void handle_cmd_cnt_and_timer(struct hci_dev *hdev, u8 ncmd)
{
	cancel_delayed_work(&hdev->cmd_timer);

	if (!test_bit(HCI_RESET, &hdev->flags)) {
		if (ncmd) {
			cancel_delayed_work(&hdev->ncmd_timer);
			atomic_set(&hdev->cmd_cnt, 1);
		} else {
			schedule_delayed_work(&hdev->ncmd_timer,
					      HCI_NCMD_TIMEOUT);
		}
	}
}

#define HCI_CC_VL(_op, _func, _min, _max) \
{ \
	.op = _op, \
	.func = _func, \
	.min_len = _min, \
	.max_len = _max, \
}

#define HCI_CC(_op, _func, _len) \
	HCI_CC_VL(_op, _func, _len, _len)

#define HCI_CC_STATUS(_op, _func) \
	HCI_CC(_op, _func, sizeof(struct hci_ev_status))

static const struct hci_cc {
	u16  op;
	u8 (*func)(struct hci_dev *hdev, void *data, struct sk_buff *skb);
	u16  min_len;
	u16  max_len;
} hci_cc_table[] = {
	HCI_CC_STATUS(HCI_OP_INQUIRY_CANCEL, hci_cc_inquiry_cancel),
	HCI_CC_STATUS(HCI_OP_PERIODIC_INQ, hci_cc_periodic_inq),
	HCI_CC_STATUS(HCI_OP_EXIT_PERIODIC_INQ, hci_cc_exit_periodic_inq),
	HCI_CC_STATUS(HCI_OP_REMOTE_NAME_REQ_CANCEL,
		      hci_cc_remote_name_req_cancel),
	HCI_CC(HCI_OP_ROLE_DISCOVERY, hci_cc_role_discovery,
	       sizeof(struct hci_rp_role_discovery)),
	HCI_CC(HCI_OP_READ_LINK_POLICY, hci_cc_read_link_policy,
	       sizeof(struct hci_rp_read_link_policy)),
	HCI_CC(HCI_OP_WRITE_LINK_POLICY, hci_cc_write_link_policy,
	       sizeof(struct hci_rp_write_link_policy)),
	HCI_CC(HCI_OP_READ_DEF_LINK_POLICY, hci_cc_read_def_link_policy,
	       sizeof(struct hci_rp_read_def_link_policy)),
	HCI_CC_STATUS(HCI_OP_WRITE_DEF_LINK_POLICY,
		      hci_cc_write_def_link_policy),
	HCI_CC_STATUS(HCI_OP_RESET, hci_cc_reset),
	HCI_CC(HCI_OP_READ_STORED_LINK_KEY, hci_cc_read_stored_link_key,
	       sizeof(struct hci_rp_read_stored_link_key)),
	HCI_CC(HCI_OP_DELETE_STORED_LINK_KEY, hci_cc_delete_stored_link_key,
	       sizeof(struct hci_rp_delete_stored_link_key)),
	HCI_CC_STATUS(HCI_OP_WRITE_LOCAL_NAME, hci_cc_write_local_name),
	HCI_CC(HCI_OP_READ_LOCAL_NAME, hci_cc_read_local_name,
	       sizeof(struct hci_rp_read_local_name)),
	HCI_CC_STATUS(HCI_OP_WRITE_AUTH_ENABLE, hci_cc_write_auth_enable),
	HCI_CC_STATUS(HCI_OP_WRITE_ENCRYPT_MODE, hci_cc_write_encrypt_mode),
	HCI_CC_STATUS(HCI_OP_WRITE_SCAN_ENABLE, hci_cc_write_scan_enable),
	HCI_CC_STATUS(HCI_OP_SET_EVENT_FLT, hci_cc_set_event_filter),
	HCI_CC(HCI_OP_READ_CLASS_OF_DEV, hci_cc_read_class_of_dev,
	       sizeof(struct hci_rp_read_class_of_dev)),
	HCI_CC_STATUS(HCI_OP_WRITE_CLASS_OF_DEV, hci_cc_write_class_of_dev),
	HCI_CC(HCI_OP_READ_VOICE_SETTING, hci_cc_read_voice_setting,
	       sizeof(struct hci_rp_read_voice_setting)),
	HCI_CC_STATUS(HCI_OP_WRITE_VOICE_SETTING, hci_cc_write_voice_setting),
	HCI_CC(HCI_OP_READ_NUM_SUPPORTED_IAC, hci_cc_read_num_supported_iac,
	       sizeof(struct hci_rp_read_num_supported_iac)),
	HCI_CC_STATUS(HCI_OP_WRITE_SSP_MODE, hci_cc_write_ssp_mode),
	HCI_CC_STATUS(HCI_OP_WRITE_SC_SUPPORT, hci_cc_write_sc_support),
	HCI_CC(HCI_OP_READ_AUTH_PAYLOAD_TO, hci_cc_read_auth_payload_timeout,
	       sizeof(struct hci_rp_read_auth_payload_to)),
	HCI_CC(HCI_OP_WRITE_AUTH_PAYLOAD_TO, hci_cc_write_auth_payload_timeout,
	       sizeof(struct hci_rp_write_auth_payload_to)),
	HCI_CC(HCI_OP_READ_LOCAL_VERSION, hci_cc_read_local_version,
	       sizeof(struct hci_rp_read_local_version)),
	HCI_CC(HCI_OP_READ_LOCAL_COMMANDS, hci_cc_read_local_commands,
	       sizeof(struct hci_rp_read_local_commands)),
	HCI_CC(HCI_OP_READ_LOCAL_FEATURES, hci_cc_read_local_features,
	       sizeof(struct hci_rp_read_local_features)),
	HCI_CC(HCI_OP_READ_LOCAL_EXT_FEATURES, hci_cc_read_local_ext_features,
	       sizeof(struct hci_rp_read_local_ext_features)),
	HCI_CC(HCI_OP_READ_BUFFER_SIZE, hci_cc_read_buffer_size,
	       sizeof(struct hci_rp_read_buffer_size)),
	HCI_CC(HCI_OP_READ_BD_ADDR, hci_cc_read_bd_addr,
	       sizeof(struct hci_rp_read_bd_addr)),
	HCI_CC(HCI_OP_READ_LOCAL_PAIRING_OPTS, hci_cc_read_local_pairing_opts,
	       sizeof(struct hci_rp_read_local_pairing_opts)),
	HCI_CC(HCI_OP_READ_PAGE_SCAN_ACTIVITY, hci_cc_read_page_scan_activity,
	       sizeof(struct hci_rp_read_page_scan_activity)),
	HCI_CC_STATUS(HCI_OP_WRITE_PAGE_SCAN_ACTIVITY,
		      hci_cc_write_page_scan_activity),
	HCI_CC(HCI_OP_READ_PAGE_SCAN_TYPE, hci_cc_read_page_scan_type,
	       sizeof(struct hci_rp_read_page_scan_type)),
	HCI_CC_STATUS(HCI_OP_WRITE_PAGE_SCAN_TYPE, hci_cc_write_page_scan_type),
	HCI_CC(HCI_OP_READ_DATA_BLOCK_SIZE, hci_cc_read_data_block_size,
	       sizeof(struct hci_rp_read_data_block_size)),
	HCI_CC(HCI_OP_READ_FLOW_CONTROL_MODE, hci_cc_read_flow_control_mode,
	       sizeof(struct hci_rp_read_flow_control_mode)),
	HCI_CC(HCI_OP_READ_LOCAL_AMP_INFO, hci_cc_read_local_amp_info,
	       sizeof(struct hci_rp_read_local_amp_info)),
	HCI_CC(HCI_OP_READ_CLOCK, hci_cc_read_clock,
	       sizeof(struct hci_rp_read_clock)),
	HCI_CC(HCI_OP_READ_INQ_RSP_TX_POWER, hci_cc_read_inq_rsp_tx_power,
	       sizeof(struct hci_rp_read_inq_rsp_tx_power)),
	HCI_CC(HCI_OP_READ_DEF_ERR_DATA_REPORTING,
	       hci_cc_read_def_err_data_reporting,
	       sizeof(struct hci_rp_read_def_err_data_reporting)),
	HCI_CC_STATUS(HCI_OP_WRITE_DEF_ERR_DATA_REPORTING,
		      hci_cc_write_def_err_data_reporting),
	HCI_CC(HCI_OP_PIN_CODE_REPLY, hci_cc_pin_code_reply,
	       sizeof(struct hci_rp_pin_code_reply)),
	HCI_CC(HCI_OP_PIN_CODE_NEG_REPLY, hci_cc_pin_code_neg_reply,
	       sizeof(struct hci_rp_pin_code_neg_reply)),
	HCI_CC(HCI_OP_READ_LOCAL_OOB_DATA, hci_cc_read_local_oob_data,
	       sizeof(struct hci_rp_read_local_oob_data)),
	HCI_CC(HCI_OP_READ_LOCAL_OOB_EXT_DATA, hci_cc_read_local_oob_ext_data,
	       sizeof(struct hci_rp_read_local_oob_ext_data)),
	HCI_CC(HCI_OP_LE_READ_BUFFER_SIZE, hci_cc_le_read_buffer_size,
	       sizeof(struct hci_rp_le_read_buffer_size)),
	HCI_CC(HCI_OP_LE_READ_LOCAL_FEATURES, hci_cc_le_read_local_features,
	       sizeof(struct hci_rp_le_read_local_features)),
	HCI_CC(HCI_OP_LE_READ_ADV_TX_POWER, hci_cc_le_read_adv_tx_power,
	       sizeof(struct hci_rp_le_read_adv_tx_power)),
	HCI_CC(HCI_OP_USER_CONFIRM_REPLY, hci_cc_user_confirm_reply,
	       sizeof(struct hci_rp_user_confirm_reply)),
	HCI_CC(HCI_OP_USER_CONFIRM_NEG_REPLY, hci_cc_user_confirm_neg_reply,
	       sizeof(struct hci_rp_user_confirm_reply)),
	HCI_CC(HCI_OP_USER_PASSKEY_REPLY, hci_cc_user_passkey_reply,
	       sizeof(struct hci_rp_user_confirm_reply)),
	HCI_CC(HCI_OP_USER_PASSKEY_NEG_REPLY, hci_cc_user_passkey_neg_reply,
	       sizeof(struct hci_rp_user_confirm_reply)),
	HCI_CC_STATUS(HCI_OP_LE_SET_RANDOM_ADDR, hci_cc_le_set_random_addr),
	HCI_CC_STATUS(HCI_OP_LE_SET_ADV_ENABLE, hci_cc_le_set_adv_enable),
	HCI_CC_STATUS(HCI_OP_LE_SET_SCAN_PARAM, hci_cc_le_set_scan_param),
	HCI_CC_STATUS(HCI_OP_LE_SET_SCAN_ENABLE, hci_cc_le_set_scan_enable),
	HCI_CC(HCI_OP_LE_READ_ACCEPT_LIST_SIZE,
	       hci_cc_le_read_accept_list_size,
	       sizeof(struct hci_rp_le_read_accept_list_size)),
	HCI_CC_STATUS(HCI_OP_LE_CLEAR_ACCEPT_LIST, hci_cc_le_clear_accept_list),
	HCI_CC_STATUS(HCI_OP_LE_ADD_TO_ACCEPT_LIST,
		      hci_cc_le_add_to_accept_list),
	HCI_CC_STATUS(HCI_OP_LE_DEL_FROM_ACCEPT_LIST,
		      hci_cc_le_del_from_accept_list),
	HCI_CC(HCI_OP_LE_READ_SUPPORTED_STATES, hci_cc_le_read_supported_states,
	       sizeof(struct hci_rp_le_read_supported_states)),
	HCI_CC(HCI_OP_LE_READ_DEF_DATA_LEN, hci_cc_le_read_def_data_len,
	       sizeof(struct hci_rp_le_read_def_data_len)),
	HCI_CC_STATUS(HCI_OP_LE_WRITE_DEF_DATA_LEN,
		      hci_cc_le_write_def_data_len),
	HCI_CC_STATUS(HCI_OP_LE_ADD_TO_RESOLV_LIST,
		      hci_cc_le_add_to_resolv_list),
	HCI_CC_STATUS(HCI_OP_LE_DEL_FROM_RESOLV_LIST,
		      hci_cc_le_del_from_resolv_list),
	HCI_CC_STATUS(HCI_OP_LE_CLEAR_RESOLV_LIST,
		      hci_cc_le_clear_resolv_list),
	HCI_CC(HCI_OP_LE_READ_RESOLV_LIST_SIZE, hci_cc_le_read_resolv_list_size,
	       sizeof(struct hci_rp_le_read_resolv_list_size)),
	HCI_CC_STATUS(HCI_OP_LE_SET_ADDR_RESOLV_ENABLE,
		      hci_cc_le_set_addr_resolution_enable),
	HCI_CC(HCI_OP_LE_READ_MAX_DATA_LEN, hci_cc_le_read_max_data_len,
	       sizeof(struct hci_rp_le_read_max_data_len)),
	HCI_CC_STATUS(HCI_OP_WRITE_LE_HOST_SUPPORTED,
		      hci_cc_write_le_host_supported),
	HCI_CC_STATUS(HCI_OP_LE_SET_ADV_PARAM, hci_cc_set_adv_param),
	HCI_CC(HCI_OP_READ_RSSI, hci_cc_read_rssi,
	       sizeof(struct hci_rp_read_rssi)),
	HCI_CC(HCI_OP_READ_TX_POWER, hci_cc_read_tx_power,
	       sizeof(struct hci_rp_read_tx_power)),
	HCI_CC_STATUS(HCI_OP_WRITE_SSP_DEBUG_MODE, hci_cc_write_ssp_debug_mode),
	HCI_CC_STATUS(HCI_OP_LE_SET_EXT_SCAN_PARAMS,
		      hci_cc_le_set_ext_scan_param),
	HCI_CC_STATUS(HCI_OP_LE_SET_EXT_SCAN_ENABLE,
		      hci_cc_le_set_ext_scan_enable),
	HCI_CC_STATUS(HCI_OP_LE_SET_DEFAULT_PHY, hci_cc_le_set_default_phy),
	HCI_CC(HCI_OP_LE_READ_NUM_SUPPORTED_ADV_SETS,
	       hci_cc_le_read_num_adv_sets,
	       sizeof(struct hci_rp_le_read_num_supported_adv_sets)),
	HCI_CC(HCI_OP_LE_SET_EXT_ADV_PARAMS, hci_cc_set_ext_adv_param,
	       sizeof(struct hci_rp_le_set_ext_adv_params)),
	HCI_CC_STATUS(HCI_OP_LE_SET_EXT_ADV_ENABLE,
		      hci_cc_le_set_ext_adv_enable),
	HCI_CC_STATUS(HCI_OP_LE_SET_ADV_SET_RAND_ADDR,
		      hci_cc_le_set_adv_set_random_addr),
	HCI_CC_STATUS(HCI_OP_LE_REMOVE_ADV_SET, hci_cc_le_remove_adv_set),
	HCI_CC_STATUS(HCI_OP_LE_CLEAR_ADV_SETS, hci_cc_le_clear_adv_sets),
	HCI_CC(HCI_OP_LE_READ_TRANSMIT_POWER, hci_cc_le_read_transmit_power,
	       sizeof(struct hci_rp_le_read_transmit_power)),
	HCI_CC_STATUS(HCI_OP_LE_SET_PRIVACY_MODE, hci_cc_le_set_privacy_mode)
};

static u8 hci_cc_func(struct hci_dev *hdev, const struct hci_cc *cc,
		      struct sk_buff *skb)
{
	void *data;

	if (skb->len < cc->min_len) {
		bt_dev_err(hdev, "unexpected cc 0x%4.4x length: %u < %u",
			   cc->op, skb->len, cc->min_len);
		return HCI_ERROR_UNSPECIFIED;
	}

	/* Just warn if the length is over max_len size it still be possible to
	 * partially parse the cc so leave to callback to decide if that is
	 * acceptable.
	 */
	if (skb->len > cc->max_len)
		bt_dev_warn(hdev, "unexpected cc 0x%4.4x length: %u > %u",
			    cc->op, skb->len, cc->max_len);

	data = hci_cc_skb_pull(hdev, skb, cc->op, cc->min_len);
	if (!data)
		return HCI_ERROR_UNSPECIFIED;

	return cc->func(hdev, data, skb);
}

static void hci_cmd_complete_evt(struct hci_dev *hdev, void *data,
				 struct sk_buff *skb, u16 *opcode, u8 *status,
				 hci_req_complete_t *req_complete,
				 hci_req_complete_skb_t *req_complete_skb)
{
	struct hci_ev_cmd_complete *ev = data;
	int i;

	*opcode = __le16_to_cpu(ev->opcode);

	bt_dev_dbg(hdev, "opcode 0x%4.4x", *opcode);

	for (i = 0; i < ARRAY_SIZE(hci_cc_table); i++) {
		if (hci_cc_table[i].op == *opcode) {
			*status = hci_cc_func(hdev, &hci_cc_table[i], skb);
			break;
		}
	}

	handle_cmd_cnt_and_timer(hdev, ev->ncmd);

	hci_req_cmd_complete(hdev, *opcode, *status, req_complete,
			     req_complete_skb);

	if (hci_dev_test_flag(hdev, HCI_CMD_PENDING)) {
		bt_dev_err(hdev,
			   "unexpected event for opcode 0x%4.4x", *opcode);
		return;
	}

	if (atomic_read(&hdev->cmd_cnt) && !skb_queue_empty(&hdev->cmd_q))
		queue_work(hdev->workqueue, &hdev->cmd_work);
}

#define HCI_CS(_op, _func) \
{ \
	.op = _op, \
	.func = _func, \
}

static const struct hci_cs {
	u16  op;
	void (*func)(struct hci_dev *hdev, __u8 status);
} hci_cs_table[] = {
	HCI_CS(HCI_OP_INQUIRY, hci_cs_inquiry),
	HCI_CS(HCI_OP_CREATE_CONN, hci_cs_create_conn),
	HCI_CS(HCI_OP_DISCONNECT, hci_cs_disconnect),
	HCI_CS(HCI_OP_ADD_SCO, hci_cs_add_sco),
	HCI_CS(HCI_OP_AUTH_REQUESTED, hci_cs_auth_requested),
	HCI_CS(HCI_OP_SET_CONN_ENCRYPT, hci_cs_set_conn_encrypt),
	HCI_CS(HCI_OP_REMOTE_NAME_REQ, hci_cs_remote_name_req),
	HCI_CS(HCI_OP_READ_REMOTE_FEATURES, hci_cs_read_remote_features),
	HCI_CS(HCI_OP_READ_REMOTE_EXT_FEATURES,
	       hci_cs_read_remote_ext_features),
	HCI_CS(HCI_OP_SETUP_SYNC_CONN, hci_cs_setup_sync_conn),
	HCI_CS(HCI_OP_ENHANCED_SETUP_SYNC_CONN,
	       hci_cs_enhanced_setup_sync_conn),
	HCI_CS(HCI_OP_SNIFF_MODE, hci_cs_sniff_mode),
	HCI_CS(HCI_OP_EXIT_SNIFF_MODE, hci_cs_exit_sniff_mode),
	HCI_CS(HCI_OP_SWITCH_ROLE, hci_cs_switch_role),
	HCI_CS(HCI_OP_LE_CREATE_CONN, hci_cs_le_create_conn),
	HCI_CS(HCI_OP_LE_READ_REMOTE_FEATURES, hci_cs_le_read_remote_features),
	HCI_CS(HCI_OP_LE_START_ENC, hci_cs_le_start_enc),
	HCI_CS(HCI_OP_LE_EXT_CREATE_CONN, hci_cs_le_ext_create_conn)
};

static void hci_cmd_status_evt(struct hci_dev *hdev, void *data,
			       struct sk_buff *skb, u16 *opcode, u8 *status,
			       hci_req_complete_t *req_complete,
			       hci_req_complete_skb_t *req_complete_skb)
{
	struct hci_ev_cmd_status *ev = data;
	int i;

	*opcode = __le16_to_cpu(ev->opcode);
	*status = ev->status;

	bt_dev_dbg(hdev, "opcode 0x%4.4x", *opcode);

	for (i = 0; i < ARRAY_SIZE(hci_cs_table); i++) {
		if (hci_cs_table[i].op == *opcode) {
			hci_cs_table[i].func(hdev, ev->status);
			break;
		}
	}

	handle_cmd_cnt_and_timer(hdev, ev->ncmd);

	/* Indicate request completion if the command failed. Also, if
	 * we're not waiting for a special event and we get a success
	 * command status we should try to flag the request as completed
	 * (since for this kind of commands there will not be a command
	 * complete event).
	 */
	if (ev->status || (hdev->sent_cmd && !hci_skb_event(hdev->sent_cmd))) {
		hci_req_cmd_complete(hdev, *opcode, ev->status, req_complete,
				     req_complete_skb);
		if (hci_dev_test_flag(hdev, HCI_CMD_PENDING)) {
			bt_dev_err(hdev, "unexpected event for opcode 0x%4.4x",
				   *opcode);
			return;
		}
	}

	if (atomic_read(&hdev->cmd_cnt) && !skb_queue_empty(&hdev->cmd_q))
		queue_work(hdev->workqueue, &hdev->cmd_work);
}

static void hci_hardware_error_evt(struct hci_dev *hdev, void *data,
				   struct sk_buff *skb)
{
	struct hci_ev_hardware_error *ev = data;

	bt_dev_dbg(hdev, "code 0x%2.2x", ev->code);

	hdev->hw_error_code = ev->code;

	queue_work(hdev->req_workqueue, &hdev->error_reset);
}

static void hci_role_change_evt(struct hci_dev *hdev, void *data,
				struct sk_buff *skb)
{
	struct hci_ev_role_change *ev = data;
	struct hci_conn *conn;

	bt_dev_dbg(hdev, "status 0x%2.2x", ev->status);

	hci_dev_lock(hdev);

	conn = hci_conn_hash_lookup_ba(hdev, ACL_LINK, &ev->bdaddr);
	if (conn) {
		if (!ev->status)
			conn->role = ev->role;

		clear_bit(HCI_CONN_RSWITCH_PEND, &conn->flags);

		hci_role_switch_cfm(conn, ev->status, ev->role);
	}

	hci_dev_unlock(hdev);
}

static void hci_num_comp_pkts_evt(struct hci_dev *hdev, void *data,
				  struct sk_buff *skb)
{
	struct hci_ev_num_comp_pkts *ev = data;
	int i;

	if (!hci_ev_skb_pull(hdev, skb, HCI_EV_NUM_COMP_PKTS,
			     flex_array_size(ev, handles, ev->num)))
		return;

	if (hdev->flow_ctl_mode != HCI_FLOW_CTL_MODE_PACKET_BASED) {
		bt_dev_err(hdev, "wrong event for mode %d", hdev->flow_ctl_mode);
		return;
	}

	bt_dev_dbg(hdev, "num %d", ev->num);

	for (i = 0; i < ev->num; i++) {
		struct hci_comp_pkts_info *info = &ev->handles[i];
		struct hci_conn *conn;
		__u16  handle, count;

		handle = __le16_to_cpu(info->handle);
		count  = __le16_to_cpu(info->count);

		conn = hci_conn_hash_lookup_handle(hdev, handle);
		if (!conn)
			continue;

		conn->sent -= count;

		switch (conn->type) {
		case ACL_LINK:
			hdev->acl_cnt += count;
			if (hdev->acl_cnt > hdev->acl_pkts)
				hdev->acl_cnt = hdev->acl_pkts;
			break;

		case LE_LINK:
			if (hdev->le_pkts) {
				hdev->le_cnt += count;
				if (hdev->le_cnt > hdev->le_pkts)
					hdev->le_cnt = hdev->le_pkts;
			} else {
				hdev->acl_cnt += count;
				if (hdev->acl_cnt > hdev->acl_pkts)
					hdev->acl_cnt = hdev->acl_pkts;
			}
			break;

		case SCO_LINK:
			hdev->sco_cnt += count;
			if (hdev->sco_cnt > hdev->sco_pkts)
				hdev->sco_cnt = hdev->sco_pkts;
			break;

		default:
			bt_dev_err(hdev, "unknown type %d conn %p",
				   conn->type, conn);
			break;
		}
	}

	queue_work(hdev->workqueue, &hdev->tx_work);
}

static struct hci_conn *__hci_conn_lookup_handle(struct hci_dev *hdev,
						 __u16 handle)
{
	struct hci_chan *chan;

	switch (hdev->dev_type) {
	case HCI_PRIMARY:
		return hci_conn_hash_lookup_handle(hdev, handle);
	case HCI_AMP:
		chan = hci_chan_lookup_handle(hdev, handle);
		if (chan)
			return chan->conn;
		break;
	default:
		bt_dev_err(hdev, "unknown dev_type %d", hdev->dev_type);
		break;
	}

	return NULL;
}

static void hci_num_comp_blocks_evt(struct hci_dev *hdev, void *data,
				    struct sk_buff *skb)
{
	struct hci_ev_num_comp_blocks *ev = data;
	int i;

	if (!hci_ev_skb_pull(hdev, skb, HCI_EV_NUM_COMP_BLOCKS,
			     flex_array_size(ev, handles, ev->num_hndl)))
		return;

	if (hdev->flow_ctl_mode != HCI_FLOW_CTL_MODE_BLOCK_BASED) {
		bt_dev_err(hdev, "wrong event for mode %d",
			   hdev->flow_ctl_mode);
		return;
	}

	bt_dev_dbg(hdev, "num_blocks %d num_hndl %d", ev->num_blocks,
		   ev->num_hndl);

	for (i = 0; i < ev->num_hndl; i++) {
		struct hci_comp_blocks_info *info = &ev->handles[i];
		struct hci_conn *conn = NULL;
		__u16  handle, block_count;

		handle = __le16_to_cpu(info->handle);
		block_count = __le16_to_cpu(info->blocks);

		conn = __hci_conn_lookup_handle(hdev, handle);
		if (!conn)
			continue;

		conn->sent -= block_count;

		switch (conn->type) {
		case ACL_LINK:
		case AMP_LINK:
			hdev->block_cnt += block_count;
			if (hdev->block_cnt > hdev->num_blocks)
				hdev->block_cnt = hdev->num_blocks;
			break;

		default:
			bt_dev_err(hdev, "unknown type %d conn %p",
				   conn->type, conn);
			break;
		}
	}

	queue_work(hdev->workqueue, &hdev->tx_work);
}

static void hci_mode_change_evt(struct hci_dev *hdev, void *data,
				struct sk_buff *skb)
{
	struct hci_ev_mode_change *ev = data;
	struct hci_conn *conn;

	bt_dev_dbg(hdev, "status 0x%2.2x", ev->status);

	hci_dev_lock(hdev);

	conn = hci_conn_hash_lookup_handle(hdev, __le16_to_cpu(ev->handle));
	if (conn) {
		conn->mode = ev->mode;

		if (!test_and_clear_bit(HCI_CONN_MODE_CHANGE_PEND,
					&conn->flags)) {
			if (conn->mode == HCI_CM_ACTIVE)
				set_bit(HCI_CONN_POWER_SAVE, &conn->flags);
			else
				clear_bit(HCI_CONN_POWER_SAVE, &conn->flags);
		}

		if (test_and_clear_bit(HCI_CONN_SCO_SETUP_PEND, &conn->flags))
			hci_sco_setup(conn, ev->status);
	}

	hci_dev_unlock(hdev);
}

static void hci_pin_code_request_evt(struct hci_dev *hdev, void *data,
				     struct sk_buff *skb)
{
	struct hci_ev_pin_code_req *ev = data;
	struct hci_conn *conn;

	bt_dev_dbg(hdev, "");

	hci_dev_lock(hdev);

	conn = hci_conn_hash_lookup_ba(hdev, ACL_LINK, &ev->bdaddr);
	if (!conn)
		goto unlock;

	if (conn->state == BT_CONNECTED) {
		hci_conn_hold(conn);
		conn->disc_timeout = HCI_PAIRING_TIMEOUT;
		hci_conn_drop(conn);
	}

	if (!hci_dev_test_flag(hdev, HCI_BONDABLE) &&
	    !test_bit(HCI_CONN_AUTH_INITIATOR, &conn->flags)) {
		hci_send_cmd(hdev, HCI_OP_PIN_CODE_NEG_REPLY,
			     sizeof(ev->bdaddr), &ev->bdaddr);
	} else if (hci_dev_test_flag(hdev, HCI_MGMT)) {
		u8 secure;

		if (conn->pending_sec_level == BT_SECURITY_HIGH)
			secure = 1;
		else
			secure = 0;

		mgmt_pin_code_request(hdev, &ev->bdaddr, secure);
	}

unlock:
	hci_dev_unlock(hdev);
}

static void conn_set_key(struct hci_conn *conn, u8 key_type, u8 pin_len)
{
	if (key_type == HCI_LK_CHANGED_COMBINATION)
		return;

	conn->pin_length = pin_len;
	conn->key_type = key_type;

	switch (key_type) {
	case HCI_LK_LOCAL_UNIT:
	case HCI_LK_REMOTE_UNIT:
	case HCI_LK_DEBUG_COMBINATION:
		return;
	case HCI_LK_COMBINATION:
		if (pin_len == 16)
			conn->pending_sec_level = BT_SECURITY_HIGH;
		else
			conn->pending_sec_level = BT_SECURITY_MEDIUM;
		break;
	case HCI_LK_UNAUTH_COMBINATION_P192:
	case HCI_LK_UNAUTH_COMBINATION_P256:
		conn->pending_sec_level = BT_SECURITY_MEDIUM;
		break;
	case HCI_LK_AUTH_COMBINATION_P192:
		conn->pending_sec_level = BT_SECURITY_HIGH;
		break;
	case HCI_LK_AUTH_COMBINATION_P256:
		conn->pending_sec_level = BT_SECURITY_FIPS;
		break;
	}
}

static void hci_link_key_request_evt(struct hci_dev *hdev, void *data,
				     struct sk_buff *skb)
{
	struct hci_ev_link_key_req *ev = data;
	struct hci_cp_link_key_reply cp;
	struct hci_conn *conn;
	struct link_key *key;

	bt_dev_dbg(hdev, "");

	if (!hci_dev_test_flag(hdev, HCI_MGMT))
		return;

	hci_dev_lock(hdev);

	key = hci_find_link_key(hdev, &ev->bdaddr);
	if (!key) {
		bt_dev_dbg(hdev, "link key not found for %pMR", &ev->bdaddr);
		goto not_found;
	}

	bt_dev_dbg(hdev, "found key type %u for %pMR", key->type, &ev->bdaddr);

	conn = hci_conn_hash_lookup_ba(hdev, ACL_LINK, &ev->bdaddr);
	if (conn) {
		clear_bit(HCI_CONN_NEW_LINK_KEY, &conn->flags);

		if ((key->type == HCI_LK_UNAUTH_COMBINATION_P192 ||
		     key->type == HCI_LK_UNAUTH_COMBINATION_P256) &&
		    conn->auth_type != 0xff && (conn->auth_type & 0x01)) {
			bt_dev_dbg(hdev, "ignoring unauthenticated key");
			goto not_found;
		}

		if (key->type == HCI_LK_COMBINATION && key->pin_len < 16 &&
		    (conn->pending_sec_level == BT_SECURITY_HIGH ||
		     conn->pending_sec_level == BT_SECURITY_FIPS)) {
			bt_dev_dbg(hdev, "ignoring key unauthenticated for high security");
			goto not_found;
		}

		conn_set_key(conn, key->type, key->pin_len);
	}

	bacpy(&cp.bdaddr, &ev->bdaddr);
	memcpy(cp.link_key, key->val, HCI_LINK_KEY_SIZE);

	hci_send_cmd(hdev, HCI_OP_LINK_KEY_REPLY, sizeof(cp), &cp);

	hci_dev_unlock(hdev);

	return;

not_found:
	hci_send_cmd(hdev, HCI_OP_LINK_KEY_NEG_REPLY, 6, &ev->bdaddr);
	hci_dev_unlock(hdev);
}

static void hci_link_key_notify_evt(struct hci_dev *hdev, void *data,
				    struct sk_buff *skb)
{
	struct hci_ev_link_key_notify *ev = data;
	struct hci_conn *conn;
	struct link_key *key;
	bool persistent;
	u8 pin_len = 0;

	bt_dev_dbg(hdev, "");

	hci_dev_lock(hdev);

	conn = hci_conn_hash_lookup_ba(hdev, ACL_LINK, &ev->bdaddr);
	if (!conn)
		goto unlock;

	hci_conn_hold(conn);
	conn->disc_timeout = HCI_DISCONN_TIMEOUT;
	hci_conn_drop(conn);

	set_bit(HCI_CONN_NEW_LINK_KEY, &conn->flags);
	conn_set_key(conn, ev->key_type, conn->pin_length);

	if (!hci_dev_test_flag(hdev, HCI_MGMT))
		goto unlock;

	key = hci_add_link_key(hdev, conn, &ev->bdaddr, ev->link_key,
			        ev->key_type, pin_len, &persistent);
	if (!key)
		goto unlock;

	/* Update connection information since adding the key will have
	 * fixed up the type in the case of changed combination keys.
	 */
	if (ev->key_type == HCI_LK_CHANGED_COMBINATION)
		conn_set_key(conn, key->type, key->pin_len);

	mgmt_new_link_key(hdev, key, persistent);

	/* Keep debug keys around only if the HCI_KEEP_DEBUG_KEYS flag
	 * is set. If it's not set simply remove the key from the kernel
	 * list (we've still notified user space about it but with
	 * store_hint being 0).
	 */
	if (key->type == HCI_LK_DEBUG_COMBINATION &&
	    !hci_dev_test_flag(hdev, HCI_KEEP_DEBUG_KEYS)) {
		list_del_rcu(&key->list);
		kfree_rcu(key, rcu);
		goto unlock;
	}

	if (persistent)
		clear_bit(HCI_CONN_FLUSH_KEY, &conn->flags);
	else
		set_bit(HCI_CONN_FLUSH_KEY, &conn->flags);

unlock:
	hci_dev_unlock(hdev);
}

static void hci_clock_offset_evt(struct hci_dev *hdev, void *data,
				 struct sk_buff *skb)
{
	struct hci_ev_clock_offset *ev = data;
	struct hci_conn *conn;

	bt_dev_dbg(hdev, "status 0x%2.2x", ev->status);

	hci_dev_lock(hdev);

	conn = hci_conn_hash_lookup_handle(hdev, __le16_to_cpu(ev->handle));
	if (conn && !ev->status) {
		struct inquiry_entry *ie;

		ie = hci_inquiry_cache_lookup(hdev, &conn->dst);
		if (ie) {
			ie->data.clock_offset = ev->clock_offset;
			ie->timestamp = jiffies;
		}
	}

	hci_dev_unlock(hdev);
}

static void hci_pkt_type_change_evt(struct hci_dev *hdev, void *data,
				    struct sk_buff *skb)
{
	struct hci_ev_pkt_type_change *ev = data;
	struct hci_conn *conn;

	bt_dev_dbg(hdev, "status 0x%2.2x", ev->status);

	hci_dev_lock(hdev);

	conn = hci_conn_hash_lookup_handle(hdev, __le16_to_cpu(ev->handle));
	if (conn && !ev->status)
		conn->pkt_type = __le16_to_cpu(ev->pkt_type);

	hci_dev_unlock(hdev);
}

static void hci_pscan_rep_mode_evt(struct hci_dev *hdev, void *data,
				   struct sk_buff *skb)
{
	struct hci_ev_pscan_rep_mode *ev = data;
	struct inquiry_entry *ie;

	bt_dev_dbg(hdev, "");

	hci_dev_lock(hdev);

	ie = hci_inquiry_cache_lookup(hdev, &ev->bdaddr);
	if (ie) {
		ie->data.pscan_rep_mode = ev->pscan_rep_mode;
		ie->timestamp = jiffies;
	}

	hci_dev_unlock(hdev);
}

static void hci_inquiry_result_with_rssi_evt(struct hci_dev *hdev, void *edata,
					     struct sk_buff *skb)
{
	struct hci_ev_inquiry_result_rssi *ev = edata;
	struct inquiry_data data;
	int i;

	bt_dev_dbg(hdev, "num_rsp %d", ev->num);

	if (!ev->num)
		return;

	if (hci_dev_test_flag(hdev, HCI_PERIODIC_INQ))
		return;

	hci_dev_lock(hdev);

	if (skb->len == array_size(ev->num,
				   sizeof(struct inquiry_info_rssi_pscan))) {
		struct inquiry_info_rssi_pscan *info;

		for (i = 0; i < ev->num; i++) {
			u32 flags;

			info = hci_ev_skb_pull(hdev, skb,
					       HCI_EV_INQUIRY_RESULT_WITH_RSSI,
					       sizeof(*info));
			if (!info) {
				bt_dev_err(hdev, "Malformed HCI Event: 0x%2.2x",
					   HCI_EV_INQUIRY_RESULT_WITH_RSSI);
				goto unlock;
			}

			bacpy(&data.bdaddr, &info->bdaddr);
			data.pscan_rep_mode	= info->pscan_rep_mode;
			data.pscan_period_mode	= info->pscan_period_mode;
			data.pscan_mode		= info->pscan_mode;
			memcpy(data.dev_class, info->dev_class, 3);
			data.clock_offset	= info->clock_offset;
			data.rssi		= info->rssi;
			data.ssp_mode		= 0x00;

			flags = hci_inquiry_cache_update(hdev, &data, false);

			mgmt_device_found(hdev, &info->bdaddr, ACL_LINK, 0x00,
					  info->dev_class, info->rssi,
					  flags, NULL, 0, NULL, 0);
		}
	} else if (skb->len == array_size(ev->num,
					  sizeof(struct inquiry_info_rssi))) {
		struct inquiry_info_rssi *info;

		for (i = 0; i < ev->num; i++) {
			u32 flags;

			info = hci_ev_skb_pull(hdev, skb,
					       HCI_EV_INQUIRY_RESULT_WITH_RSSI,
					       sizeof(*info));
			if (!info) {
				bt_dev_err(hdev, "Malformed HCI Event: 0x%2.2x",
					   HCI_EV_INQUIRY_RESULT_WITH_RSSI);
				goto unlock;
			}

			bacpy(&data.bdaddr, &info->bdaddr);
			data.pscan_rep_mode	= info->pscan_rep_mode;
			data.pscan_period_mode	= info->pscan_period_mode;
			data.pscan_mode		= 0x00;
			memcpy(data.dev_class, info->dev_class, 3);
			data.clock_offset	= info->clock_offset;
			data.rssi		= info->rssi;
			data.ssp_mode		= 0x00;

			flags = hci_inquiry_cache_update(hdev, &data, false);

			mgmt_device_found(hdev, &info->bdaddr, ACL_LINK, 0x00,
					  info->dev_class, info->rssi,
					  flags, NULL, 0, NULL, 0);
		}
	} else {
		bt_dev_err(hdev, "Malformed HCI Event: 0x%2.2x",
			   HCI_EV_INQUIRY_RESULT_WITH_RSSI);
	}
unlock:
	hci_dev_unlock(hdev);
}

static void hci_remote_ext_features_evt(struct hci_dev *hdev, void *data,
					struct sk_buff *skb)
{
	struct hci_ev_remote_ext_features *ev = data;
	struct hci_conn *conn;

	bt_dev_dbg(hdev, "status 0x%2.2x", ev->status);

	hci_dev_lock(hdev);

	conn = hci_conn_hash_lookup_handle(hdev, __le16_to_cpu(ev->handle));
	if (!conn)
		goto unlock;

	if (ev->page < HCI_MAX_PAGES)
		memcpy(conn->features[ev->page], ev->features, 8);

	if (!ev->status && ev->page == 0x01) {
		struct inquiry_entry *ie;

		ie = hci_inquiry_cache_lookup(hdev, &conn->dst);
		if (ie)
			ie->data.ssp_mode = (ev->features[0] & LMP_HOST_SSP);

		if (ev->features[0] & LMP_HOST_SSP) {
			set_bit(HCI_CONN_SSP_ENABLED, &conn->flags);
		} else {
			/* It is mandatory by the Bluetooth specification that
			 * Extended Inquiry Results are only used when Secure
			 * Simple Pairing is enabled, but some devices violate
			 * this.
			 *
			 * To make these devices work, the internal SSP
			 * enabled flag needs to be cleared if the remote host
			 * features do not indicate SSP support */
			clear_bit(HCI_CONN_SSP_ENABLED, &conn->flags);
		}

		if (ev->features[0] & LMP_HOST_SC)
			set_bit(HCI_CONN_SC_ENABLED, &conn->flags);
	}

	if (conn->state != BT_CONFIG)
		goto unlock;

	if (!ev->status && !test_bit(HCI_CONN_MGMT_CONNECTED, &conn->flags)) {
		struct hci_cp_remote_name_req cp;
		memset(&cp, 0, sizeof(cp));
		bacpy(&cp.bdaddr, &conn->dst);
		cp.pscan_rep_mode = 0x02;
		hci_send_cmd(hdev, HCI_OP_REMOTE_NAME_REQ, sizeof(cp), &cp);
	} else if (!test_and_set_bit(HCI_CONN_MGMT_CONNECTED, &conn->flags))
		mgmt_device_connected(hdev, conn, NULL, 0);

	if (!hci_outgoing_auth_needed(hdev, conn)) {
		conn->state = BT_CONNECTED;
		hci_connect_cfm(conn, ev->status);
		hci_conn_drop(conn);
	}

unlock:
	hci_dev_unlock(hdev);
}

static void hci_sync_conn_complete_evt(struct hci_dev *hdev, void *data,
				       struct sk_buff *skb)
{
	struct hci_ev_sync_conn_complete *ev = data;
	struct hci_conn *conn;
	u8 status = ev->status;

	switch (ev->link_type) {
	case SCO_LINK:
	case ESCO_LINK:
		break;
	default:
		/* As per Core 5.3 Vol 4 Part E 7.7.35 (p.2219), Link_Type
		 * for HCI_Synchronous_Connection_Complete is limited to
		 * either SCO or eSCO
		 */
		bt_dev_err(hdev, "Ignoring connect complete event for invalid link type");
		return;
	}

	bt_dev_dbg(hdev, "status 0x%2.2x", status);

	hci_dev_lock(hdev);

	conn = hci_conn_hash_lookup_ba(hdev, ev->link_type, &ev->bdaddr);
	if (!conn) {
		if (ev->link_type == ESCO_LINK)
			goto unlock;

		/* When the link type in the event indicates SCO connection
		 * and lookup of the connection object fails, then check
		 * if an eSCO connection object exists.
		 *
		 * The core limits the synchronous connections to either
		 * SCO or eSCO. The eSCO connection is preferred and tried
		 * to be setup first and until successfully established,
		 * the link type will be hinted as eSCO.
		 */
		conn = hci_conn_hash_lookup_ba(hdev, ESCO_LINK, &ev->bdaddr);
		if (!conn)
			goto unlock;
	}

	/* The HCI_Synchronous_Connection_Complete event is only sent once per connection.
	 * Processing it more than once per connection can corrupt kernel memory.
	 *
	 * As the connection handle is set here for the first time, it indicates
	 * whether the connection is already set up.
	 */
	if (conn->handle != HCI_CONN_HANDLE_UNSET) {
		bt_dev_err(hdev, "Ignoring HCI_Sync_Conn_Complete event for existing connection");
		goto unlock;
	}

	switch (status) {
	case 0x00:
		conn->handle = __le16_to_cpu(ev->handle);
		if (conn->handle > HCI_CONN_HANDLE_MAX) {
			bt_dev_err(hdev, "Invalid handle: 0x%4.4x > 0x%4.4x",
				   conn->handle, HCI_CONN_HANDLE_MAX);
			status = HCI_ERROR_INVALID_PARAMETERS;
			conn->state = BT_CLOSED;
			break;
		}

		conn->state  = BT_CONNECTED;
		conn->type   = ev->link_type;

		hci_debugfs_create_conn(conn);
		hci_conn_add_sysfs(conn);
		break;

	case 0x10:	/* Connection Accept Timeout */
	case 0x0d:	/* Connection Rejected due to Limited Resources */
	case 0x11:	/* Unsupported Feature or Parameter Value */
	case 0x1c:	/* SCO interval rejected */
	case 0x1a:	/* Unsupported Remote Feature */
	case 0x1e:	/* Invalid LMP Parameters */
	case 0x1f:	/* Unspecified error */
	case 0x20:	/* Unsupported LMP Parameter value */
		if (conn->out) {
			conn->pkt_type = (hdev->esco_type & SCO_ESCO_MASK) |
					(hdev->esco_type & EDR_ESCO_MASK);
			if (hci_setup_sync(conn, conn->link->handle))
				goto unlock;
		}
		fallthrough;

	default:
		conn->state = BT_CLOSED;
		break;
	}

	bt_dev_dbg(hdev, "SCO connected with air mode: %02x", ev->air_mode);
	/* Notify only in case of SCO over HCI transport data path which
	 * is zero and non-zero value shall be non-HCI transport data path
	 */
	if (conn->codec.data_path == 0 && hdev->notify) {
		switch (ev->air_mode) {
		case 0x02:
			hdev->notify(hdev, HCI_NOTIFY_ENABLE_SCO_CVSD);
			break;
		case 0x03:
			hdev->notify(hdev, HCI_NOTIFY_ENABLE_SCO_TRANSP);
			break;
		}
	}

	hci_connect_cfm(conn, status);
	if (status)
		hci_conn_del(conn);

unlock:
	hci_dev_unlock(hdev);
}

static inline size_t eir_get_length(u8 *eir, size_t eir_len)
{
	size_t parsed = 0;

	while (parsed < eir_len) {
		u8 field_len = eir[0];

		if (field_len == 0)
			return parsed;

		parsed += field_len + 1;
		eir += field_len + 1;
	}

	return eir_len;
}

static void hci_extended_inquiry_result_evt(struct hci_dev *hdev, void *edata,
					    struct sk_buff *skb)
{
	struct hci_ev_ext_inquiry_result *ev = edata;
	struct inquiry_data data;
	size_t eir_len;
	int i;

	if (!hci_ev_skb_pull(hdev, skb, HCI_EV_EXTENDED_INQUIRY_RESULT,
			     flex_array_size(ev, info, ev->num)))
		return;

	bt_dev_dbg(hdev, "num %d", ev->num);

	if (!ev->num)
		return;

	if (hci_dev_test_flag(hdev, HCI_PERIODIC_INQ))
		return;

	hci_dev_lock(hdev);

	for (i = 0; i < ev->num; i++) {
		struct extended_inquiry_info *info = &ev->info[i];
		u32 flags;
		bool name_known;

		bacpy(&data.bdaddr, &info->bdaddr);
		data.pscan_rep_mode	= info->pscan_rep_mode;
		data.pscan_period_mode	= info->pscan_period_mode;
		data.pscan_mode		= 0x00;
		memcpy(data.dev_class, info->dev_class, 3);
		data.clock_offset	= info->clock_offset;
		data.rssi		= info->rssi;
		data.ssp_mode		= 0x01;

		if (hci_dev_test_flag(hdev, HCI_MGMT))
			name_known = eir_get_data(info->data,
						  sizeof(info->data),
						  EIR_NAME_COMPLETE, NULL);
		else
			name_known = true;

		flags = hci_inquiry_cache_update(hdev, &data, name_known);

		eir_len = eir_get_length(info->data, sizeof(info->data));

		mgmt_device_found(hdev, &info->bdaddr, ACL_LINK, 0x00,
				  info->dev_class, info->rssi,
				  flags, info->data, eir_len, NULL, 0);
	}

	hci_dev_unlock(hdev);
}

static void hci_key_refresh_complete_evt(struct hci_dev *hdev, void *data,
					 struct sk_buff *skb)
{
	struct hci_ev_key_refresh_complete *ev = data;
	struct hci_conn *conn;

	bt_dev_dbg(hdev, "status 0x%2.2x handle 0x%4.4x", ev->status,
		   __le16_to_cpu(ev->handle));

	hci_dev_lock(hdev);

	conn = hci_conn_hash_lookup_handle(hdev, __le16_to_cpu(ev->handle));
	if (!conn)
		goto unlock;

	/* For BR/EDR the necessary steps are taken through the
	 * auth_complete event.
	 */
	if (conn->type != LE_LINK)
		goto unlock;

	if (!ev->status)
		conn->sec_level = conn->pending_sec_level;

	clear_bit(HCI_CONN_ENCRYPT_PEND, &conn->flags);

	if (ev->status && conn->state == BT_CONNECTED) {
		hci_disconnect(conn, HCI_ERROR_AUTH_FAILURE);
		hci_conn_drop(conn);
		goto unlock;
	}

	if (conn->state == BT_CONFIG) {
		if (!ev->status)
			conn->state = BT_CONNECTED;

		hci_connect_cfm(conn, ev->status);
		hci_conn_drop(conn);
	} else {
		hci_auth_cfm(conn, ev->status);

		hci_conn_hold(conn);
		conn->disc_timeout = HCI_DISCONN_TIMEOUT;
		hci_conn_drop(conn);
	}

unlock:
	hci_dev_unlock(hdev);
}

static u8 hci_get_auth_req(struct hci_conn *conn)
{
	/* If remote requests no-bonding follow that lead */
	if (conn->remote_auth == HCI_AT_NO_BONDING ||
	    conn->remote_auth == HCI_AT_NO_BONDING_MITM)
		return conn->remote_auth | (conn->auth_type & 0x01);

	/* If both remote and local have enough IO capabilities, require
	 * MITM protection
	 */
	if (conn->remote_cap != HCI_IO_NO_INPUT_OUTPUT &&
	    conn->io_capability != HCI_IO_NO_INPUT_OUTPUT)
		return conn->remote_auth | 0x01;

	/* No MITM protection possible so ignore remote requirement */
	return (conn->remote_auth & ~0x01) | (conn->auth_type & 0x01);
}

static u8 bredr_oob_data_present(struct hci_conn *conn)
{
	struct hci_dev *hdev = conn->hdev;
	struct oob_data *data;

	data = hci_find_remote_oob_data(hdev, &conn->dst, BDADDR_BREDR);
	if (!data)
		return 0x00;

	if (bredr_sc_enabled(hdev)) {
		/* When Secure Connections is enabled, then just
		 * return the present value stored with the OOB
		 * data. The stored value contains the right present
		 * information. However it can only be trusted when
		 * not in Secure Connection Only mode.
		 */
		if (!hci_dev_test_flag(hdev, HCI_SC_ONLY))
			return data->present;

		/* When Secure Connections Only mode is enabled, then
		 * the P-256 values are required. If they are not
		 * available, then do not declare that OOB data is
		 * present.
		 */
		if (!memcmp(data->rand256, ZERO_KEY, 16) ||
		    !memcmp(data->hash256, ZERO_KEY, 16))
			return 0x00;

		return 0x02;
	}

	/* When Secure Connections is not enabled or actually
	 * not supported by the hardware, then check that if
	 * P-192 data values are present.
	 */
	if (!memcmp(data->rand192, ZERO_KEY, 16) ||
	    !memcmp(data->hash192, ZERO_KEY, 16))
		return 0x00;

	return 0x01;
}

static void hci_io_capa_request_evt(struct hci_dev *hdev, void *data,
				    struct sk_buff *skb)
{
	struct hci_ev_io_capa_request *ev = data;
	struct hci_conn *conn;

	bt_dev_dbg(hdev, "");

	hci_dev_lock(hdev);

	conn = hci_conn_hash_lookup_ba(hdev, ACL_LINK, &ev->bdaddr);
	if (!conn)
		goto unlock;

	hci_conn_hold(conn);

	if (!hci_dev_test_flag(hdev, HCI_MGMT))
		goto unlock;

	/* Allow pairing if we're pairable, the initiators of the
	 * pairing or if the remote is not requesting bonding.
	 */
	if (hci_dev_test_flag(hdev, HCI_BONDABLE) ||
	    test_bit(HCI_CONN_AUTH_INITIATOR, &conn->flags) ||
	    (conn->remote_auth & ~0x01) == HCI_AT_NO_BONDING) {
		struct hci_cp_io_capability_reply cp;

		bacpy(&cp.bdaddr, &ev->bdaddr);
		/* Change the IO capability from KeyboardDisplay
		 * to DisplayYesNo as it is not supported by BT spec. */
		cp.capability = (conn->io_capability == 0x04) ?
				HCI_IO_DISPLAY_YESNO : conn->io_capability;

		/* If we are initiators, there is no remote information yet */
		if (conn->remote_auth == 0xff) {
			/* Request MITM protection if our IO caps allow it
			 * except for the no-bonding case.
			 */
			if (conn->io_capability != HCI_IO_NO_INPUT_OUTPUT &&
			    conn->auth_type != HCI_AT_NO_BONDING)
				conn->auth_type |= 0x01;
		} else {
			conn->auth_type = hci_get_auth_req(conn);
		}

		/* If we're not bondable, force one of the non-bondable
		 * authentication requirement values.
		 */
		if (!hci_dev_test_flag(hdev, HCI_BONDABLE))
			conn->auth_type &= HCI_AT_NO_BONDING_MITM;

		cp.authentication = conn->auth_type;
		cp.oob_data = bredr_oob_data_present(conn);

		hci_send_cmd(hdev, HCI_OP_IO_CAPABILITY_REPLY,
			     sizeof(cp), &cp);
	} else {
		struct hci_cp_io_capability_neg_reply cp;

		bacpy(&cp.bdaddr, &ev->bdaddr);
		cp.reason = HCI_ERROR_PAIRING_NOT_ALLOWED;

		hci_send_cmd(hdev, HCI_OP_IO_CAPABILITY_NEG_REPLY,
			     sizeof(cp), &cp);
	}

unlock:
	hci_dev_unlock(hdev);
}

static void hci_io_capa_reply_evt(struct hci_dev *hdev, void *data,
				  struct sk_buff *skb)
{
	struct hci_ev_io_capa_reply *ev = data;
	struct hci_conn *conn;

	bt_dev_dbg(hdev, "");

	hci_dev_lock(hdev);

	conn = hci_conn_hash_lookup_ba(hdev, ACL_LINK, &ev->bdaddr);
	if (!conn)
		goto unlock;

	conn->remote_cap = ev->capability;
	conn->remote_auth = ev->authentication;

unlock:
	hci_dev_unlock(hdev);
}

static void hci_user_confirm_request_evt(struct hci_dev *hdev, void *data,
					 struct sk_buff *skb)
{
	struct hci_ev_user_confirm_req *ev = data;
	int loc_mitm, rem_mitm, confirm_hint = 0;
	struct hci_conn *conn;

	bt_dev_dbg(hdev, "");

	hci_dev_lock(hdev);

	if (!hci_dev_test_flag(hdev, HCI_MGMT))
		goto unlock;

	conn = hci_conn_hash_lookup_ba(hdev, ACL_LINK, &ev->bdaddr);
	if (!conn)
		goto unlock;

	loc_mitm = (conn->auth_type & 0x01);
	rem_mitm = (conn->remote_auth & 0x01);

	/* If we require MITM but the remote device can't provide that
	 * (it has NoInputNoOutput) then reject the confirmation
	 * request. We check the security level here since it doesn't
	 * necessarily match conn->auth_type.
	 */
	if (conn->pending_sec_level > BT_SECURITY_MEDIUM &&
	    conn->remote_cap == HCI_IO_NO_INPUT_OUTPUT) {
		bt_dev_dbg(hdev, "Rejecting request: remote device can't provide MITM");
		hci_send_cmd(hdev, HCI_OP_USER_CONFIRM_NEG_REPLY,
			     sizeof(ev->bdaddr), &ev->bdaddr);
		goto unlock;
	}

	/* If no side requires MITM protection; auto-accept */
	if ((!loc_mitm || conn->remote_cap == HCI_IO_NO_INPUT_OUTPUT) &&
	    (!rem_mitm || conn->io_capability == HCI_IO_NO_INPUT_OUTPUT)) {

		/* If we're not the initiators request authorization to
		 * proceed from user space (mgmt_user_confirm with
		 * confirm_hint set to 1). The exception is if neither
		 * side had MITM or if the local IO capability is
		 * NoInputNoOutput, in which case we do auto-accept
		 */
		if (!test_bit(HCI_CONN_AUTH_PEND, &conn->flags) &&
		    conn->io_capability != HCI_IO_NO_INPUT_OUTPUT &&
		    (loc_mitm || rem_mitm)) {
			bt_dev_dbg(hdev, "Confirming auto-accept as acceptor");
			confirm_hint = 1;
			goto confirm;
		}

		/* If there already exists link key in local host, leave the
		 * decision to user space since the remote device could be
		 * legitimate or malicious.
		 */
		if (hci_find_link_key(hdev, &ev->bdaddr)) {
			bt_dev_dbg(hdev, "Local host already has link key");
			confirm_hint = 1;
			goto confirm;
		}

		BT_DBG("Auto-accept of user confirmation with %ums delay",
		       hdev->auto_accept_delay);

		if (hdev->auto_accept_delay > 0) {
			int delay = msecs_to_jiffies(hdev->auto_accept_delay);
			queue_delayed_work(conn->hdev->workqueue,
					   &conn->auto_accept_work, delay);
			goto unlock;
		}

		hci_send_cmd(hdev, HCI_OP_USER_CONFIRM_REPLY,
			     sizeof(ev->bdaddr), &ev->bdaddr);
		goto unlock;
	}

confirm:
	mgmt_user_confirm_request(hdev, &ev->bdaddr, ACL_LINK, 0,
				  le32_to_cpu(ev->passkey), confirm_hint);

unlock:
	hci_dev_unlock(hdev);
}

static void hci_user_passkey_request_evt(struct hci_dev *hdev, void *data,
					 struct sk_buff *skb)
{
	struct hci_ev_user_passkey_req *ev = data;

	bt_dev_dbg(hdev, "");

	if (hci_dev_test_flag(hdev, HCI_MGMT))
		mgmt_user_passkey_request(hdev, &ev->bdaddr, ACL_LINK, 0);
}

static void hci_user_passkey_notify_evt(struct hci_dev *hdev, void *data,
					struct sk_buff *skb)
{
	struct hci_ev_user_passkey_notify *ev = data;
	struct hci_conn *conn;

	bt_dev_dbg(hdev, "");

	conn = hci_conn_hash_lookup_ba(hdev, ACL_LINK, &ev->bdaddr);
	if (!conn)
		return;

	conn->passkey_notify = __le32_to_cpu(ev->passkey);
	conn->passkey_entered = 0;

	if (hci_dev_test_flag(hdev, HCI_MGMT))
		mgmt_user_passkey_notify(hdev, &conn->dst, conn->type,
					 conn->dst_type, conn->passkey_notify,
					 conn->passkey_entered);
}

static void hci_keypress_notify_evt(struct hci_dev *hdev, void *data,
				    struct sk_buff *skb)
{
	struct hci_ev_keypress_notify *ev = data;
	struct hci_conn *conn;

	bt_dev_dbg(hdev, "");

	conn = hci_conn_hash_lookup_ba(hdev, ACL_LINK, &ev->bdaddr);
	if (!conn)
		return;

	switch (ev->type) {
	case HCI_KEYPRESS_STARTED:
		conn->passkey_entered = 0;
		return;

	case HCI_KEYPRESS_ENTERED:
		conn->passkey_entered++;
		break;

	case HCI_KEYPRESS_ERASED:
		conn->passkey_entered--;
		break;

	case HCI_KEYPRESS_CLEARED:
		conn->passkey_entered = 0;
		break;

	case HCI_KEYPRESS_COMPLETED:
		return;
	}

	if (hci_dev_test_flag(hdev, HCI_MGMT))
		mgmt_user_passkey_notify(hdev, &conn->dst, conn->type,
					 conn->dst_type, conn->passkey_notify,
					 conn->passkey_entered);
}

static void hci_simple_pair_complete_evt(struct hci_dev *hdev, void *data,
					 struct sk_buff *skb)
{
	struct hci_ev_simple_pair_complete *ev = data;
	struct hci_conn *conn;

	bt_dev_dbg(hdev, "");

	hci_dev_lock(hdev);

	conn = hci_conn_hash_lookup_ba(hdev, ACL_LINK, &ev->bdaddr);
	if (!conn)
		goto unlock;

	/* Reset the authentication requirement to unknown */
	conn->remote_auth = 0xff;

	/* To avoid duplicate auth_failed events to user space we check
	 * the HCI_CONN_AUTH_PEND flag which will be set if we
	 * initiated the authentication. A traditional auth_complete
	 * event gets always produced as initiator and is also mapped to
	 * the mgmt_auth_failed event */
	if (!test_bit(HCI_CONN_AUTH_PEND, &conn->flags) && ev->status)
		mgmt_auth_failed(conn, ev->status);

	hci_conn_drop(conn);

unlock:
	hci_dev_unlock(hdev);
}

static void hci_remote_host_features_evt(struct hci_dev *hdev, void *data,
					 struct sk_buff *skb)
{
	struct hci_ev_remote_host_features *ev = data;
	struct inquiry_entry *ie;
	struct hci_conn *conn;

	bt_dev_dbg(hdev, "");

	hci_dev_lock(hdev);

	conn = hci_conn_hash_lookup_ba(hdev, ACL_LINK, &ev->bdaddr);
	if (conn)
		memcpy(conn->features[1], ev->features, 8);

	ie = hci_inquiry_cache_lookup(hdev, &ev->bdaddr);
	if (ie)
		ie->data.ssp_mode = (ev->features[0] & LMP_HOST_SSP);

	hci_dev_unlock(hdev);
}

static void hci_remote_oob_data_request_evt(struct hci_dev *hdev, void *edata,
					    struct sk_buff *skb)
{
	struct hci_ev_remote_oob_data_request *ev = edata;
	struct oob_data *data;

	bt_dev_dbg(hdev, "");

	hci_dev_lock(hdev);

	if (!hci_dev_test_flag(hdev, HCI_MGMT))
		goto unlock;

	data = hci_find_remote_oob_data(hdev, &ev->bdaddr, BDADDR_BREDR);
	if (!data) {
		struct hci_cp_remote_oob_data_neg_reply cp;

		bacpy(&cp.bdaddr, &ev->bdaddr);
		hci_send_cmd(hdev, HCI_OP_REMOTE_OOB_DATA_NEG_REPLY,
			     sizeof(cp), &cp);
		goto unlock;
	}

	if (bredr_sc_enabled(hdev)) {
		struct hci_cp_remote_oob_ext_data_reply cp;

		bacpy(&cp.bdaddr, &ev->bdaddr);
		if (hci_dev_test_flag(hdev, HCI_SC_ONLY)) {
			memset(cp.hash192, 0, sizeof(cp.hash192));
			memset(cp.rand192, 0, sizeof(cp.rand192));
		} else {
			memcpy(cp.hash192, data->hash192, sizeof(cp.hash192));
			memcpy(cp.rand192, data->rand192, sizeof(cp.rand192));
		}
		memcpy(cp.hash256, data->hash256, sizeof(cp.hash256));
		memcpy(cp.rand256, data->rand256, sizeof(cp.rand256));

		hci_send_cmd(hdev, HCI_OP_REMOTE_OOB_EXT_DATA_REPLY,
			     sizeof(cp), &cp);
	} else {
		struct hci_cp_remote_oob_data_reply cp;

		bacpy(&cp.bdaddr, &ev->bdaddr);
		memcpy(cp.hash, data->hash192, sizeof(cp.hash));
		memcpy(cp.rand, data->rand192, sizeof(cp.rand));

		hci_send_cmd(hdev, HCI_OP_REMOTE_OOB_DATA_REPLY,
			     sizeof(cp), &cp);
	}

unlock:
	hci_dev_unlock(hdev);
}

#if IS_ENABLED(CONFIG_BT_HS)
static void hci_chan_selected_evt(struct hci_dev *hdev, void *data,
				  struct sk_buff *skb)
{
	struct hci_ev_channel_selected *ev = data;
	struct hci_conn *hcon;

	bt_dev_dbg(hdev, "handle 0x%2.2x", ev->phy_handle);

	hcon = hci_conn_hash_lookup_handle(hdev, ev->phy_handle);
	if (!hcon)
		return;

	amp_read_loc_assoc_final_data(hdev, hcon);
}

static void hci_phy_link_complete_evt(struct hci_dev *hdev, void *data,
				      struct sk_buff *skb)
{
	struct hci_ev_phy_link_complete *ev = data;
	struct hci_conn *hcon, *bredr_hcon;

	bt_dev_dbg(hdev, "handle 0x%2.2x status 0x%2.2x", ev->phy_handle,
		   ev->status);

	hci_dev_lock(hdev);

	hcon = hci_conn_hash_lookup_handle(hdev, ev->phy_handle);
	if (!hcon)
		goto unlock;

	if (!hcon->amp_mgr)
		goto unlock;

	if (ev->status) {
		hci_conn_del(hcon);
		goto unlock;
	}

	bredr_hcon = hcon->amp_mgr->l2cap_conn->hcon;

	hcon->state = BT_CONNECTED;
	bacpy(&hcon->dst, &bredr_hcon->dst);

	hci_conn_hold(hcon);
	hcon->disc_timeout = HCI_DISCONN_TIMEOUT;
	hci_conn_drop(hcon);

	hci_debugfs_create_conn(hcon);
	hci_conn_add_sysfs(hcon);

	amp_physical_cfm(bredr_hcon, hcon);

unlock:
	hci_dev_unlock(hdev);
}

static void hci_loglink_complete_evt(struct hci_dev *hdev, void *data,
				     struct sk_buff *skb)
{
	struct hci_ev_logical_link_complete *ev = data;
	struct hci_conn *hcon;
	struct hci_chan *hchan;
	struct amp_mgr *mgr;

	bt_dev_dbg(hdev, "log_handle 0x%4.4x phy_handle 0x%2.2x status 0x%2.2x",
		   le16_to_cpu(ev->handle), ev->phy_handle, ev->status);

	hcon = hci_conn_hash_lookup_handle(hdev, ev->phy_handle);
	if (!hcon)
		return;

	/* Create AMP hchan */
	hchan = hci_chan_create(hcon);
	if (!hchan)
		return;

	hchan->handle = le16_to_cpu(ev->handle);
	hchan->amp = true;

	BT_DBG("hcon %p mgr %p hchan %p", hcon, hcon->amp_mgr, hchan);

	mgr = hcon->amp_mgr;
	if (mgr && mgr->bredr_chan) {
		struct l2cap_chan *bredr_chan = mgr->bredr_chan;

		l2cap_chan_lock(bredr_chan);

		bredr_chan->conn->mtu = hdev->block_mtu;
		l2cap_logical_cfm(bredr_chan, hchan, 0);
		hci_conn_hold(hcon);

		l2cap_chan_unlock(bredr_chan);
	}
}

static void hci_disconn_loglink_complete_evt(struct hci_dev *hdev, void *data,
					     struct sk_buff *skb)
{
	struct hci_ev_disconn_logical_link_complete *ev = data;
	struct hci_chan *hchan;

	bt_dev_dbg(hdev, "handle 0x%4.4x status 0x%2.2x",
		   le16_to_cpu(ev->handle), ev->status);

	if (ev->status)
		return;

	hci_dev_lock(hdev);

	hchan = hci_chan_lookup_handle(hdev, le16_to_cpu(ev->handle));
	if (!hchan || !hchan->amp)
		goto unlock;

	amp_destroy_logical_link(hchan, ev->reason);

unlock:
	hci_dev_unlock(hdev);
}

static void hci_disconn_phylink_complete_evt(struct hci_dev *hdev, void *data,
					     struct sk_buff *skb)
{
	struct hci_ev_disconn_phy_link_complete *ev = data;
	struct hci_conn *hcon;

	bt_dev_dbg(hdev, "status 0x%2.2x", ev->status);

	if (ev->status)
		return;

	hci_dev_lock(hdev);

	hcon = hci_conn_hash_lookup_handle(hdev, ev->phy_handle);
	if (hcon && hcon->type == AMP_LINK) {
		hcon->state = BT_CLOSED;
		hci_disconn_cfm(hcon, ev->reason);
		hci_conn_del(hcon);
	}

	hci_dev_unlock(hdev);
}
#endif

static void le_conn_update_addr(struct hci_conn *conn, bdaddr_t *bdaddr,
				u8 bdaddr_type, bdaddr_t *local_rpa)
{
	if (conn->out) {
		conn->dst_type = bdaddr_type;
		conn->resp_addr_type = bdaddr_type;
		bacpy(&conn->resp_addr, bdaddr);

		/* Check if the controller has set a Local RPA then it must be
		 * used instead or hdev->rpa.
		 */
		if (local_rpa && bacmp(local_rpa, BDADDR_ANY)) {
			conn->init_addr_type = ADDR_LE_DEV_RANDOM;
			bacpy(&conn->init_addr, local_rpa);
		} else if (hci_dev_test_flag(conn->hdev, HCI_PRIVACY)) {
			conn->init_addr_type = ADDR_LE_DEV_RANDOM;
			bacpy(&conn->init_addr, &conn->hdev->rpa);
		} else {
			hci_copy_identity_address(conn->hdev, &conn->init_addr,
						  &conn->init_addr_type);
		}
	} else {
		conn->resp_addr_type = conn->hdev->adv_addr_type;
		/* Check if the controller has set a Local RPA then it must be
		 * used instead or hdev->rpa.
		 */
		if (local_rpa && bacmp(local_rpa, BDADDR_ANY)) {
			conn->resp_addr_type = ADDR_LE_DEV_RANDOM;
			bacpy(&conn->resp_addr, local_rpa);
		} else if (conn->hdev->adv_addr_type == ADDR_LE_DEV_RANDOM) {
			/* In case of ext adv, resp_addr will be updated in
			 * Adv Terminated event.
			 */
			if (!ext_adv_capable(conn->hdev))
				bacpy(&conn->resp_addr,
				      &conn->hdev->random_addr);
		} else {
			bacpy(&conn->resp_addr, &conn->hdev->bdaddr);
		}

		conn->init_addr_type = bdaddr_type;
		bacpy(&conn->init_addr, bdaddr);

		/* For incoming connections, set the default minimum
		 * and maximum connection interval. They will be used
		 * to check if the parameters are in range and if not
		 * trigger the connection update procedure.
		 */
		conn->le_conn_min_interval = conn->hdev->le_conn_min_interval;
		conn->le_conn_max_interval = conn->hdev->le_conn_max_interval;
	}
}

static void le_conn_complete_evt(struct hci_dev *hdev, u8 status,
				 bdaddr_t *bdaddr, u8 bdaddr_type,
				 bdaddr_t *local_rpa, u8 role, u16 handle,
				 u16 interval, u16 latency,
				 u16 supervision_timeout)
{
	struct hci_conn_params *params;
	struct hci_conn *conn;
	struct smp_irk *irk;
	u8 addr_type;

	hci_dev_lock(hdev);

	/* All controllers implicitly stop advertising in the event of a
	 * connection, so ensure that the state bit is cleared.
	 */
	hci_dev_clear_flag(hdev, HCI_LE_ADV);

	conn = hci_lookup_le_connect(hdev);
	if (!conn) {
		/* In case of error status and there is no connection pending
		 * just unlock as there is nothing to cleanup.
		 */
		if (status)
			goto unlock;

		conn = hci_conn_add(hdev, LE_LINK, bdaddr, role);
		if (!conn) {
			bt_dev_err(hdev, "no memory for new connection");
			goto unlock;
		}

		conn->dst_type = bdaddr_type;

		/* If we didn't have a hci_conn object previously
		 * but we're in central role this must be something
		 * initiated using an accept list. Since accept list based
		 * connections are not "first class citizens" we don't
		 * have full tracking of them. Therefore, we go ahead
		 * with a "best effort" approach of determining the
		 * initiator address based on the HCI_PRIVACY flag.
		 */
		if (conn->out) {
			conn->resp_addr_type = bdaddr_type;
			bacpy(&conn->resp_addr, bdaddr);
			if (hci_dev_test_flag(hdev, HCI_PRIVACY)) {
				conn->init_addr_type = ADDR_LE_DEV_RANDOM;
				bacpy(&conn->init_addr, &hdev->rpa);
			} else {
				hci_copy_identity_address(hdev,
							  &conn->init_addr,
							  &conn->init_addr_type);
			}
		}
	} else {
		cancel_delayed_work(&conn->le_conn_timeout);
	}

	/* The HCI_LE_Connection_Complete event is only sent once per connection.
	 * Processing it more than once per connection can corrupt kernel memory.
	 *
	 * As the connection handle is set here for the first time, it indicates
	 * whether the connection is already set up.
	 */
	if (conn->handle != HCI_CONN_HANDLE_UNSET) {
		bt_dev_err(hdev, "Ignoring HCI_Connection_Complete for existing connection");
		goto unlock;
	}

	le_conn_update_addr(conn, bdaddr, bdaddr_type, local_rpa);

	/* Lookup the identity address from the stored connection
	 * address and address type.
	 *
	 * When establishing connections to an identity address, the
	 * connection procedure will store the resolvable random
	 * address first. Now if it can be converted back into the
	 * identity address, start using the identity address from
	 * now on.
	 */
	irk = hci_get_irk(hdev, &conn->dst, conn->dst_type);
	if (irk) {
		bacpy(&conn->dst, &irk->bdaddr);
		conn->dst_type = irk->addr_type;
	}

	conn->dst_type = ev_bdaddr_type(hdev, conn->dst_type, NULL);

	if (handle > HCI_CONN_HANDLE_MAX) {
		bt_dev_err(hdev, "Invalid handle: 0x%4.4x > 0x%4.4x", handle,
			   HCI_CONN_HANDLE_MAX);
		status = HCI_ERROR_INVALID_PARAMETERS;
<<<<<<< HEAD
	}

	if (status) {
		hci_conn_failed(conn, status);
		goto unlock;
=======
>>>>>>> 88084a3d
	}

	/* All connection failure handling is taken care of by the
	 * hci_conn_failed function which is triggered by the HCI
	 * request completion callbacks used for connecting.
	 */
	if (status)
		goto unlock;

	if (conn->dst_type == ADDR_LE_DEV_PUBLIC)
		addr_type = BDADDR_LE_PUBLIC;
	else
		addr_type = BDADDR_LE_RANDOM;

	/* Drop the connection if the device is blocked */
	if (hci_bdaddr_list_lookup(&hdev->reject_list, &conn->dst, addr_type)) {
		hci_conn_drop(conn);
		goto unlock;
	}

	if (!test_and_set_bit(HCI_CONN_MGMT_CONNECTED, &conn->flags))
		mgmt_device_connected(hdev, conn, NULL, 0);

	conn->sec_level = BT_SECURITY_LOW;
	conn->handle = handle;
	conn->state = BT_CONFIG;

	/* Store current advertising instance as connection advertising instance
	 * when sotfware rotation is in use so it can be re-enabled when
	 * disconnected.
	 */
	if (!ext_adv_capable(hdev))
		conn->adv_instance = hdev->cur_adv_instance;

	conn->le_conn_interval = interval;
	conn->le_conn_latency = latency;
	conn->le_supv_timeout = supervision_timeout;

	hci_debugfs_create_conn(conn);
	hci_conn_add_sysfs(conn);

	/* The remote features procedure is defined for central
	 * role only. So only in case of an initiated connection
	 * request the remote features.
	 *
	 * If the local controller supports peripheral-initiated features
	 * exchange, then requesting the remote features in peripheral
	 * role is possible. Otherwise just transition into the
	 * connected state without requesting the remote features.
	 */
	if (conn->out ||
	    (hdev->le_features[0] & HCI_LE_PERIPHERAL_FEATURES)) {
		struct hci_cp_le_read_remote_features cp;

		cp.handle = __cpu_to_le16(conn->handle);

		hci_send_cmd(hdev, HCI_OP_LE_READ_REMOTE_FEATURES,
			     sizeof(cp), &cp);

		hci_conn_hold(conn);
	} else {
		conn->state = BT_CONNECTED;
		hci_connect_cfm(conn, status);
	}

	params = hci_pend_le_action_lookup(&hdev->pend_le_conns, &conn->dst,
					   conn->dst_type);
	if (params) {
		list_del_init(&params->action);
		if (params->conn) {
			hci_conn_drop(params->conn);
			hci_conn_put(params->conn);
			params->conn = NULL;
		}
	}

unlock:
	hci_update_passive_scan(hdev);
	hci_dev_unlock(hdev);
}

static void hci_le_conn_complete_evt(struct hci_dev *hdev, void *data,
				     struct sk_buff *skb)
{
	struct hci_ev_le_conn_complete *ev = data;

	bt_dev_dbg(hdev, "status 0x%2.2x", ev->status);

	le_conn_complete_evt(hdev, ev->status, &ev->bdaddr, ev->bdaddr_type,
			     NULL, ev->role, le16_to_cpu(ev->handle),
			     le16_to_cpu(ev->interval),
			     le16_to_cpu(ev->latency),
			     le16_to_cpu(ev->supervision_timeout));
}

static void hci_le_enh_conn_complete_evt(struct hci_dev *hdev, void *data,
					 struct sk_buff *skb)
{
	struct hci_ev_le_enh_conn_complete *ev = data;

	bt_dev_dbg(hdev, "status 0x%2.2x", ev->status);

	le_conn_complete_evt(hdev, ev->status, &ev->bdaddr, ev->bdaddr_type,
			     &ev->local_rpa, ev->role, le16_to_cpu(ev->handle),
			     le16_to_cpu(ev->interval),
			     le16_to_cpu(ev->latency),
			     le16_to_cpu(ev->supervision_timeout));
}

static void hci_le_ext_adv_term_evt(struct hci_dev *hdev, void *data,
				    struct sk_buff *skb)
{
	struct hci_evt_le_ext_adv_set_term *ev = data;
	struct hci_conn *conn;
	struct adv_info *adv, *n;

	bt_dev_dbg(hdev, "status 0x%2.2x", ev->status);

	/* The Bluetooth Core 5.3 specification clearly states that this event
	 * shall not be sent when the Host disables the advertising set. So in
	 * case of HCI_ERROR_CANCELLED_BY_HOST, just ignore the event.
	 *
	 * When the Host disables an advertising set, all cleanup is done via
	 * its command callback and not needed to be duplicated here.
	 */
	if (ev->status == HCI_ERROR_CANCELLED_BY_HOST) {
		bt_dev_warn_ratelimited(hdev, "Unexpected advertising set terminated event");
		return;
	}

	hci_dev_lock(hdev);

	adv = hci_find_adv_instance(hdev, ev->handle);

	if (ev->status) {
		if (!adv)
			goto unlock;

		/* Remove advertising as it has been terminated */
		hci_remove_adv_instance(hdev, ev->handle);
		mgmt_advertising_removed(NULL, hdev, ev->handle);

		list_for_each_entry_safe(adv, n, &hdev->adv_instances, list) {
			if (adv->enabled)
				goto unlock;
		}

		/* We are no longer advertising, clear HCI_LE_ADV */
		hci_dev_clear_flag(hdev, HCI_LE_ADV);
		goto unlock;
	}

	if (adv)
		adv->enabled = false;

	conn = hci_conn_hash_lookup_handle(hdev, __le16_to_cpu(ev->conn_handle));
	if (conn) {
		/* Store handle in the connection so the correct advertising
		 * instance can be re-enabled when disconnected.
		 */
		conn->adv_instance = ev->handle;

		if (hdev->adv_addr_type != ADDR_LE_DEV_RANDOM ||
		    bacmp(&conn->resp_addr, BDADDR_ANY))
			goto unlock;

		if (!ev->handle) {
			bacpy(&conn->resp_addr, &hdev->random_addr);
			goto unlock;
		}

		if (adv)
			bacpy(&conn->resp_addr, &adv->random_addr);
	}

unlock:
	hci_dev_unlock(hdev);
}

static void hci_le_conn_update_complete_evt(struct hci_dev *hdev, void *data,
					    struct sk_buff *skb)
{
	struct hci_ev_le_conn_update_complete *ev = data;
	struct hci_conn *conn;

	bt_dev_dbg(hdev, "status 0x%2.2x", ev->status);

	if (ev->status)
		return;

	hci_dev_lock(hdev);

	conn = hci_conn_hash_lookup_handle(hdev, __le16_to_cpu(ev->handle));
	if (conn) {
		conn->le_conn_interval = le16_to_cpu(ev->interval);
		conn->le_conn_latency = le16_to_cpu(ev->latency);
		conn->le_supv_timeout = le16_to_cpu(ev->supervision_timeout);
	}

	hci_dev_unlock(hdev);
}

/* This function requires the caller holds hdev->lock */
static struct hci_conn *check_pending_le_conn(struct hci_dev *hdev,
					      bdaddr_t *addr,
					      u8 addr_type, bool addr_resolved,
					      u8 adv_type)
{
	struct hci_conn *conn;
	struct hci_conn_params *params;

	/* If the event is not connectable don't proceed further */
	if (adv_type != LE_ADV_IND && adv_type != LE_ADV_DIRECT_IND)
		return NULL;

	/* Ignore if the device is blocked or hdev is suspended */
	if (hci_bdaddr_list_lookup(&hdev->reject_list, addr, addr_type) ||
	    hdev->suspended)
		return NULL;

	/* Most controller will fail if we try to create new connections
	 * while we have an existing one in peripheral role.
	 */
	if (hdev->conn_hash.le_num_peripheral > 0 &&
	    (!test_bit(HCI_QUIRK_VALID_LE_STATES, &hdev->quirks) ||
	     !(hdev->le_states[3] & 0x10)))
		return NULL;

	/* If we're not connectable only connect devices that we have in
	 * our pend_le_conns list.
	 */
	params = hci_pend_le_action_lookup(&hdev->pend_le_conns, addr,
					   addr_type);
	if (!params)
		return NULL;

	if (!params->explicit_connect) {
		switch (params->auto_connect) {
		case HCI_AUTO_CONN_DIRECT:
			/* Only devices advertising with ADV_DIRECT_IND are
			 * triggering a connection attempt. This is allowing
			 * incoming connections from peripheral devices.
			 */
			if (adv_type != LE_ADV_DIRECT_IND)
				return NULL;
			break;
		case HCI_AUTO_CONN_ALWAYS:
			/* Devices advertising with ADV_IND or ADV_DIRECT_IND
			 * are triggering a connection attempt. This means
			 * that incoming connections from peripheral device are
			 * accepted and also outgoing connections to peripheral
			 * devices are established when found.
			 */
			break;
		default:
			return NULL;
		}
	}

	conn = hci_connect_le(hdev, addr, addr_type, addr_resolved,
			      BT_SECURITY_LOW, hdev->def_le_autoconnect_timeout,
			      HCI_ROLE_MASTER);
	if (!IS_ERR(conn)) {
		/* If HCI_AUTO_CONN_EXPLICIT is set, conn is already owned
		 * by higher layer that tried to connect, if no then
		 * store the pointer since we don't really have any
		 * other owner of the object besides the params that
		 * triggered it. This way we can abort the connection if
		 * the parameters get removed and keep the reference
		 * count consistent once the connection is established.
		 */

		if (!params->explicit_connect)
			params->conn = hci_conn_get(conn);

		return conn;
	}

	switch (PTR_ERR(conn)) {
	case -EBUSY:
		/* If hci_connect() returns -EBUSY it means there is already
		 * an LE connection attempt going on. Since controllers don't
		 * support more than one connection attempt at the time, we
		 * don't consider this an error case.
		 */
		break;
	default:
		BT_DBG("Failed to connect: err %ld", PTR_ERR(conn));
		return NULL;
	}

	return NULL;
}

static void process_adv_report(struct hci_dev *hdev, u8 type, bdaddr_t *bdaddr,
			       u8 bdaddr_type, bdaddr_t *direct_addr,
			       u8 direct_addr_type, s8 rssi, u8 *data, u8 len,
			       bool ext_adv)
{
	struct discovery_state *d = &hdev->discovery;
	struct smp_irk *irk;
	struct hci_conn *conn;
	bool match, bdaddr_resolved;
	u32 flags;
	u8 *ptr;

	switch (type) {
	case LE_ADV_IND:
	case LE_ADV_DIRECT_IND:
	case LE_ADV_SCAN_IND:
	case LE_ADV_NONCONN_IND:
	case LE_ADV_SCAN_RSP:
		break;
	default:
		bt_dev_err_ratelimited(hdev, "unknown advertising packet "
				       "type: 0x%02x", type);
		return;
	}

	if (!ext_adv && len > HCI_MAX_AD_LENGTH) {
		bt_dev_err_ratelimited(hdev, "legacy adv larger than 31 bytes");
		return;
	}

	/* Find the end of the data in case the report contains padded zero
	 * bytes at the end causing an invalid length value.
	 *
	 * When data is NULL, len is 0 so there is no need for extra ptr
	 * check as 'ptr < data + 0' is already false in such case.
	 */
	for (ptr = data; ptr < data + len && *ptr; ptr += *ptr + 1) {
		if (ptr + 1 + *ptr > data + len)
			break;
	}

	/* Adjust for actual length. This handles the case when remote
	 * device is advertising with incorrect data length.
	 */
	len = ptr - data;

	/* If the direct address is present, then this report is from
	 * a LE Direct Advertising Report event. In that case it is
	 * important to see if the address is matching the local
	 * controller address.
	 */
	if (direct_addr) {
		direct_addr_type = ev_bdaddr_type(hdev, direct_addr_type,
						  &bdaddr_resolved);

		/* Only resolvable random addresses are valid for these
		 * kind of reports and others can be ignored.
		 */
		if (!hci_bdaddr_is_rpa(direct_addr, direct_addr_type))
			return;

		/* If the controller is not using resolvable random
		 * addresses, then this report can be ignored.
		 */
		if (!hci_dev_test_flag(hdev, HCI_PRIVACY))
			return;

		/* If the local IRK of the controller does not match
		 * with the resolvable random address provided, then
		 * this report can be ignored.
		 */
		if (!smp_irk_matches(hdev, hdev->irk, direct_addr))
			return;
	}

	/* Check if we need to convert to identity address */
	irk = hci_get_irk(hdev, bdaddr, bdaddr_type);
	if (irk) {
		bdaddr = &irk->bdaddr;
		bdaddr_type = irk->addr_type;
	}

	bdaddr_type = ev_bdaddr_type(hdev, bdaddr_type, &bdaddr_resolved);

	/* Check if we have been requested to connect to this device.
	 *
	 * direct_addr is set only for directed advertising reports (it is NULL
	 * for advertising reports) and is already verified to be RPA above.
	 */
	conn = check_pending_le_conn(hdev, bdaddr, bdaddr_type, bdaddr_resolved,
				     type);
	if (!ext_adv && conn && type == LE_ADV_IND && len <= HCI_MAX_AD_LENGTH) {
		/* Store report for later inclusion by
		 * mgmt_device_connected
		 */
		memcpy(conn->le_adv_data, data, len);
		conn->le_adv_data_len = len;
	}

	/* Passive scanning shouldn't trigger any device found events,
	 * except for devices marked as CONN_REPORT for which we do send
	 * device found events, or advertisement monitoring requested.
	 */
	if (hdev->le_scan_type == LE_SCAN_PASSIVE) {
		if (type == LE_ADV_DIRECT_IND)
			return;

		if (!hci_pend_le_action_lookup(&hdev->pend_le_reports,
					       bdaddr, bdaddr_type) &&
		    idr_is_empty(&hdev->adv_monitors_idr))
			return;

		if (type == LE_ADV_NONCONN_IND || type == LE_ADV_SCAN_IND)
			flags = MGMT_DEV_FOUND_NOT_CONNECTABLE;
		else
			flags = 0;
		mgmt_device_found(hdev, bdaddr, LE_LINK, bdaddr_type, NULL,
				  rssi, flags, data, len, NULL, 0);
		return;
	}

	/* When receiving non-connectable or scannable undirected
	 * advertising reports, this means that the remote device is
	 * not connectable and then clearly indicate this in the
	 * device found event.
	 *
	 * When receiving a scan response, then there is no way to
	 * know if the remote device is connectable or not. However
	 * since scan responses are merged with a previously seen
	 * advertising report, the flags field from that report
	 * will be used.
	 *
	 * In the really unlikely case that a controller get confused
	 * and just sends a scan response event, then it is marked as
	 * not connectable as well.
	 */
	if (type == LE_ADV_NONCONN_IND || type == LE_ADV_SCAN_IND ||
	    type == LE_ADV_SCAN_RSP)
		flags = MGMT_DEV_FOUND_NOT_CONNECTABLE;
	else
		flags = 0;

	/* If there's nothing pending either store the data from this
	 * event or send an immediate device found event if the data
	 * should not be stored for later.
	 */
	if (!ext_adv &&	!has_pending_adv_report(hdev)) {
		/* If the report will trigger a SCAN_REQ store it for
		 * later merging.
		 */
		if (type == LE_ADV_IND || type == LE_ADV_SCAN_IND) {
			store_pending_adv_report(hdev, bdaddr, bdaddr_type,
						 rssi, flags, data, len);
			return;
		}

		mgmt_device_found(hdev, bdaddr, LE_LINK, bdaddr_type, NULL,
				  rssi, flags, data, len, NULL, 0);
		return;
	}

	/* Check if the pending report is for the same device as the new one */
	match = (!bacmp(bdaddr, &d->last_adv_addr) &&
		 bdaddr_type == d->last_adv_addr_type);

	/* If the pending data doesn't match this report or this isn't a
	 * scan response (e.g. we got a duplicate ADV_IND) then force
	 * sending of the pending data.
	 */
	if (type != LE_ADV_SCAN_RSP || !match) {
		/* Send out whatever is in the cache, but skip duplicates */
		if (!match)
			mgmt_device_found(hdev, &d->last_adv_addr, LE_LINK,
					  d->last_adv_addr_type, NULL,
					  d->last_adv_rssi, d->last_adv_flags,
					  d->last_adv_data,
					  d->last_adv_data_len, NULL, 0);

		/* If the new report will trigger a SCAN_REQ store it for
		 * later merging.
		 */
		if (!ext_adv && (type == LE_ADV_IND ||
				 type == LE_ADV_SCAN_IND)) {
			store_pending_adv_report(hdev, bdaddr, bdaddr_type,
						 rssi, flags, data, len);
			return;
		}

		/* The advertising reports cannot be merged, so clear
		 * the pending report and send out a device found event.
		 */
		clear_pending_adv_report(hdev);
		mgmt_device_found(hdev, bdaddr, LE_LINK, bdaddr_type, NULL,
				  rssi, flags, data, len, NULL, 0);
		return;
	}

	/* If we get here we've got a pending ADV_IND or ADV_SCAN_IND and
	 * the new event is a SCAN_RSP. We can therefore proceed with
	 * sending a merged device found event.
	 */
	mgmt_device_found(hdev, &d->last_adv_addr, LE_LINK,
			  d->last_adv_addr_type, NULL, rssi, d->last_adv_flags,
			  d->last_adv_data, d->last_adv_data_len, data, len);
	clear_pending_adv_report(hdev);
}

static void hci_le_adv_report_evt(struct hci_dev *hdev, void *data,
				  struct sk_buff *skb)
{
	struct hci_ev_le_advertising_report *ev = data;

	if (!ev->num)
		return;

	hci_dev_lock(hdev);

	while (ev->num--) {
		struct hci_ev_le_advertising_info *info;
		s8 rssi;

		info = hci_le_ev_skb_pull(hdev, skb,
					  HCI_EV_LE_ADVERTISING_REPORT,
					  sizeof(*info));
		if (!info)
			break;

		if (!hci_le_ev_skb_pull(hdev, skb, HCI_EV_LE_ADVERTISING_REPORT,
					info->length + 1))
			break;

		if (info->length <= HCI_MAX_AD_LENGTH) {
			rssi = info->data[info->length];
			process_adv_report(hdev, info->type, &info->bdaddr,
					   info->bdaddr_type, NULL, 0, rssi,
					   info->data, info->length, false);
		} else {
			bt_dev_err(hdev, "Dropping invalid advertising data");
		}
	}

	hci_dev_unlock(hdev);
}

static u8 ext_evt_type_to_legacy(struct hci_dev *hdev, u16 evt_type)
{
	if (evt_type & LE_EXT_ADV_LEGACY_PDU) {
		switch (evt_type) {
		case LE_LEGACY_ADV_IND:
			return LE_ADV_IND;
		case LE_LEGACY_ADV_DIRECT_IND:
			return LE_ADV_DIRECT_IND;
		case LE_LEGACY_ADV_SCAN_IND:
			return LE_ADV_SCAN_IND;
		case LE_LEGACY_NONCONN_IND:
			return LE_ADV_NONCONN_IND;
		case LE_LEGACY_SCAN_RSP_ADV:
		case LE_LEGACY_SCAN_RSP_ADV_SCAN:
			return LE_ADV_SCAN_RSP;
		}

		goto invalid;
	}

	if (evt_type & LE_EXT_ADV_CONN_IND) {
		if (evt_type & LE_EXT_ADV_DIRECT_IND)
			return LE_ADV_DIRECT_IND;

		return LE_ADV_IND;
	}

	if (evt_type & LE_EXT_ADV_SCAN_RSP)
		return LE_ADV_SCAN_RSP;

	if (evt_type & LE_EXT_ADV_SCAN_IND)
		return LE_ADV_SCAN_IND;

	if (evt_type == LE_EXT_ADV_NON_CONN_IND ||
	    evt_type & LE_EXT_ADV_DIRECT_IND)
		return LE_ADV_NONCONN_IND;

invalid:
	bt_dev_err_ratelimited(hdev, "Unknown advertising packet type: 0x%02x",
			       evt_type);

	return LE_ADV_INVALID;
}

static void hci_le_ext_adv_report_evt(struct hci_dev *hdev, void *data,
				      struct sk_buff *skb)
{
	struct hci_ev_le_ext_adv_report *ev = data;

	if (!ev->num)
		return;

	hci_dev_lock(hdev);

	while (ev->num--) {
		struct hci_ev_le_ext_adv_info *info;
		u8 legacy_evt_type;
		u16 evt_type;

		info = hci_le_ev_skb_pull(hdev, skb, HCI_EV_LE_EXT_ADV_REPORT,
					  sizeof(*info));
		if (!info)
			break;

		if (!hci_le_ev_skb_pull(hdev, skb, HCI_EV_LE_EXT_ADV_REPORT,
					info->length))
			break;

		evt_type = __le16_to_cpu(info->type);
		legacy_evt_type = ext_evt_type_to_legacy(hdev, evt_type);
		if (legacy_evt_type != LE_ADV_INVALID) {
			process_adv_report(hdev, legacy_evt_type, &info->bdaddr,
					   info->bdaddr_type, NULL, 0,
					   info->rssi, info->data, info->length,
					   !(evt_type & LE_EXT_ADV_LEGACY_PDU));
		}
	}

	hci_dev_unlock(hdev);
}

static void hci_le_remote_feat_complete_evt(struct hci_dev *hdev, void *data,
					    struct sk_buff *skb)
{
	struct hci_ev_le_remote_feat_complete *ev = data;
	struct hci_conn *conn;

	bt_dev_dbg(hdev, "status 0x%2.2x", ev->status);

	hci_dev_lock(hdev);

	conn = hci_conn_hash_lookup_handle(hdev, __le16_to_cpu(ev->handle));
	if (conn) {
		if (!ev->status)
			memcpy(conn->features[0], ev->features, 8);

		if (conn->state == BT_CONFIG) {
			__u8 status;

			/* If the local controller supports peripheral-initiated
			 * features exchange, but the remote controller does
			 * not, then it is possible that the error code 0x1a
			 * for unsupported remote feature gets returned.
			 *
			 * In this specific case, allow the connection to
			 * transition into connected state and mark it as
			 * successful.
			 */
			if (!conn->out && ev->status == 0x1a &&
			    (hdev->le_features[0] & HCI_LE_PERIPHERAL_FEATURES))
				status = 0x00;
			else
				status = ev->status;

			conn->state = BT_CONNECTED;
			hci_connect_cfm(conn, status);
			hci_conn_drop(conn);
		}
	}

	hci_dev_unlock(hdev);
}

static void hci_le_ltk_request_evt(struct hci_dev *hdev, void *data,
				   struct sk_buff *skb)
{
	struct hci_ev_le_ltk_req *ev = data;
	struct hci_cp_le_ltk_reply cp;
	struct hci_cp_le_ltk_neg_reply neg;
	struct hci_conn *conn;
	struct smp_ltk *ltk;

	bt_dev_dbg(hdev, "handle 0x%4.4x", __le16_to_cpu(ev->handle));

	hci_dev_lock(hdev);

	conn = hci_conn_hash_lookup_handle(hdev, __le16_to_cpu(ev->handle));
	if (conn == NULL)
		goto not_found;

	ltk = hci_find_ltk(hdev, &conn->dst, conn->dst_type, conn->role);
	if (!ltk)
		goto not_found;

	if (smp_ltk_is_sc(ltk)) {
		/* With SC both EDiv and Rand are set to zero */
		if (ev->ediv || ev->rand)
			goto not_found;
	} else {
		/* For non-SC keys check that EDiv and Rand match */
		if (ev->ediv != ltk->ediv || ev->rand != ltk->rand)
			goto not_found;
	}

	memcpy(cp.ltk, ltk->val, ltk->enc_size);
	memset(cp.ltk + ltk->enc_size, 0, sizeof(cp.ltk) - ltk->enc_size);
	cp.handle = cpu_to_le16(conn->handle);

	conn->pending_sec_level = smp_ltk_sec_level(ltk);

	conn->enc_key_size = ltk->enc_size;

	hci_send_cmd(hdev, HCI_OP_LE_LTK_REPLY, sizeof(cp), &cp);

	/* Ref. Bluetooth Core SPEC pages 1975 and 2004. STK is a
	 * temporary key used to encrypt a connection following
	 * pairing. It is used during the Encrypted Session Setup to
	 * distribute the keys. Later, security can be re-established
	 * using a distributed LTK.
	 */
	if (ltk->type == SMP_STK) {
		set_bit(HCI_CONN_STK_ENCRYPT, &conn->flags);
		list_del_rcu(&ltk->list);
		kfree_rcu(ltk, rcu);
	} else {
		clear_bit(HCI_CONN_STK_ENCRYPT, &conn->flags);
	}

	hci_dev_unlock(hdev);

	return;

not_found:
	neg.handle = ev->handle;
	hci_send_cmd(hdev, HCI_OP_LE_LTK_NEG_REPLY, sizeof(neg), &neg);
	hci_dev_unlock(hdev);
}

static void send_conn_param_neg_reply(struct hci_dev *hdev, u16 handle,
				      u8 reason)
{
	struct hci_cp_le_conn_param_req_neg_reply cp;

	cp.handle = cpu_to_le16(handle);
	cp.reason = reason;

	hci_send_cmd(hdev, HCI_OP_LE_CONN_PARAM_REQ_NEG_REPLY, sizeof(cp),
		     &cp);
}

static void hci_le_remote_conn_param_req_evt(struct hci_dev *hdev, void *data,
					     struct sk_buff *skb)
{
	struct hci_ev_le_remote_conn_param_req *ev = data;
	struct hci_cp_le_conn_param_req_reply cp;
	struct hci_conn *hcon;
	u16 handle, min, max, latency, timeout;

	bt_dev_dbg(hdev, "handle 0x%4.4x", __le16_to_cpu(ev->handle));

	handle = le16_to_cpu(ev->handle);
	min = le16_to_cpu(ev->interval_min);
	max = le16_to_cpu(ev->interval_max);
	latency = le16_to_cpu(ev->latency);
	timeout = le16_to_cpu(ev->timeout);

	hcon = hci_conn_hash_lookup_handle(hdev, handle);
	if (!hcon || hcon->state != BT_CONNECTED)
		return send_conn_param_neg_reply(hdev, handle,
						 HCI_ERROR_UNKNOWN_CONN_ID);

	if (hci_check_conn_params(min, max, latency, timeout))
		return send_conn_param_neg_reply(hdev, handle,
						 HCI_ERROR_INVALID_LL_PARAMS);

	if (hcon->role == HCI_ROLE_MASTER) {
		struct hci_conn_params *params;
		u8 store_hint;

		hci_dev_lock(hdev);

		params = hci_conn_params_lookup(hdev, &hcon->dst,
						hcon->dst_type);
		if (params) {
			params->conn_min_interval = min;
			params->conn_max_interval = max;
			params->conn_latency = latency;
			params->supervision_timeout = timeout;
			store_hint = 0x01;
		} else {
			store_hint = 0x00;
		}

		hci_dev_unlock(hdev);

		mgmt_new_conn_param(hdev, &hcon->dst, hcon->dst_type,
				    store_hint, min, max, latency, timeout);
	}

	cp.handle = ev->handle;
	cp.interval_min = ev->interval_min;
	cp.interval_max = ev->interval_max;
	cp.latency = ev->latency;
	cp.timeout = ev->timeout;
	cp.min_ce_len = 0;
	cp.max_ce_len = 0;

	hci_send_cmd(hdev, HCI_OP_LE_CONN_PARAM_REQ_REPLY, sizeof(cp), &cp);
}

static void hci_le_direct_adv_report_evt(struct hci_dev *hdev, void *data,
					 struct sk_buff *skb)
{
	struct hci_ev_le_direct_adv_report *ev = data;
	int i;

	if (!hci_le_ev_skb_pull(hdev, skb, HCI_EV_LE_DIRECT_ADV_REPORT,
				flex_array_size(ev, info, ev->num)))
		return;

	if (!ev->num)
		return;

	hci_dev_lock(hdev);

	for (i = 0; i < ev->num; i++) {
		struct hci_ev_le_direct_adv_info *info = &ev->info[i];

		process_adv_report(hdev, info->type, &info->bdaddr,
				   info->bdaddr_type, &info->direct_addr,
				   info->direct_addr_type, info->rssi, NULL, 0,
				   false);
	}

	hci_dev_unlock(hdev);
}

static void hci_le_phy_update_evt(struct hci_dev *hdev, void *data,
				  struct sk_buff *skb)
{
	struct hci_ev_le_phy_update_complete *ev = data;
	struct hci_conn *conn;

	bt_dev_dbg(hdev, "status 0x%2.2x", ev->status);

	if (ev->status)
		return;

	hci_dev_lock(hdev);

	conn = hci_conn_hash_lookup_handle(hdev, __le16_to_cpu(ev->handle));
	if (!conn)
		goto unlock;

	conn->le_tx_phy = ev->tx_phy;
	conn->le_rx_phy = ev->rx_phy;

unlock:
	hci_dev_unlock(hdev);
}

#define HCI_LE_EV_VL(_op, _func, _min_len, _max_len) \
[_op] = { \
	.func = _func, \
	.min_len = _min_len, \
	.max_len = _max_len, \
}

#define HCI_LE_EV(_op, _func, _len) \
	HCI_LE_EV_VL(_op, _func, _len, _len)

#define HCI_LE_EV_STATUS(_op, _func) \
	HCI_LE_EV(_op, _func, sizeof(struct hci_ev_status))

/* Entries in this table shall have their position according to the subevent
 * opcode they handle so the use of the macros above is recommend since it does
 * attempt to initialize at its proper index using Designated Initializers that
 * way events without a callback function can be ommited.
 */
static const struct hci_le_ev {
	void (*func)(struct hci_dev *hdev, void *data, struct sk_buff *skb);
	u16  min_len;
	u16  max_len;
} hci_le_ev_table[U8_MAX + 1] = {
	/* [0x01 = HCI_EV_LE_CONN_COMPLETE] */
	HCI_LE_EV(HCI_EV_LE_CONN_COMPLETE, hci_le_conn_complete_evt,
		  sizeof(struct hci_ev_le_conn_complete)),
	/* [0x02 = HCI_EV_LE_ADVERTISING_REPORT] */
	HCI_LE_EV_VL(HCI_EV_LE_ADVERTISING_REPORT, hci_le_adv_report_evt,
		     sizeof(struct hci_ev_le_advertising_report),
		     HCI_MAX_EVENT_SIZE),
	/* [0x03 = HCI_EV_LE_CONN_UPDATE_COMPLETE] */
	HCI_LE_EV(HCI_EV_LE_CONN_UPDATE_COMPLETE,
		  hci_le_conn_update_complete_evt,
		  sizeof(struct hci_ev_le_conn_update_complete)),
	/* [0x04 = HCI_EV_LE_REMOTE_FEAT_COMPLETE] */
	HCI_LE_EV(HCI_EV_LE_REMOTE_FEAT_COMPLETE,
		  hci_le_remote_feat_complete_evt,
		  sizeof(struct hci_ev_le_remote_feat_complete)),
	/* [0x05 = HCI_EV_LE_LTK_REQ] */
	HCI_LE_EV(HCI_EV_LE_LTK_REQ, hci_le_ltk_request_evt,
		  sizeof(struct hci_ev_le_ltk_req)),
	/* [0x06 = HCI_EV_LE_REMOTE_CONN_PARAM_REQ] */
	HCI_LE_EV(HCI_EV_LE_REMOTE_CONN_PARAM_REQ,
		  hci_le_remote_conn_param_req_evt,
		  sizeof(struct hci_ev_le_remote_conn_param_req)),
	/* [0x0a = HCI_EV_LE_ENHANCED_CONN_COMPLETE] */
	HCI_LE_EV(HCI_EV_LE_ENHANCED_CONN_COMPLETE,
		  hci_le_enh_conn_complete_evt,
		  sizeof(struct hci_ev_le_enh_conn_complete)),
	/* [0x0b = HCI_EV_LE_DIRECT_ADV_REPORT] */
	HCI_LE_EV_VL(HCI_EV_LE_DIRECT_ADV_REPORT, hci_le_direct_adv_report_evt,
		     sizeof(struct hci_ev_le_direct_adv_report),
		     HCI_MAX_EVENT_SIZE),
	/* [0x0c = HCI_EV_LE_PHY_UPDATE_COMPLETE] */
	HCI_LE_EV(HCI_EV_LE_PHY_UPDATE_COMPLETE, hci_le_phy_update_evt,
		  sizeof(struct hci_ev_le_phy_update_complete)),
	/* [0x0d = HCI_EV_LE_EXT_ADV_REPORT] */
	HCI_LE_EV_VL(HCI_EV_LE_EXT_ADV_REPORT, hci_le_ext_adv_report_evt,
		     sizeof(struct hci_ev_le_ext_adv_report),
		     HCI_MAX_EVENT_SIZE),
	/* [0x12 = HCI_EV_LE_EXT_ADV_SET_TERM] */
	HCI_LE_EV(HCI_EV_LE_EXT_ADV_SET_TERM, hci_le_ext_adv_term_evt,
		  sizeof(struct hci_evt_le_ext_adv_set_term)),
};

static void hci_le_meta_evt(struct hci_dev *hdev, void *data,
			    struct sk_buff *skb, u16 *opcode, u8 *status,
			    hci_req_complete_t *req_complete,
			    hci_req_complete_skb_t *req_complete_skb)
{
	struct hci_ev_le_meta *ev = data;
	const struct hci_le_ev *subev;

	bt_dev_dbg(hdev, "subevent 0x%2.2x", ev->subevent);

	/* Only match event if command OGF is for LE */
	if (hdev->sent_cmd &&
	    hci_opcode_ogf(hci_skb_opcode(hdev->sent_cmd)) == 0x08 &&
	    hci_skb_event(hdev->sent_cmd) == ev->subevent) {
		*opcode = hci_skb_opcode(hdev->sent_cmd);
		hci_req_cmd_complete(hdev, *opcode, 0x00, req_complete,
				     req_complete_skb);
	}

	subev = &hci_le_ev_table[ev->subevent];
	if (!subev->func)
		return;

	if (skb->len < subev->min_len) {
		bt_dev_err(hdev, "unexpected subevent 0x%2.2x length: %u < %u",
			   ev->subevent, skb->len, subev->min_len);
		return;
	}

	/* Just warn if the length is over max_len size it still be
	 * possible to partially parse the event so leave to callback to
	 * decide if that is acceptable.
	 */
	if (skb->len > subev->max_len)
		bt_dev_warn(hdev, "unexpected subevent 0x%2.2x length: %u > %u",
			    ev->subevent, skb->len, subev->max_len);

	data = hci_le_ev_skb_pull(hdev, skb, ev->subevent, subev->min_len);
	if (!data)
		return;

	subev->func(hdev, data, skb);
}

static bool hci_get_cmd_complete(struct hci_dev *hdev, u16 opcode,
				 u8 event, struct sk_buff *skb)
{
	struct hci_ev_cmd_complete *ev;
	struct hci_event_hdr *hdr;

	if (!skb)
		return false;

	hdr = hci_ev_skb_pull(hdev, skb, event, sizeof(*hdr));
	if (!hdr)
		return false;

	if (event) {
		if (hdr->evt != event)
			return false;
		return true;
	}

	/* Check if request ended in Command Status - no way to retrieve
	 * any extra parameters in this case.
	 */
	if (hdr->evt == HCI_EV_CMD_STATUS)
		return false;

	if (hdr->evt != HCI_EV_CMD_COMPLETE) {
		bt_dev_err(hdev, "last event is not cmd complete (0x%2.2x)",
			   hdr->evt);
		return false;
	}

	ev = hci_cc_skb_pull(hdev, skb, opcode, sizeof(*ev));
	if (!ev)
		return false;

	if (opcode != __le16_to_cpu(ev->opcode)) {
		BT_DBG("opcode doesn't match (0x%2.2x != 0x%2.2x)", opcode,
		       __le16_to_cpu(ev->opcode));
		return false;
	}

	return true;
}

static void hci_store_wake_reason(struct hci_dev *hdev, u8 event,
				  struct sk_buff *skb)
{
	struct hci_ev_le_advertising_info *adv;
	struct hci_ev_le_direct_adv_info *direct_adv;
	struct hci_ev_le_ext_adv_info *ext_adv;
	const struct hci_ev_conn_complete *conn_complete = (void *)skb->data;
	const struct hci_ev_conn_request *conn_request = (void *)skb->data;

	hci_dev_lock(hdev);

	/* If we are currently suspended and this is the first BT event seen,
	 * save the wake reason associated with the event.
	 */
	if (!hdev->suspended || hdev->wake_reason)
		goto unlock;

	/* Default to remote wake. Values for wake_reason are documented in the
	 * Bluez mgmt api docs.
	 */
	hdev->wake_reason = MGMT_WAKE_REASON_REMOTE_WAKE;

	/* Once configured for remote wakeup, we should only wake up for
	 * reconnections. It's useful to see which device is waking us up so
	 * keep track of the bdaddr of the connection event that woke us up.
	 */
	if (event == HCI_EV_CONN_REQUEST) {
		bacpy(&hdev->wake_addr, &conn_complete->bdaddr);
		hdev->wake_addr_type = BDADDR_BREDR;
	} else if (event == HCI_EV_CONN_COMPLETE) {
		bacpy(&hdev->wake_addr, &conn_request->bdaddr);
		hdev->wake_addr_type = BDADDR_BREDR;
	} else if (event == HCI_EV_LE_META) {
		struct hci_ev_le_meta *le_ev = (void *)skb->data;
		u8 subevent = le_ev->subevent;
		u8 *ptr = &skb->data[sizeof(*le_ev)];
		u8 num_reports = *ptr;

		if ((subevent == HCI_EV_LE_ADVERTISING_REPORT ||
		     subevent == HCI_EV_LE_DIRECT_ADV_REPORT ||
		     subevent == HCI_EV_LE_EXT_ADV_REPORT) &&
		    num_reports) {
			adv = (void *)(ptr + 1);
			direct_adv = (void *)(ptr + 1);
			ext_adv = (void *)(ptr + 1);

			switch (subevent) {
			case HCI_EV_LE_ADVERTISING_REPORT:
				bacpy(&hdev->wake_addr, &adv->bdaddr);
				hdev->wake_addr_type = adv->bdaddr_type;
				break;
			case HCI_EV_LE_DIRECT_ADV_REPORT:
				bacpy(&hdev->wake_addr, &direct_adv->bdaddr);
				hdev->wake_addr_type = direct_adv->bdaddr_type;
				break;
			case HCI_EV_LE_EXT_ADV_REPORT:
				bacpy(&hdev->wake_addr, &ext_adv->bdaddr);
				hdev->wake_addr_type = ext_adv->bdaddr_type;
				break;
			}
		}
	} else {
		hdev->wake_reason = MGMT_WAKE_REASON_UNEXPECTED;
	}

unlock:
	hci_dev_unlock(hdev);
}

#define HCI_EV_VL(_op, _func, _min_len, _max_len) \
[_op] = { \
	.req = false, \
	.func = _func, \
	.min_len = _min_len, \
	.max_len = _max_len, \
}

#define HCI_EV(_op, _func, _len) \
	HCI_EV_VL(_op, _func, _len, _len)

#define HCI_EV_STATUS(_op, _func) \
	HCI_EV(_op, _func, sizeof(struct hci_ev_status))

#define HCI_EV_REQ_VL(_op, _func, _min_len, _max_len) \
[_op] = { \
	.req = true, \
	.func_req = _func, \
	.min_len = _min_len, \
	.max_len = _max_len, \
}

#define HCI_EV_REQ(_op, _func, _len) \
	HCI_EV_REQ_VL(_op, _func, _len, _len)

/* Entries in this table shall have their position according to the event opcode
 * they handle so the use of the macros above is recommend since it does attempt
 * to initialize at its proper index using Designated Initializers that way
 * events without a callback function don't have entered.
 */
static const struct hci_ev {
	bool req;
	union {
		void (*func)(struct hci_dev *hdev, void *data,
			     struct sk_buff *skb);
		void (*func_req)(struct hci_dev *hdev, void *data,
				 struct sk_buff *skb, u16 *opcode, u8 *status,
				 hci_req_complete_t *req_complete,
				 hci_req_complete_skb_t *req_complete_skb);
	};
	u16  min_len;
	u16  max_len;
} hci_ev_table[U8_MAX + 1] = {
	/* [0x01 = HCI_EV_INQUIRY_COMPLETE] */
	HCI_EV_STATUS(HCI_EV_INQUIRY_COMPLETE, hci_inquiry_complete_evt),
	/* [0x02 = HCI_EV_INQUIRY_RESULT] */
	HCI_EV_VL(HCI_EV_INQUIRY_RESULT, hci_inquiry_result_evt,
		  sizeof(struct hci_ev_inquiry_result), HCI_MAX_EVENT_SIZE),
	/* [0x03 = HCI_EV_CONN_COMPLETE] */
	HCI_EV(HCI_EV_CONN_COMPLETE, hci_conn_complete_evt,
	       sizeof(struct hci_ev_conn_complete)),
	/* [0x04 = HCI_EV_CONN_REQUEST] */
	HCI_EV(HCI_EV_CONN_REQUEST, hci_conn_request_evt,
	       sizeof(struct hci_ev_conn_request)),
	/* [0x05 = HCI_EV_DISCONN_COMPLETE] */
	HCI_EV(HCI_EV_DISCONN_COMPLETE, hci_disconn_complete_evt,
	       sizeof(struct hci_ev_disconn_complete)),
	/* [0x06 = HCI_EV_AUTH_COMPLETE] */
	HCI_EV(HCI_EV_AUTH_COMPLETE, hci_auth_complete_evt,
	       sizeof(struct hci_ev_auth_complete)),
	/* [0x07 = HCI_EV_REMOTE_NAME] */
	HCI_EV(HCI_EV_REMOTE_NAME, hci_remote_name_evt,
	       sizeof(struct hci_ev_remote_name)),
	/* [0x08 = HCI_EV_ENCRYPT_CHANGE] */
	HCI_EV(HCI_EV_ENCRYPT_CHANGE, hci_encrypt_change_evt,
	       sizeof(struct hci_ev_encrypt_change)),
	/* [0x09 = HCI_EV_CHANGE_LINK_KEY_COMPLETE] */
	HCI_EV(HCI_EV_CHANGE_LINK_KEY_COMPLETE,
	       hci_change_link_key_complete_evt,
	       sizeof(struct hci_ev_change_link_key_complete)),
	/* [0x0b = HCI_EV_REMOTE_FEATURES] */
	HCI_EV(HCI_EV_REMOTE_FEATURES, hci_remote_features_evt,
	       sizeof(struct hci_ev_remote_features)),
	/* [0x0e = HCI_EV_CMD_COMPLETE] */
	HCI_EV_REQ_VL(HCI_EV_CMD_COMPLETE, hci_cmd_complete_evt,
		      sizeof(struct hci_ev_cmd_complete), HCI_MAX_EVENT_SIZE),
	/* [0x0f = HCI_EV_CMD_STATUS] */
	HCI_EV_REQ(HCI_EV_CMD_STATUS, hci_cmd_status_evt,
		   sizeof(struct hci_ev_cmd_status)),
	/* [0x10 = HCI_EV_CMD_STATUS] */
	HCI_EV(HCI_EV_HARDWARE_ERROR, hci_hardware_error_evt,
	       sizeof(struct hci_ev_hardware_error)),
	/* [0x12 = HCI_EV_ROLE_CHANGE] */
	HCI_EV(HCI_EV_ROLE_CHANGE, hci_role_change_evt,
	       sizeof(struct hci_ev_role_change)),
	/* [0x13 = HCI_EV_NUM_COMP_PKTS] */
	HCI_EV_VL(HCI_EV_NUM_COMP_PKTS, hci_num_comp_pkts_evt,
		  sizeof(struct hci_ev_num_comp_pkts), HCI_MAX_EVENT_SIZE),
	/* [0x14 = HCI_EV_MODE_CHANGE] */
	HCI_EV(HCI_EV_MODE_CHANGE, hci_mode_change_evt,
	       sizeof(struct hci_ev_mode_change)),
	/* [0x16 = HCI_EV_PIN_CODE_REQ] */
	HCI_EV(HCI_EV_PIN_CODE_REQ, hci_pin_code_request_evt,
	       sizeof(struct hci_ev_pin_code_req)),
	/* [0x17 = HCI_EV_LINK_KEY_REQ] */
	HCI_EV(HCI_EV_LINK_KEY_REQ, hci_link_key_request_evt,
	       sizeof(struct hci_ev_link_key_req)),
	/* [0x18 = HCI_EV_LINK_KEY_NOTIFY] */
	HCI_EV(HCI_EV_LINK_KEY_NOTIFY, hci_link_key_notify_evt,
	       sizeof(struct hci_ev_link_key_notify)),
	/* [0x1c = HCI_EV_CLOCK_OFFSET] */
	HCI_EV(HCI_EV_CLOCK_OFFSET, hci_clock_offset_evt,
	       sizeof(struct hci_ev_clock_offset)),
	/* [0x1d = HCI_EV_PKT_TYPE_CHANGE] */
	HCI_EV(HCI_EV_PKT_TYPE_CHANGE, hci_pkt_type_change_evt,
	       sizeof(struct hci_ev_pkt_type_change)),
	/* [0x20 = HCI_EV_PSCAN_REP_MODE] */
	HCI_EV(HCI_EV_PSCAN_REP_MODE, hci_pscan_rep_mode_evt,
	       sizeof(struct hci_ev_pscan_rep_mode)),
	/* [0x22 = HCI_EV_INQUIRY_RESULT_WITH_RSSI] */
	HCI_EV_VL(HCI_EV_INQUIRY_RESULT_WITH_RSSI,
		  hci_inquiry_result_with_rssi_evt,
		  sizeof(struct hci_ev_inquiry_result_rssi),
		  HCI_MAX_EVENT_SIZE),
	/* [0x23 = HCI_EV_REMOTE_EXT_FEATURES] */
	HCI_EV(HCI_EV_REMOTE_EXT_FEATURES, hci_remote_ext_features_evt,
	       sizeof(struct hci_ev_remote_ext_features)),
	/* [0x2c = HCI_EV_SYNC_CONN_COMPLETE] */
	HCI_EV(HCI_EV_SYNC_CONN_COMPLETE, hci_sync_conn_complete_evt,
	       sizeof(struct hci_ev_sync_conn_complete)),
	/* [0x2d = HCI_EV_EXTENDED_INQUIRY_RESULT] */
	HCI_EV_VL(HCI_EV_EXTENDED_INQUIRY_RESULT,
		  hci_extended_inquiry_result_evt,
		  sizeof(struct hci_ev_ext_inquiry_result), HCI_MAX_EVENT_SIZE),
	/* [0x30 = HCI_EV_KEY_REFRESH_COMPLETE] */
	HCI_EV(HCI_EV_KEY_REFRESH_COMPLETE, hci_key_refresh_complete_evt,
	       sizeof(struct hci_ev_key_refresh_complete)),
	/* [0x31 = HCI_EV_IO_CAPA_REQUEST] */
	HCI_EV(HCI_EV_IO_CAPA_REQUEST, hci_io_capa_request_evt,
	       sizeof(struct hci_ev_io_capa_request)),
	/* [0x32 = HCI_EV_IO_CAPA_REPLY] */
	HCI_EV(HCI_EV_IO_CAPA_REPLY, hci_io_capa_reply_evt,
	       sizeof(struct hci_ev_io_capa_reply)),
	/* [0x33 = HCI_EV_USER_CONFIRM_REQUEST] */
	HCI_EV(HCI_EV_USER_CONFIRM_REQUEST, hci_user_confirm_request_evt,
	       sizeof(struct hci_ev_user_confirm_req)),
	/* [0x34 = HCI_EV_USER_PASSKEY_REQUEST] */
	HCI_EV(HCI_EV_USER_PASSKEY_REQUEST, hci_user_passkey_request_evt,
	       sizeof(struct hci_ev_user_passkey_req)),
	/* [0x35 = HCI_EV_REMOTE_OOB_DATA_REQUEST] */
	HCI_EV(HCI_EV_REMOTE_OOB_DATA_REQUEST, hci_remote_oob_data_request_evt,
	       sizeof(struct hci_ev_remote_oob_data_request)),
	/* [0x36 = HCI_EV_SIMPLE_PAIR_COMPLETE] */
	HCI_EV(HCI_EV_SIMPLE_PAIR_COMPLETE, hci_simple_pair_complete_evt,
	       sizeof(struct hci_ev_simple_pair_complete)),
	/* [0x3b = HCI_EV_USER_PASSKEY_NOTIFY] */
	HCI_EV(HCI_EV_USER_PASSKEY_NOTIFY, hci_user_passkey_notify_evt,
	       sizeof(struct hci_ev_user_passkey_notify)),
	/* [0x3c = HCI_EV_KEYPRESS_NOTIFY] */
	HCI_EV(HCI_EV_KEYPRESS_NOTIFY, hci_keypress_notify_evt,
	       sizeof(struct hci_ev_keypress_notify)),
	/* [0x3d = HCI_EV_REMOTE_HOST_FEATURES] */
	HCI_EV(HCI_EV_REMOTE_HOST_FEATURES, hci_remote_host_features_evt,
	       sizeof(struct hci_ev_remote_host_features)),
	/* [0x3e = HCI_EV_LE_META] */
	HCI_EV_REQ_VL(HCI_EV_LE_META, hci_le_meta_evt,
		      sizeof(struct hci_ev_le_meta), HCI_MAX_EVENT_SIZE),
#if IS_ENABLED(CONFIG_BT_HS)
	/* [0x40 = HCI_EV_PHY_LINK_COMPLETE] */
	HCI_EV(HCI_EV_PHY_LINK_COMPLETE, hci_phy_link_complete_evt,
	       sizeof(struct hci_ev_phy_link_complete)),
	/* [0x41 = HCI_EV_CHANNEL_SELECTED] */
	HCI_EV(HCI_EV_CHANNEL_SELECTED, hci_chan_selected_evt,
	       sizeof(struct hci_ev_channel_selected)),
	/* [0x42 = HCI_EV_DISCONN_PHY_LINK_COMPLETE] */
	HCI_EV(HCI_EV_DISCONN_LOGICAL_LINK_COMPLETE,
	       hci_disconn_loglink_complete_evt,
	       sizeof(struct hci_ev_disconn_logical_link_complete)),
	/* [0x45 = HCI_EV_LOGICAL_LINK_COMPLETE] */
	HCI_EV(HCI_EV_LOGICAL_LINK_COMPLETE, hci_loglink_complete_evt,
	       sizeof(struct hci_ev_logical_link_complete)),
	/* [0x46 = HCI_EV_DISCONN_LOGICAL_LINK_COMPLETE] */
	HCI_EV(HCI_EV_DISCONN_PHY_LINK_COMPLETE,
	       hci_disconn_phylink_complete_evt,
	       sizeof(struct hci_ev_disconn_phy_link_complete)),
#endif
	/* [0x48 = HCI_EV_NUM_COMP_BLOCKS] */
	HCI_EV(HCI_EV_NUM_COMP_BLOCKS, hci_num_comp_blocks_evt,
	       sizeof(struct hci_ev_num_comp_blocks)),
	/* [0xff = HCI_EV_VENDOR] */
	HCI_EV_VL(HCI_EV_VENDOR, msft_vendor_evt, 0, HCI_MAX_EVENT_SIZE),
};

static void hci_event_func(struct hci_dev *hdev, u8 event, struct sk_buff *skb,
			   u16 *opcode, u8 *status,
			   hci_req_complete_t *req_complete,
			   hci_req_complete_skb_t *req_complete_skb)
{
	const struct hci_ev *ev = &hci_ev_table[event];
	void *data;

	if (!ev->func)
		return;

	if (skb->len < ev->min_len) {
		bt_dev_err(hdev, "unexpected event 0x%2.2x length: %u < %u",
			   event, skb->len, ev->min_len);
		return;
	}

	/* Just warn if the length is over max_len size it still be
	 * possible to partially parse the event so leave to callback to
	 * decide if that is acceptable.
	 */
	if (skb->len > ev->max_len)
		bt_dev_warn_ratelimited(hdev,
					"unexpected event 0x%2.2x length: %u > %u",
					event, skb->len, ev->max_len);

	data = hci_ev_skb_pull(hdev, skb, event, ev->min_len);
	if (!data)
		return;

	if (ev->req)
		ev->func_req(hdev, data, skb, opcode, status, req_complete,
			     req_complete_skb);
	else
		ev->func(hdev, data, skb);
}

void hci_event_packet(struct hci_dev *hdev, struct sk_buff *skb)
{
	struct hci_event_hdr *hdr = (void *) skb->data;
	hci_req_complete_t req_complete = NULL;
	hci_req_complete_skb_t req_complete_skb = NULL;
	struct sk_buff *orig_skb = NULL;
	u8 status = 0, event, req_evt = 0;
	u16 opcode = HCI_OP_NOP;

	if (skb->len < sizeof(*hdr)) {
		bt_dev_err(hdev, "Malformed HCI Event");
		goto done;
	}

	event = hdr->evt;
	if (!event) {
		bt_dev_warn(hdev, "Received unexpected HCI Event 0x%2.2x",
			    event);
		goto done;
	}

	/* Only match event if command OGF is not for LE */
	if (hdev->sent_cmd &&
	    hci_opcode_ogf(hci_skb_opcode(hdev->sent_cmd)) != 0x08 &&
	    hci_skb_event(hdev->sent_cmd) == event) {
		hci_req_cmd_complete(hdev, hci_skb_opcode(hdev->sent_cmd),
				     status, &req_complete, &req_complete_skb);
		req_evt = event;
	}

	/* If it looks like we might end up having to call
	 * req_complete_skb, store a pristine copy of the skb since the
	 * various handlers may modify the original one through
	 * skb_pull() calls, etc.
	 */
	if (req_complete_skb || event == HCI_EV_CMD_STATUS ||
	    event == HCI_EV_CMD_COMPLETE)
		orig_skb = skb_clone(skb, GFP_KERNEL);

	skb_pull(skb, HCI_EVENT_HDR_SIZE);

	/* Store wake reason if we're suspended */
	hci_store_wake_reason(hdev, event, skb);

	bt_dev_dbg(hdev, "event 0x%2.2x", event);

	hci_event_func(hdev, event, skb, &opcode, &status, &req_complete,
		       &req_complete_skb);

	if (req_complete) {
		req_complete(hdev, status, opcode);
	} else if (req_complete_skb) {
		if (!hci_get_cmd_complete(hdev, opcode, req_evt, orig_skb)) {
			kfree_skb(orig_skb);
			orig_skb = NULL;
		}
		req_complete_skb(hdev, status, opcode, orig_skb);
	}

done:
	kfree_skb(orig_skb);
	kfree_skb(skb);
	hdev->stat.evt_rx++;
}<|MERGE_RESOLUTION|>--- conflicted
+++ resolved
@@ -5630,14 +5630,6 @@
 		bt_dev_err(hdev, "Invalid handle: 0x%4.4x > 0x%4.4x", handle,
 			   HCI_CONN_HANDLE_MAX);
 		status = HCI_ERROR_INVALID_PARAMETERS;
-<<<<<<< HEAD
-	}
-
-	if (status) {
-		hci_conn_failed(conn, status);
-		goto unlock;
-=======
->>>>>>> 88084a3d
 	}
 
 	/* All connection failure handling is taken care of by the
