// SPDX-License-Identifier: GPL-2.0-or-later
/*
 *	Routines having to do with the 'struct sk_buff' memory handlers.
 *
 *	Authors:	Alan Cox <alan@lxorguk.ukuu.org.uk>
 *			Florian La Roche <rzsfl@rz.uni-sb.de>
 *
 *	Fixes:
 *		Alan Cox	:	Fixed the worst of the load
 *					balancer bugs.
 *		Dave Platt	:	Interrupt stacking fix.
 *	Richard Kooijman	:	Timestamp fixes.
 *		Alan Cox	:	Changed buffer format.
 *		Alan Cox	:	destructor hook for AF_UNIX etc.
 *		Linus Torvalds	:	Better skb_clone.
 *		Alan Cox	:	Added skb_copy.
 *		Alan Cox	:	Added all the changed routines Linus
 *					only put in the headers
 *		Ray VanTassle	:	Fixed --skb->lock in free
 *		Alan Cox	:	skb_copy copy arp field
 *		Andi Kleen	:	slabified it.
 *		Robert Olsson	:	Removed skb_head_pool
 *
 *	NOTE:
 *		The __skb_ routines should be called with interrupts
 *	disabled, or you better be *real* sure that the operation is atomic
 *	with respect to whatever list is being frobbed (e.g. via lock_sock()
 *	or via disabling bottom half handlers, etc).
 */

/*
 *	The functions in this file will not compile correctly with gcc 2.4.x
 */

#define pr_fmt(fmt) KBUILD_MODNAME ": " fmt

#include <linux/module.h>
#include <linux/types.h>
#include <linux/kernel.h>
#include <linux/mm.h>
#include <linux/interrupt.h>
#include <linux/in.h>
#include <linux/inet.h>
#include <linux/slab.h>
#include <linux/tcp.h>
#include <linux/udp.h>
#include <linux/sctp.h>
#include <linux/netdevice.h>
#ifdef CONFIG_NET_CLS_ACT
#include <net/pkt_sched.h>
#endif
#include <linux/string.h>
#include <linux/skbuff.h>
#include <linux/splice.h>
#include <linux/cache.h>
#include <linux/rtnetlink.h>
#include <linux/init.h>
#include <linux/scatterlist.h>
#include <linux/errqueue.h>
#include <linux/prefetch.h>
#include <linux/if_vlan.h>
#include <linux/mpls.h>
#include <linux/kcov.h>

#include <net/protocol.h>
#include <net/dst.h>
#include <net/sock.h>
#include <net/checksum.h>
#include <net/ip6_checksum.h>
#include <net/xfrm.h>
#include <net/mpls.h>
#include <net/mptcp.h>
<<<<<<< HEAD
=======
#include <net/mctp.h>
>>>>>>> df0cc57e
#include <net/page_pool.h>

#include <linux/uaccess.h>
#include <trace/events/skb.h>
#include <linux/highmem.h>
#include <linux/capability.h>
#include <linux/user_namespace.h>
#include <linux/indirect_call_wrapper.h>

#include "datagram.h"
#include "sock_destructor.h"

struct kmem_cache *skbuff_head_cache __ro_after_init;
static struct kmem_cache *skbuff_fclone_cache __ro_after_init;
#ifdef CONFIG_SKB_EXTENSIONS
static struct kmem_cache *skbuff_ext_cache __ro_after_init;
#endif
int sysctl_max_skb_frags __read_mostly = MAX_SKB_FRAGS;
EXPORT_SYMBOL(sysctl_max_skb_frags);

/**
 *	skb_panic - private function for out-of-line support
 *	@skb:	buffer
 *	@sz:	size
 *	@addr:	address
 *	@msg:	skb_over_panic or skb_under_panic
 *
 *	Out-of-line support for skb_put() and skb_push().
 *	Called via the wrapper skb_over_panic() or skb_under_panic().
 *	Keep out of line to prevent kernel bloat.
 *	__builtin_return_address is not used because it is not always reliable.
 */
static void skb_panic(struct sk_buff *skb, unsigned int sz, void *addr,
		      const char msg[])
{
	pr_emerg("%s: text:%px len:%d put:%d head:%px data:%px tail:%#lx end:%#lx dev:%s\n",
		 msg, addr, skb->len, sz, skb->head, skb->data,
		 (unsigned long)skb->tail, (unsigned long)skb->end,
		 skb->dev ? skb->dev->name : "<NULL>");
	BUG();
}

static void skb_over_panic(struct sk_buff *skb, unsigned int sz, void *addr)
{
	skb_panic(skb, sz, addr, __func__);
}

static void skb_under_panic(struct sk_buff *skb, unsigned int sz, void *addr)
{
	skb_panic(skb, sz, addr, __func__);
}

#define NAPI_SKB_CACHE_SIZE	64
#define NAPI_SKB_CACHE_BULK	16
#define NAPI_SKB_CACHE_HALF	(NAPI_SKB_CACHE_SIZE / 2)

struct napi_alloc_cache {
	struct page_frag_cache page;
	unsigned int skb_count;
	void *skb_cache[NAPI_SKB_CACHE_SIZE];
};

static DEFINE_PER_CPU(struct page_frag_cache, netdev_alloc_cache);
static DEFINE_PER_CPU(struct napi_alloc_cache, napi_alloc_cache);

void *__napi_alloc_frag_align(unsigned int fragsz, unsigned int align_mask)
{
	struct napi_alloc_cache *nc = this_cpu_ptr(&napi_alloc_cache);

	fragsz = SKB_DATA_ALIGN(fragsz);

	return page_frag_alloc_align(&nc->page, fragsz, GFP_ATOMIC, align_mask);
}
EXPORT_SYMBOL(__napi_alloc_frag_align);

void *__netdev_alloc_frag_align(unsigned int fragsz, unsigned int align_mask)
{
	void *data;

	fragsz = SKB_DATA_ALIGN(fragsz);
	if (in_hardirq() || irqs_disabled()) {
<<<<<<< HEAD
		nc = this_cpu_ptr(&netdev_alloc_cache);
=======
		struct page_frag_cache *nc = this_cpu_ptr(&netdev_alloc_cache);

>>>>>>> df0cc57e
		data = page_frag_alloc_align(nc, fragsz, GFP_ATOMIC, align_mask);
	} else {
		struct napi_alloc_cache *nc;

		local_bh_disable();
		nc = this_cpu_ptr(&napi_alloc_cache);
		data = page_frag_alloc_align(&nc->page, fragsz, GFP_ATOMIC, align_mask);
		local_bh_enable();
	}
	return data;
}
EXPORT_SYMBOL(__netdev_alloc_frag_align);

static struct sk_buff *napi_skb_cache_get(void)
{
	struct napi_alloc_cache *nc = this_cpu_ptr(&napi_alloc_cache);
	struct sk_buff *skb;

	if (unlikely(!nc->skb_count))
		nc->skb_count = kmem_cache_alloc_bulk(skbuff_head_cache,
						      GFP_ATOMIC,
						      NAPI_SKB_CACHE_BULK,
						      nc->skb_cache);
	if (unlikely(!nc->skb_count))
		return NULL;

	skb = nc->skb_cache[--nc->skb_count];
	kasan_unpoison_object_data(skbuff_head_cache, skb);

	return skb;
}

/* Caller must provide SKB that is memset cleared */
static void __build_skb_around(struct sk_buff *skb, void *data,
			       unsigned int frag_size)
{
	struct skb_shared_info *shinfo;
	unsigned int size = frag_size ? : ksize(data);

	size -= SKB_DATA_ALIGN(sizeof(struct skb_shared_info));

	/* Assumes caller memset cleared SKB */
	skb->truesize = SKB_TRUESIZE(size);
	refcount_set(&skb->users, 1);
	skb->head = data;
	skb->data = data;
	skb_reset_tail_pointer(skb);
	skb->end = skb->tail + size;
	skb->mac_header = (typeof(skb->mac_header))~0U;
	skb->transport_header = (typeof(skb->transport_header))~0U;

	/* make sure we initialize shinfo sequentially */
	shinfo = skb_shinfo(skb);
	memset(shinfo, 0, offsetof(struct skb_shared_info, dataref));
	atomic_set(&shinfo->dataref, 1);

	skb_set_kcov_handle(skb, kcov_common_handle());
}

/**
 * __build_skb - build a network buffer
 * @data: data buffer provided by caller
 * @frag_size: size of data, or 0 if head was kmalloced
 *
 * Allocate a new &sk_buff. Caller provides space holding head and
 * skb_shared_info. @data must have been allocated by kmalloc() only if
 * @frag_size is 0, otherwise data should come from the page allocator
 *  or vmalloc()
 * The return is the new skb buffer.
 * On a failure the return is %NULL, and @data is not freed.
 * Notes :
 *  Before IO, driver allocates only data buffer where NIC put incoming frame
 *  Driver should add room at head (NET_SKB_PAD) and
 *  MUST add room at tail (SKB_DATA_ALIGN(skb_shared_info))
 *  After IO, driver calls build_skb(), to allocate sk_buff and populate it
 *  before giving packet to stack.
 *  RX rings only contains data buffers, not full skbs.
 */
struct sk_buff *__build_skb(void *data, unsigned int frag_size)
{
	struct sk_buff *skb;

	skb = kmem_cache_alloc(skbuff_head_cache, GFP_ATOMIC);
	if (unlikely(!skb))
		return NULL;

	memset(skb, 0, offsetof(struct sk_buff, tail));
	__build_skb_around(skb, data, frag_size);

	return skb;
}

/* build_skb() is wrapper over __build_skb(), that specifically
 * takes care of skb->head and skb->pfmemalloc
 * This means that if @frag_size is not zero, then @data must be backed
 * by a page fragment, not kmalloc() or vmalloc()
 */
struct sk_buff *build_skb(void *data, unsigned int frag_size)
{
	struct sk_buff *skb = __build_skb(data, frag_size);

	if (skb && frag_size) {
		skb->head_frag = 1;
		if (page_is_pfmemalloc(virt_to_head_page(data)))
			skb->pfmemalloc = 1;
	}
	return skb;
}
EXPORT_SYMBOL(build_skb);

/**
 * build_skb_around - build a network buffer around provided skb
 * @skb: sk_buff provide by caller, must be memset cleared
 * @data: data buffer provided by caller
 * @frag_size: size of data, or 0 if head was kmalloced
 */
struct sk_buff *build_skb_around(struct sk_buff *skb,
				 void *data, unsigned int frag_size)
{
	if (unlikely(!skb))
		return NULL;

	__build_skb_around(skb, data, frag_size);

	if (frag_size) {
		skb->head_frag = 1;
		if (page_is_pfmemalloc(virt_to_head_page(data)))
			skb->pfmemalloc = 1;
	}
	return skb;
}
EXPORT_SYMBOL(build_skb_around);

/**
 * __napi_build_skb - build a network buffer
 * @data: data buffer provided by caller
 * @frag_size: size of data, or 0 if head was kmalloced
 *
 * Version of __build_skb() that uses NAPI percpu caches to obtain
 * skbuff_head instead of inplace allocation.
 *
 * Returns a new &sk_buff on success, %NULL on allocation failure.
 */
static struct sk_buff *__napi_build_skb(void *data, unsigned int frag_size)
{
	struct sk_buff *skb;

	skb = napi_skb_cache_get();
	if (unlikely(!skb))
		return NULL;

	memset(skb, 0, offsetof(struct sk_buff, tail));
	__build_skb_around(skb, data, frag_size);

	return skb;
}

/**
 * napi_build_skb - build a network buffer
 * @data: data buffer provided by caller
 * @frag_size: size of data, or 0 if head was kmalloced
 *
 * Version of __napi_build_skb() that takes care of skb->head_frag
 * and skb->pfmemalloc when the data is a page or page fragment.
 *
 * Returns a new &sk_buff on success, %NULL on allocation failure.
 */
struct sk_buff *napi_build_skb(void *data, unsigned int frag_size)
{
	struct sk_buff *skb = __napi_build_skb(data, frag_size);

	if (likely(skb) && frag_size) {
		skb->head_frag = 1;
		skb_propagate_pfmemalloc(virt_to_head_page(data), skb);
	}

	return skb;
}
EXPORT_SYMBOL(napi_build_skb);

/*
 * kmalloc_reserve is a wrapper around kmalloc_node_track_caller that tells
 * the caller if emergency pfmemalloc reserves are being used. If it is and
 * the socket is later found to be SOCK_MEMALLOC then PFMEMALLOC reserves
 * may be used. Otherwise, the packet data may be discarded until enough
 * memory is free
 */
static void *kmalloc_reserve(size_t size, gfp_t flags, int node,
			     bool *pfmemalloc)
{
	void *obj;
	bool ret_pfmemalloc = false;

	/*
	 * Try a regular allocation, when that fails and we're not entitled
	 * to the reserves, fail.
	 */
	obj = kmalloc_node_track_caller(size,
					flags | __GFP_NOMEMALLOC | __GFP_NOWARN,
					node);
	if (obj || !(gfp_pfmemalloc_allowed(flags)))
		goto out;

	/* Try again but now we are using pfmemalloc reserves */
	ret_pfmemalloc = true;
	obj = kmalloc_node_track_caller(size, flags, node);

out:
	if (pfmemalloc)
		*pfmemalloc = ret_pfmemalloc;

	return obj;
}

/* 	Allocate a new skbuff. We do this ourselves so we can fill in a few
 *	'private' fields and also do memory statistics to find all the
 *	[BEEP] leaks.
 *
 */

/**
 *	__alloc_skb	-	allocate a network buffer
 *	@size: size to allocate
 *	@gfp_mask: allocation mask
 *	@flags: If SKB_ALLOC_FCLONE is set, allocate from fclone cache
 *		instead of head cache and allocate a cloned (child) skb.
 *		If SKB_ALLOC_RX is set, __GFP_MEMALLOC will be used for
 *		allocations in case the data is required for writeback
 *	@node: numa node to allocate memory on
 *
 *	Allocate a new &sk_buff. The returned buffer has no headroom and a
 *	tail room of at least size bytes. The object has a reference count
 *	of one. The return is the buffer. On a failure the return is %NULL.
 *
 *	Buffers may only be allocated from interrupts using a @gfp_mask of
 *	%GFP_ATOMIC.
 */
struct sk_buff *__alloc_skb(unsigned int size, gfp_t gfp_mask,
			    int flags, int node)
{
	struct kmem_cache *cache;
	struct sk_buff *skb;
	unsigned int osize;
	bool pfmemalloc;
	u8 *data;

	cache = (flags & SKB_ALLOC_FCLONE)
		? skbuff_fclone_cache : skbuff_head_cache;

	if (sk_memalloc_socks() && (flags & SKB_ALLOC_RX))
		gfp_mask |= __GFP_MEMALLOC;

	/* Get the HEAD */
	if ((flags & (SKB_ALLOC_FCLONE | SKB_ALLOC_NAPI)) == SKB_ALLOC_NAPI &&
	    likely(node == NUMA_NO_NODE || node == numa_mem_id()))
		skb = napi_skb_cache_get();
	else
		skb = kmem_cache_alloc_node(cache, gfp_mask & ~GFP_DMA, node);
	if (unlikely(!skb))
		return NULL;
	prefetchw(skb);

	/* We do our best to align skb_shared_info on a separate cache
	 * line. It usually works because kmalloc(X > SMP_CACHE_BYTES) gives
	 * aligned memory blocks, unless SLUB/SLAB debug is enabled.
	 * Both skb->head and skb_shared_info are cache line aligned.
	 */
	size = SKB_DATA_ALIGN(size);
	size += SKB_DATA_ALIGN(sizeof(struct skb_shared_info));
	data = kmalloc_reserve(size, gfp_mask, node, &pfmemalloc);
	if (unlikely(!data))
		goto nodata;
	/* kmalloc(size) might give us more room than requested.
	 * Put skb_shared_info exactly at the end of allocated zone,
	 * to allow max possible filling before reallocation.
	 */
	osize = ksize(data);
	size = SKB_WITH_OVERHEAD(osize);
	prefetchw(data + size);

	/*
	 * Only clear those fields we need to clear, not those that we will
	 * actually initialise below. Hence, don't put any more fields after
	 * the tail pointer in struct sk_buff!
	 */
	memset(skb, 0, offsetof(struct sk_buff, tail));
	__build_skb_around(skb, data, osize);
	skb->pfmemalloc = pfmemalloc;

	if (flags & SKB_ALLOC_FCLONE) {
		struct sk_buff_fclones *fclones;

		fclones = container_of(skb, struct sk_buff_fclones, skb1);

		skb->fclone = SKB_FCLONE_ORIG;
		refcount_set(&fclones->fclone_ref, 1);

		fclones->skb2.fclone = SKB_FCLONE_CLONE;
	}

	return skb;

nodata:
	kmem_cache_free(cache, skb);
	return NULL;
}
EXPORT_SYMBOL(__alloc_skb);

/**
 *	__netdev_alloc_skb - allocate an skbuff for rx on a specific device
 *	@dev: network device to receive on
 *	@len: length to allocate
 *	@gfp_mask: get_free_pages mask, passed to alloc_skb
 *
 *	Allocate a new &sk_buff and assign it a usage count of one. The
 *	buffer has NET_SKB_PAD headroom built in. Users should allocate
 *	the headroom they think they need without accounting for the
 *	built in space. The built in space is used for optimisations.
 *
 *	%NULL is returned if there is no free memory.
 */
struct sk_buff *__netdev_alloc_skb(struct net_device *dev, unsigned int len,
				   gfp_t gfp_mask)
{
	struct page_frag_cache *nc;
	struct sk_buff *skb;
	bool pfmemalloc;
	void *data;

	len += NET_SKB_PAD;

	/* If requested length is either too small or too big,
	 * we use kmalloc() for skb->head allocation.
	 */
	if (len <= SKB_WITH_OVERHEAD(1024) ||
	    len > SKB_WITH_OVERHEAD(PAGE_SIZE) ||
	    (gfp_mask & (__GFP_DIRECT_RECLAIM | GFP_DMA))) {
		skb = __alloc_skb(len, gfp_mask, SKB_ALLOC_RX, NUMA_NO_NODE);
		if (!skb)
			goto skb_fail;
		goto skb_success;
	}

	len += SKB_DATA_ALIGN(sizeof(struct skb_shared_info));
	len = SKB_DATA_ALIGN(len);

	if (sk_memalloc_socks())
		gfp_mask |= __GFP_MEMALLOC;

	if (in_hardirq() || irqs_disabled()) {
		nc = this_cpu_ptr(&netdev_alloc_cache);
		data = page_frag_alloc(nc, len, gfp_mask);
		pfmemalloc = nc->pfmemalloc;
	} else {
		local_bh_disable();
		nc = this_cpu_ptr(&napi_alloc_cache.page);
		data = page_frag_alloc(nc, len, gfp_mask);
		pfmemalloc = nc->pfmemalloc;
		local_bh_enable();
	}

	if (unlikely(!data))
		return NULL;

	skb = __build_skb(data, len);
	if (unlikely(!skb)) {
		skb_free_frag(data);
		return NULL;
	}

	if (pfmemalloc)
		skb->pfmemalloc = 1;
	skb->head_frag = 1;

skb_success:
	skb_reserve(skb, NET_SKB_PAD);
	skb->dev = dev;

skb_fail:
	return skb;
}
EXPORT_SYMBOL(__netdev_alloc_skb);

/**
 *	__napi_alloc_skb - allocate skbuff for rx in a specific NAPI instance
 *	@napi: napi instance this buffer was allocated for
 *	@len: length to allocate
 *	@gfp_mask: get_free_pages mask, passed to alloc_skb and alloc_pages
 *
 *	Allocate a new sk_buff for use in NAPI receive.  This buffer will
 *	attempt to allocate the head from a special reserved region used
 *	only for NAPI Rx allocation.  By doing this we can save several
 *	CPU cycles by avoiding having to disable and re-enable IRQs.
 *
 *	%NULL is returned if there is no free memory.
 */
struct sk_buff *__napi_alloc_skb(struct napi_struct *napi, unsigned int len,
				 gfp_t gfp_mask)
{
	struct napi_alloc_cache *nc;
	struct sk_buff *skb;
	void *data;

	len += NET_SKB_PAD + NET_IP_ALIGN;

	/* If requested length is either too small or too big,
	 * we use kmalloc() for skb->head allocation.
	 */
	if (len <= SKB_WITH_OVERHEAD(1024) ||
	    len > SKB_WITH_OVERHEAD(PAGE_SIZE) ||
	    (gfp_mask & (__GFP_DIRECT_RECLAIM | GFP_DMA))) {
		skb = __alloc_skb(len, gfp_mask, SKB_ALLOC_RX | SKB_ALLOC_NAPI,
				  NUMA_NO_NODE);
		if (!skb)
			goto skb_fail;
		goto skb_success;
	}

	nc = this_cpu_ptr(&napi_alloc_cache);
	len += SKB_DATA_ALIGN(sizeof(struct skb_shared_info));
	len = SKB_DATA_ALIGN(len);

	if (sk_memalloc_socks())
		gfp_mask |= __GFP_MEMALLOC;

	data = page_frag_alloc(&nc->page, len, gfp_mask);
	if (unlikely(!data))
		return NULL;

	skb = __napi_build_skb(data, len);
	if (unlikely(!skb)) {
		skb_free_frag(data);
		return NULL;
	}

	if (nc->page.pfmemalloc)
		skb->pfmemalloc = 1;
	skb->head_frag = 1;

skb_success:
	skb_reserve(skb, NET_SKB_PAD + NET_IP_ALIGN);
	skb->dev = napi->dev;

skb_fail:
	return skb;
}
EXPORT_SYMBOL(__napi_alloc_skb);

void skb_add_rx_frag(struct sk_buff *skb, int i, struct page *page, int off,
		     int size, unsigned int truesize)
{
	skb_fill_page_desc(skb, i, page, off, size);
	skb->len += size;
	skb->data_len += size;
	skb->truesize += truesize;
}
EXPORT_SYMBOL(skb_add_rx_frag);

void skb_coalesce_rx_frag(struct sk_buff *skb, int i, int size,
			  unsigned int truesize)
{
	skb_frag_t *frag = &skb_shinfo(skb)->frags[i];

	skb_frag_size_add(frag, size);
	skb->len += size;
	skb->data_len += size;
	skb->truesize += truesize;
}
EXPORT_SYMBOL(skb_coalesce_rx_frag);

static void skb_drop_list(struct sk_buff **listp)
{
	kfree_skb_list(*listp);
	*listp = NULL;
}

static inline void skb_drop_fraglist(struct sk_buff *skb)
{
	skb_drop_list(&skb_shinfo(skb)->frag_list);
}

static void skb_clone_fraglist(struct sk_buff *skb)
{
	struct sk_buff *list;

	skb_walk_frags(skb, list)
		skb_get(list);
}

static void skb_free_head(struct sk_buff *skb)
{
	unsigned char *head = skb->head;

	if (skb->head_frag) {
		if (skb_pp_recycle(skb, head))
			return;
		skb_free_frag(head);
	} else {
		kfree(head);
	}
}

static void skb_release_data(struct sk_buff *skb)
{
	struct skb_shared_info *shinfo = skb_shinfo(skb);
	int i;

	if (skb->cloned &&
	    atomic_sub_return(skb->nohdr ? (1 << SKB_DATAREF_SHIFT) + 1 : 1,
			      &shinfo->dataref))
		goto exit;

	skb_zcopy_clear(skb, true);

	for (i = 0; i < shinfo->nr_frags; i++)
		__skb_frag_unref(&shinfo->frags[i], skb->pp_recycle);

	if (shinfo->frag_list)
		kfree_skb_list(shinfo->frag_list);

	skb_free_head(skb);
exit:
	/* When we clone an SKB we copy the reycling bit. The pp_recycle
	 * bit is only set on the head though, so in order to avoid races
	 * while trying to recycle fragments on __skb_frag_unref() we need
	 * to make one SKB responsible for triggering the recycle path.
	 * So disable the recycling bit if an SKB is cloned and we have
	 * additional references to to the fragmented part of the SKB.
	 * Eventually the last SKB will have the recycling bit set and it's
	 * dataref set to 0, which will trigger the recycling
	 */
	skb->pp_recycle = 0;
}

/*
 *	Free an skbuff by memory without cleaning the state.
 */
static void kfree_skbmem(struct sk_buff *skb)
{
	struct sk_buff_fclones *fclones;

	switch (skb->fclone) {
	case SKB_FCLONE_UNAVAILABLE:
		kmem_cache_free(skbuff_head_cache, skb);
		return;

	case SKB_FCLONE_ORIG:
		fclones = container_of(skb, struct sk_buff_fclones, skb1);

		/* We usually free the clone (TX completion) before original skb
		 * This test would have no chance to be true for the clone,
		 * while here, branch prediction will be good.
		 */
		if (refcount_read(&fclones->fclone_ref) == 1)
			goto fastpath;
		break;

	default: /* SKB_FCLONE_CLONE */
		fclones = container_of(skb, struct sk_buff_fclones, skb2);
		break;
	}
	if (!refcount_dec_and_test(&fclones->fclone_ref))
		return;
fastpath:
	kmem_cache_free(skbuff_fclone_cache, fclones);
}

void skb_release_head_state(struct sk_buff *skb)
{
	skb_dst_drop(skb);
	if (skb->destructor) {
		WARN_ON(in_hardirq());
		skb->destructor(skb);
	}
#if IS_ENABLED(CONFIG_NF_CONNTRACK)
	nf_conntrack_put(skb_nfct(skb));
#endif
	skb_ext_put(skb);
}

/* Free everything but the sk_buff shell. */
static void skb_release_all(struct sk_buff *skb)
{
	skb_release_head_state(skb);
	if (likely(skb->head))
		skb_release_data(skb);
}

/**
 *	__kfree_skb - private function
 *	@skb: buffer
 *
 *	Free an sk_buff. Release anything attached to the buffer.
 *	Clean the state. This is an internal helper function. Users should
 *	always call kfree_skb
 */

void __kfree_skb(struct sk_buff *skb)
{
	skb_release_all(skb);
	kfree_skbmem(skb);
}
EXPORT_SYMBOL(__kfree_skb);

/**
 *	kfree_skb - free an sk_buff
 *	@skb: buffer to free
 *
 *	Drop a reference to the buffer and free it if the usage count has
 *	hit zero.
 */
void kfree_skb(struct sk_buff *skb)
{
	if (!skb_unref(skb))
		return;

	trace_kfree_skb(skb, __builtin_return_address(0));
	__kfree_skb(skb);
}
EXPORT_SYMBOL(kfree_skb);

void kfree_skb_list(struct sk_buff *segs)
{
	while (segs) {
		struct sk_buff *next = segs->next;

		kfree_skb(segs);
		segs = next;
	}
}
EXPORT_SYMBOL(kfree_skb_list);

/* Dump skb information and contents.
 *
 * Must only be called from net_ratelimit()-ed paths.
 *
 * Dumps whole packets if full_pkt, only headers otherwise.
 */
void skb_dump(const char *level, const struct sk_buff *skb, bool full_pkt)
{
	struct skb_shared_info *sh = skb_shinfo(skb);
	struct net_device *dev = skb->dev;
	struct sock *sk = skb->sk;
	struct sk_buff *list_skb;
	bool has_mac, has_trans;
	int headroom, tailroom;
	int i, len, seg_len;

	if (full_pkt)
		len = skb->len;
	else
		len = min_t(int, skb->len, MAX_HEADER + 128);

	headroom = skb_headroom(skb);
	tailroom = skb_tailroom(skb);

	has_mac = skb_mac_header_was_set(skb);
	has_trans = skb_transport_header_was_set(skb);

	printk("%sskb len=%u headroom=%u headlen=%u tailroom=%u\n"
	       "mac=(%d,%d) net=(%d,%d) trans=%d\n"
	       "shinfo(txflags=%u nr_frags=%u gso(size=%hu type=%u segs=%hu))\n"
	       "csum(0x%x ip_summed=%u complete_sw=%u valid=%u level=%u)\n"
	       "hash(0x%x sw=%u l4=%u) proto=0x%04x pkttype=%u iif=%d\n",
	       level, skb->len, headroom, skb_headlen(skb), tailroom,
	       has_mac ? skb->mac_header : -1,
	       has_mac ? skb_mac_header_len(skb) : -1,
	       skb->network_header,
	       has_trans ? skb_network_header_len(skb) : -1,
	       has_trans ? skb->transport_header : -1,
	       sh->tx_flags, sh->nr_frags,
	       sh->gso_size, sh->gso_type, sh->gso_segs,
	       skb->csum, skb->ip_summed, skb->csum_complete_sw,
	       skb->csum_valid, skb->csum_level,
	       skb->hash, skb->sw_hash, skb->l4_hash,
	       ntohs(skb->protocol), skb->pkt_type, skb->skb_iif);

	if (dev)
		printk("%sdev name=%s feat=%pNF\n",
		       level, dev->name, &dev->features);
	if (sk)
		printk("%ssk family=%hu type=%u proto=%u\n",
		       level, sk->sk_family, sk->sk_type, sk->sk_protocol);

	if (full_pkt && headroom)
		print_hex_dump(level, "skb headroom: ", DUMP_PREFIX_OFFSET,
			       16, 1, skb->head, headroom, false);

	seg_len = min_t(int, skb_headlen(skb), len);
	if (seg_len)
		print_hex_dump(level, "skb linear:   ", DUMP_PREFIX_OFFSET,
			       16, 1, skb->data, seg_len, false);
	len -= seg_len;

	if (full_pkt && tailroom)
		print_hex_dump(level, "skb tailroom: ", DUMP_PREFIX_OFFSET,
			       16, 1, skb_tail_pointer(skb), tailroom, false);

	for (i = 0; len && i < skb_shinfo(skb)->nr_frags; i++) {
		skb_frag_t *frag = &skb_shinfo(skb)->frags[i];
		u32 p_off, p_len, copied;
		struct page *p;
		u8 *vaddr;

		skb_frag_foreach_page(frag, skb_frag_off(frag),
				      skb_frag_size(frag), p, p_off, p_len,
				      copied) {
			seg_len = min_t(int, p_len, len);
			vaddr = kmap_atomic(p);
			print_hex_dump(level, "skb frag:     ",
				       DUMP_PREFIX_OFFSET,
				       16, 1, vaddr + p_off, seg_len, false);
			kunmap_atomic(vaddr);
			len -= seg_len;
			if (!len)
				break;
		}
	}

	if (full_pkt && skb_has_frag_list(skb)) {
		printk("skb fraglist:\n");
		skb_walk_frags(skb, list_skb)
			skb_dump(level, list_skb, true);
	}
}
EXPORT_SYMBOL(skb_dump);

/**
 *	skb_tx_error - report an sk_buff xmit error
 *	@skb: buffer that triggered an error
 *
 *	Report xmit error if a device callback is tracking this skb.
 *	skb must be freed afterwards.
 */
void skb_tx_error(struct sk_buff *skb)
{
	skb_zcopy_clear(skb, true);
}
EXPORT_SYMBOL(skb_tx_error);

#ifdef CONFIG_TRACEPOINTS
/**
 *	consume_skb - free an skbuff
 *	@skb: buffer to free
 *
 *	Drop a ref to the buffer and free it if the usage count has hit zero
 *	Functions identically to kfree_skb, but kfree_skb assumes that the frame
 *	is being dropped after a failure and notes that
 */
void consume_skb(struct sk_buff *skb)
{
	if (!skb_unref(skb))
		return;

	trace_consume_skb(skb);
	__kfree_skb(skb);
}
EXPORT_SYMBOL(consume_skb);
#endif

/**
 *	__consume_stateless_skb - free an skbuff, assuming it is stateless
 *	@skb: buffer to free
 *
 *	Alike consume_skb(), but this variant assumes that this is the last
 *	skb reference and all the head states have been already dropped
 */
void __consume_stateless_skb(struct sk_buff *skb)
{
	trace_consume_skb(skb);
	skb_release_data(skb);
	kfree_skbmem(skb);
}

static void napi_skb_cache_put(struct sk_buff *skb)
{
	struct napi_alloc_cache *nc = this_cpu_ptr(&napi_alloc_cache);
	u32 i;

	kasan_poison_object_data(skbuff_head_cache, skb);
	nc->skb_cache[nc->skb_count++] = skb;

	if (unlikely(nc->skb_count == NAPI_SKB_CACHE_SIZE)) {
		for (i = NAPI_SKB_CACHE_HALF; i < NAPI_SKB_CACHE_SIZE; i++)
			kasan_unpoison_object_data(skbuff_head_cache,
						   nc->skb_cache[i]);

		kmem_cache_free_bulk(skbuff_head_cache, NAPI_SKB_CACHE_HALF,
				     nc->skb_cache + NAPI_SKB_CACHE_HALF);
		nc->skb_count = NAPI_SKB_CACHE_HALF;
	}
}

void __kfree_skb_defer(struct sk_buff *skb)
{
	skb_release_all(skb);
	napi_skb_cache_put(skb);
}

void napi_skb_free_stolen_head(struct sk_buff *skb)
{
	if (unlikely(skb->slow_gro)) {
		nf_reset_ct(skb);
		skb_dst_drop(skb);
		skb_ext_put(skb);
		skb_orphan(skb);
		skb->slow_gro = 0;
	}
	napi_skb_cache_put(skb);
}

void napi_consume_skb(struct sk_buff *skb, int budget)
{
	/* Zero budget indicate non-NAPI context called us, like netpoll */
	if (unlikely(!budget)) {
		dev_consume_skb_any(skb);
		return;
	}

	lockdep_assert_in_softirq();

	if (!skb_unref(skb))
		return;

	/* if reaching here SKB is ready to free */
	trace_consume_skb(skb);

	/* if SKB is a clone, don't handle this case */
	if (skb->fclone != SKB_FCLONE_UNAVAILABLE) {
		__kfree_skb(skb);
		return;
	}

	skb_release_all(skb);
	napi_skb_cache_put(skb);
}
EXPORT_SYMBOL(napi_consume_skb);

/* Make sure a field is enclosed inside headers_start/headers_end section */
#define CHECK_SKB_FIELD(field) \
	BUILD_BUG_ON(offsetof(struct sk_buff, field) <		\
		     offsetof(struct sk_buff, headers_start));	\
	BUILD_BUG_ON(offsetof(struct sk_buff, field) >		\
		     offsetof(struct sk_buff, headers_end));	\

static void __copy_skb_header(struct sk_buff *new, const struct sk_buff *old)
{
	new->tstamp		= old->tstamp;
	/* We do not copy old->sk */
	new->dev		= old->dev;
	memcpy(new->cb, old->cb, sizeof(old->cb));
	skb_dst_copy(new, old);
	__skb_ext_copy(new, old);
	__nf_copy(new, old, false);

	/* Note : this field could be in headers_start/headers_end section
	 * It is not yet because we do not want to have a 16 bit hole
	 */
	new->queue_mapping = old->queue_mapping;

	memcpy(&new->headers_start, &old->headers_start,
	       offsetof(struct sk_buff, headers_end) -
	       offsetof(struct sk_buff, headers_start));
	CHECK_SKB_FIELD(protocol);
	CHECK_SKB_FIELD(csum);
	CHECK_SKB_FIELD(hash);
	CHECK_SKB_FIELD(priority);
	CHECK_SKB_FIELD(skb_iif);
	CHECK_SKB_FIELD(vlan_proto);
	CHECK_SKB_FIELD(vlan_tci);
	CHECK_SKB_FIELD(transport_header);
	CHECK_SKB_FIELD(network_header);
	CHECK_SKB_FIELD(mac_header);
	CHECK_SKB_FIELD(inner_protocol);
	CHECK_SKB_FIELD(inner_transport_header);
	CHECK_SKB_FIELD(inner_network_header);
	CHECK_SKB_FIELD(inner_mac_header);
	CHECK_SKB_FIELD(mark);
#ifdef CONFIG_NETWORK_SECMARK
	CHECK_SKB_FIELD(secmark);
#endif
#ifdef CONFIG_NET_RX_BUSY_POLL
	CHECK_SKB_FIELD(napi_id);
#endif
#ifdef CONFIG_XPS
	CHECK_SKB_FIELD(sender_cpu);
#endif
#ifdef CONFIG_NET_SCHED
	CHECK_SKB_FIELD(tc_index);
#endif

}

/*
 * You should not add any new code to this function.  Add it to
 * __copy_skb_header above instead.
 */
static struct sk_buff *__skb_clone(struct sk_buff *n, struct sk_buff *skb)
{
#define C(x) n->x = skb->x

	n->next = n->prev = NULL;
	n->sk = NULL;
	__copy_skb_header(n, skb);

	C(len);
	C(data_len);
	C(mac_len);
	n->hdr_len = skb->nohdr ? skb_headroom(skb) : skb->hdr_len;
	n->cloned = 1;
	n->nohdr = 0;
	n->peeked = 0;
	C(pfmemalloc);
	C(pp_recycle);
	n->destructor = NULL;
	C(tail);
	C(end);
	C(head);
	C(head_frag);
	C(data);
	C(truesize);
	refcount_set(&n->users, 1);

	atomic_inc(&(skb_shinfo(skb)->dataref));
	skb->cloned = 1;

	return n;
#undef C
}

/**
 * alloc_skb_for_msg() - allocate sk_buff to wrap frag list forming a msg
 * @first: first sk_buff of the msg
 */
struct sk_buff *alloc_skb_for_msg(struct sk_buff *first)
{
	struct sk_buff *n;

	n = alloc_skb(0, GFP_ATOMIC);
	if (!n)
		return NULL;

	n->len = first->len;
	n->data_len = first->len;
	n->truesize = first->truesize;

	skb_shinfo(n)->frag_list = first;

	__copy_skb_header(n, first);
	n->destructor = NULL;

	return n;
}
EXPORT_SYMBOL_GPL(alloc_skb_for_msg);

/**
 *	skb_morph	-	morph one skb into another
 *	@dst: the skb to receive the contents
 *	@src: the skb to supply the contents
 *
 *	This is identical to skb_clone except that the target skb is
 *	supplied by the user.
 *
 *	The target skb is returned upon exit.
 */
struct sk_buff *skb_morph(struct sk_buff *dst, struct sk_buff *src)
{
	skb_release_all(dst);
	return __skb_clone(dst, src);
}
EXPORT_SYMBOL_GPL(skb_morph);

int mm_account_pinned_pages(struct mmpin *mmp, size_t size)
{
	unsigned long max_pg, num_pg, new_pg, old_pg;
	struct user_struct *user;

	if (capable(CAP_IPC_LOCK) || !size)
		return 0;

	num_pg = (size >> PAGE_SHIFT) + 2;	/* worst case */
	max_pg = rlimit(RLIMIT_MEMLOCK) >> PAGE_SHIFT;
	user = mmp->user ? : current_user();

	do {
		old_pg = atomic_long_read(&user->locked_vm);
		new_pg = old_pg + num_pg;
		if (new_pg > max_pg)
			return -ENOBUFS;
	} while (atomic_long_cmpxchg(&user->locked_vm, old_pg, new_pg) !=
		 old_pg);

	if (!mmp->user) {
		mmp->user = get_uid(user);
		mmp->num_pg = num_pg;
	} else {
		mmp->num_pg += num_pg;
	}

	return 0;
}
EXPORT_SYMBOL_GPL(mm_account_pinned_pages);

void mm_unaccount_pinned_pages(struct mmpin *mmp)
{
	if (mmp->user) {
		atomic_long_sub(mmp->num_pg, &mmp->user->locked_vm);
		free_uid(mmp->user);
	}
}
EXPORT_SYMBOL_GPL(mm_unaccount_pinned_pages);

struct ubuf_info *msg_zerocopy_alloc(struct sock *sk, size_t size)
{
	struct ubuf_info *uarg;
	struct sk_buff *skb;

	WARN_ON_ONCE(!in_task());

	skb = sock_omalloc(sk, 0, GFP_KERNEL);
	if (!skb)
		return NULL;

	BUILD_BUG_ON(sizeof(*uarg) > sizeof(skb->cb));
	uarg = (void *)skb->cb;
	uarg->mmp.user = NULL;

	if (mm_account_pinned_pages(&uarg->mmp, size)) {
		kfree_skb(skb);
		return NULL;
	}

	uarg->callback = msg_zerocopy_callback;
	uarg->id = ((u32)atomic_inc_return(&sk->sk_zckey)) - 1;
	uarg->len = 1;
	uarg->bytelen = size;
	uarg->zerocopy = 1;
	uarg->flags = SKBFL_ZEROCOPY_FRAG;
	refcount_set(&uarg->refcnt, 1);
	sock_hold(sk);

	return uarg;
}
EXPORT_SYMBOL_GPL(msg_zerocopy_alloc);

static inline struct sk_buff *skb_from_uarg(struct ubuf_info *uarg)
{
	return container_of((void *)uarg, struct sk_buff, cb);
}

struct ubuf_info *msg_zerocopy_realloc(struct sock *sk, size_t size,
				       struct ubuf_info *uarg)
{
	if (uarg) {
		const u32 byte_limit = 1 << 19;		/* limit to a few TSO */
		u32 bytelen, next;

		/* realloc only when socket is locked (TCP, UDP cork),
		 * so uarg->len and sk_zckey access is serialized
		 */
		if (!sock_owned_by_user(sk)) {
			WARN_ON_ONCE(1);
			return NULL;
		}

		bytelen = uarg->bytelen + size;
		if (uarg->len == USHRT_MAX - 1 || bytelen > byte_limit) {
			/* TCP can create new skb to attach new uarg */
			if (sk->sk_type == SOCK_STREAM)
				goto new_alloc;
			return NULL;
		}

		next = (u32)atomic_read(&sk->sk_zckey);
		if ((u32)(uarg->id + uarg->len) == next) {
			if (mm_account_pinned_pages(&uarg->mmp, size))
				return NULL;
			uarg->len++;
			uarg->bytelen = bytelen;
			atomic_set(&sk->sk_zckey, ++next);

			/* no extra ref when appending to datagram (MSG_MORE) */
			if (sk->sk_type == SOCK_STREAM)
				net_zcopy_get(uarg);

			return uarg;
		}
	}

new_alloc:
	return msg_zerocopy_alloc(sk, size);
}
EXPORT_SYMBOL_GPL(msg_zerocopy_realloc);

static bool skb_zerocopy_notify_extend(struct sk_buff *skb, u32 lo, u16 len)
{
	struct sock_exterr_skb *serr = SKB_EXT_ERR(skb);
	u32 old_lo, old_hi;
	u64 sum_len;

	old_lo = serr->ee.ee_info;
	old_hi = serr->ee.ee_data;
	sum_len = old_hi - old_lo + 1ULL + len;

	if (sum_len >= (1ULL << 32))
		return false;

	if (lo != old_hi + 1)
		return false;

	serr->ee.ee_data += len;
	return true;
}

static void __msg_zerocopy_callback(struct ubuf_info *uarg)
{
	struct sk_buff *tail, *skb = skb_from_uarg(uarg);
	struct sock_exterr_skb *serr;
	struct sock *sk = skb->sk;
	struct sk_buff_head *q;
	unsigned long flags;
	bool is_zerocopy;
	u32 lo, hi;
	u16 len;

	mm_unaccount_pinned_pages(&uarg->mmp);

	/* if !len, there was only 1 call, and it was aborted
	 * so do not queue a completion notification
	 */
	if (!uarg->len || sock_flag(sk, SOCK_DEAD))
		goto release;

	len = uarg->len;
	lo = uarg->id;
	hi = uarg->id + len - 1;
	is_zerocopy = uarg->zerocopy;

	serr = SKB_EXT_ERR(skb);
	memset(serr, 0, sizeof(*serr));
	serr->ee.ee_errno = 0;
	serr->ee.ee_origin = SO_EE_ORIGIN_ZEROCOPY;
	serr->ee.ee_data = hi;
	serr->ee.ee_info = lo;
	if (!is_zerocopy)
		serr->ee.ee_code |= SO_EE_CODE_ZEROCOPY_COPIED;

	q = &sk->sk_error_queue;
	spin_lock_irqsave(&q->lock, flags);
	tail = skb_peek_tail(q);
	if (!tail || SKB_EXT_ERR(tail)->ee.ee_origin != SO_EE_ORIGIN_ZEROCOPY ||
	    !skb_zerocopy_notify_extend(tail, lo, len)) {
		__skb_queue_tail(q, skb);
		skb = NULL;
	}
	spin_unlock_irqrestore(&q->lock, flags);

	sk_error_report(sk);

release:
	consume_skb(skb);
	sock_put(sk);
}

void msg_zerocopy_callback(struct sk_buff *skb, struct ubuf_info *uarg,
			   bool success)
{
	uarg->zerocopy = uarg->zerocopy & success;

	if (refcount_dec_and_test(&uarg->refcnt))
		__msg_zerocopy_callback(uarg);
}
EXPORT_SYMBOL_GPL(msg_zerocopy_callback);

void msg_zerocopy_put_abort(struct ubuf_info *uarg, bool have_uref)
{
	struct sock *sk = skb_from_uarg(uarg)->sk;

	atomic_dec(&sk->sk_zckey);
	uarg->len--;

	if (have_uref)
		msg_zerocopy_callback(NULL, uarg, true);
}
EXPORT_SYMBOL_GPL(msg_zerocopy_put_abort);

int skb_zerocopy_iter_dgram(struct sk_buff *skb, struct msghdr *msg, int len)
{
	return __zerocopy_sg_from_iter(skb->sk, skb, &msg->msg_iter, len);
}
EXPORT_SYMBOL_GPL(skb_zerocopy_iter_dgram);

int skb_zerocopy_iter_stream(struct sock *sk, struct sk_buff *skb,
			     struct msghdr *msg, int len,
			     struct ubuf_info *uarg)
{
	struct ubuf_info *orig_uarg = skb_zcopy(skb);
	struct iov_iter orig_iter = msg->msg_iter;
	int err, orig_len = skb->len;

	/* An skb can only point to one uarg. This edge case happens when
	 * TCP appends to an skb, but zerocopy_realloc triggered a new alloc.
	 */
	if (orig_uarg && uarg != orig_uarg)
		return -EEXIST;

	err = __zerocopy_sg_from_iter(sk, skb, &msg->msg_iter, len);
	if (err == -EFAULT || (err == -EMSGSIZE && skb->len == orig_len)) {
		struct sock *save_sk = skb->sk;

		/* Streams do not free skb on error. Reset to prev state. */
		msg->msg_iter = orig_iter;
		skb->sk = sk;
		___pskb_trim(skb, orig_len);
		skb->sk = save_sk;
		return err;
	}

	skb_zcopy_set(skb, uarg, NULL);
	return skb->len - orig_len;
}
EXPORT_SYMBOL_GPL(skb_zerocopy_iter_stream);

static int skb_zerocopy_clone(struct sk_buff *nskb, struct sk_buff *orig,
			      gfp_t gfp_mask)
{
	if (skb_zcopy(orig)) {
		if (skb_zcopy(nskb)) {
			/* !gfp_mask callers are verified to !skb_zcopy(nskb) */
			if (!gfp_mask) {
				WARN_ON_ONCE(1);
				return -ENOMEM;
			}
			if (skb_uarg(nskb) == skb_uarg(orig))
				return 0;
			if (skb_copy_ubufs(nskb, GFP_ATOMIC))
				return -EIO;
		}
		skb_zcopy_set(nskb, skb_uarg(orig), NULL);
	}
	return 0;
}

/**
 *	skb_copy_ubufs	-	copy userspace skb frags buffers to kernel
 *	@skb: the skb to modify
 *	@gfp_mask: allocation priority
 *
 *	This must be called on skb with SKBFL_ZEROCOPY_ENABLE.
 *	It will copy all frags into kernel and drop the reference
 *	to userspace pages.
 *
 *	If this function is called from an interrupt gfp_mask() must be
 *	%GFP_ATOMIC.
 *
 *	Returns 0 on success or a negative error code on failure
 *	to allocate kernel memory to copy to.
 */
int skb_copy_ubufs(struct sk_buff *skb, gfp_t gfp_mask)
{
	int num_frags = skb_shinfo(skb)->nr_frags;
	struct page *page, *head = NULL;
	int i, new_frags;
	u32 d_off;

	if (skb_shared(skb) || skb_unclone(skb, gfp_mask))
		return -EINVAL;

	if (!num_frags)
		goto release;

	new_frags = (__skb_pagelen(skb) + PAGE_SIZE - 1) >> PAGE_SHIFT;
	for (i = 0; i < new_frags; i++) {
		page = alloc_page(gfp_mask);
		if (!page) {
			while (head) {
				struct page *next = (struct page *)page_private(head);
				put_page(head);
				head = next;
			}
			return -ENOMEM;
		}
		set_page_private(page, (unsigned long)head);
		head = page;
	}

	page = head;
	d_off = 0;
	for (i = 0; i < num_frags; i++) {
		skb_frag_t *f = &skb_shinfo(skb)->frags[i];
		u32 p_off, p_len, copied;
		struct page *p;
		u8 *vaddr;

		skb_frag_foreach_page(f, skb_frag_off(f), skb_frag_size(f),
				      p, p_off, p_len, copied) {
			u32 copy, done = 0;
			vaddr = kmap_atomic(p);

			while (done < p_len) {
				if (d_off == PAGE_SIZE) {
					d_off = 0;
					page = (struct page *)page_private(page);
				}
				copy = min_t(u32, PAGE_SIZE - d_off, p_len - done);
				memcpy(page_address(page) + d_off,
				       vaddr + p_off + done, copy);
				done += copy;
				d_off += copy;
			}
			kunmap_atomic(vaddr);
		}
	}

	/* skb frags release userspace buffers */
	for (i = 0; i < num_frags; i++)
		skb_frag_unref(skb, i);

	/* skb frags point to kernel buffers */
	for (i = 0; i < new_frags - 1; i++) {
		__skb_fill_page_desc(skb, i, head, 0, PAGE_SIZE);
		head = (struct page *)page_private(head);
	}
	__skb_fill_page_desc(skb, new_frags - 1, head, 0, d_off);
	skb_shinfo(skb)->nr_frags = new_frags;

release:
	skb_zcopy_clear(skb, false);
	return 0;
}
EXPORT_SYMBOL_GPL(skb_copy_ubufs);

/**
 *	skb_clone	-	duplicate an sk_buff
 *	@skb: buffer to clone
 *	@gfp_mask: allocation priority
 *
 *	Duplicate an &sk_buff. The new one is not owned by a socket. Both
 *	copies share the same packet data but not structure. The new
 *	buffer has a reference count of 1. If the allocation fails the
 *	function returns %NULL otherwise the new buffer is returned.
 *
 *	If this function is called from an interrupt gfp_mask() must be
 *	%GFP_ATOMIC.
 */

struct sk_buff *skb_clone(struct sk_buff *skb, gfp_t gfp_mask)
{
	struct sk_buff_fclones *fclones = container_of(skb,
						       struct sk_buff_fclones,
						       skb1);
	struct sk_buff *n;

	if (skb_orphan_frags(skb, gfp_mask))
		return NULL;

	if (skb->fclone == SKB_FCLONE_ORIG &&
	    refcount_read(&fclones->fclone_ref) == 1) {
		n = &fclones->skb2;
		refcount_set(&fclones->fclone_ref, 2);
	} else {
		if (skb_pfmemalloc(skb))
			gfp_mask |= __GFP_MEMALLOC;

		n = kmem_cache_alloc(skbuff_head_cache, gfp_mask);
		if (!n)
			return NULL;

		n->fclone = SKB_FCLONE_UNAVAILABLE;
	}

	return __skb_clone(n, skb);
}
EXPORT_SYMBOL(skb_clone);

void skb_headers_offset_update(struct sk_buff *skb, int off)
{
	/* Only adjust this if it actually is csum_start rather than csum */
	if (skb->ip_summed == CHECKSUM_PARTIAL)
		skb->csum_start += off;
	/* {transport,network,mac}_header and tail are relative to skb->head */
	skb->transport_header += off;
	skb->network_header   += off;
	if (skb_mac_header_was_set(skb))
		skb->mac_header += off;
	skb->inner_transport_header += off;
	skb->inner_network_header += off;
	skb->inner_mac_header += off;
}
EXPORT_SYMBOL(skb_headers_offset_update);

void skb_copy_header(struct sk_buff *new, const struct sk_buff *old)
{
	__copy_skb_header(new, old);

	skb_shinfo(new)->gso_size = skb_shinfo(old)->gso_size;
	skb_shinfo(new)->gso_segs = skb_shinfo(old)->gso_segs;
	skb_shinfo(new)->gso_type = skb_shinfo(old)->gso_type;
}
EXPORT_SYMBOL(skb_copy_header);

static inline int skb_alloc_rx_flag(const struct sk_buff *skb)
{
	if (skb_pfmemalloc(skb))
		return SKB_ALLOC_RX;
	return 0;
}

/**
 *	skb_copy	-	create private copy of an sk_buff
 *	@skb: buffer to copy
 *	@gfp_mask: allocation priority
 *
 *	Make a copy of both an &sk_buff and its data. This is used when the
 *	caller wishes to modify the data and needs a private copy of the
 *	data to alter. Returns %NULL on failure or the pointer to the buffer
 *	on success. The returned buffer has a reference count of 1.
 *
 *	As by-product this function converts non-linear &sk_buff to linear
 *	one, so that &sk_buff becomes completely private and caller is allowed
 *	to modify all the data of returned buffer. This means that this
 *	function is not recommended for use in circumstances when only
 *	header is going to be modified. Use pskb_copy() instead.
 */

struct sk_buff *skb_copy(const struct sk_buff *skb, gfp_t gfp_mask)
{
	int headerlen = skb_headroom(skb);
	unsigned int size = skb_end_offset(skb) + skb->data_len;
	struct sk_buff *n = __alloc_skb(size, gfp_mask,
					skb_alloc_rx_flag(skb), NUMA_NO_NODE);

	if (!n)
		return NULL;

	/* Set the data pointer */
	skb_reserve(n, headerlen);
	/* Set the tail pointer and length */
	skb_put(n, skb->len);

	BUG_ON(skb_copy_bits(skb, -headerlen, n->head, headerlen + skb->len));

	skb_copy_header(n, skb);
	return n;
}
EXPORT_SYMBOL(skb_copy);

/**
 *	__pskb_copy_fclone	-  create copy of an sk_buff with private head.
 *	@skb: buffer to copy
 *	@headroom: headroom of new skb
 *	@gfp_mask: allocation priority
 *	@fclone: if true allocate the copy of the skb from the fclone
 *	cache instead of the head cache; it is recommended to set this
 *	to true for the cases where the copy will likely be cloned
 *
 *	Make a copy of both an &sk_buff and part of its data, located
 *	in header. Fragmented data remain shared. This is used when
 *	the caller wishes to modify only header of &sk_buff and needs
 *	private copy of the header to alter. Returns %NULL on failure
 *	or the pointer to the buffer on success.
 *	The returned buffer has a reference count of 1.
 */

struct sk_buff *__pskb_copy_fclone(struct sk_buff *skb, int headroom,
				   gfp_t gfp_mask, bool fclone)
{
	unsigned int size = skb_headlen(skb) + headroom;
	int flags = skb_alloc_rx_flag(skb) | (fclone ? SKB_ALLOC_FCLONE : 0);
	struct sk_buff *n = __alloc_skb(size, gfp_mask, flags, NUMA_NO_NODE);

	if (!n)
		goto out;

	/* Set the data pointer */
	skb_reserve(n, headroom);
	/* Set the tail pointer and length */
	skb_put(n, skb_headlen(skb));
	/* Copy the bytes */
	skb_copy_from_linear_data(skb, n->data, n->len);

	n->truesize += skb->data_len;
	n->data_len  = skb->data_len;
	n->len	     = skb->len;

	if (skb_shinfo(skb)->nr_frags) {
		int i;

		if (skb_orphan_frags(skb, gfp_mask) ||
		    skb_zerocopy_clone(n, skb, gfp_mask)) {
			kfree_skb(n);
			n = NULL;
			goto out;
		}
		for (i = 0; i < skb_shinfo(skb)->nr_frags; i++) {
			skb_shinfo(n)->frags[i] = skb_shinfo(skb)->frags[i];
			skb_frag_ref(skb, i);
		}
		skb_shinfo(n)->nr_frags = i;
	}

	if (skb_has_frag_list(skb)) {
		skb_shinfo(n)->frag_list = skb_shinfo(skb)->frag_list;
		skb_clone_fraglist(n);
	}

	skb_copy_header(n, skb);
out:
	return n;
}
EXPORT_SYMBOL(__pskb_copy_fclone);

/**
 *	pskb_expand_head - reallocate header of &sk_buff
 *	@skb: buffer to reallocate
 *	@nhead: room to add at head
 *	@ntail: room to add at tail
 *	@gfp_mask: allocation priority
 *
 *	Expands (or creates identical copy, if @nhead and @ntail are zero)
 *	header of @skb. &sk_buff itself is not changed. &sk_buff MUST have
 *	reference count of 1. Returns zero in the case of success or error,
 *	if expansion failed. In the last case, &sk_buff is not changed.
 *
 *	All the pointers pointing into skb header may change and must be
 *	reloaded after call to this function.
 */

int pskb_expand_head(struct sk_buff *skb, int nhead, int ntail,
		     gfp_t gfp_mask)
{
	int i, osize = skb_end_offset(skb);
	int size = osize + nhead + ntail;
	long off;
	u8 *data;

	BUG_ON(nhead < 0);

	BUG_ON(skb_shared(skb));

	size = SKB_DATA_ALIGN(size);

	if (skb_pfmemalloc(skb))
		gfp_mask |= __GFP_MEMALLOC;
	data = kmalloc_reserve(size + SKB_DATA_ALIGN(sizeof(struct skb_shared_info)),
			       gfp_mask, NUMA_NO_NODE, NULL);
	if (!data)
		goto nodata;
	size = SKB_WITH_OVERHEAD(ksize(data));

	/* Copy only real data... and, alas, header. This should be
	 * optimized for the cases when header is void.
	 */
	memcpy(data + nhead, skb->head, skb_tail_pointer(skb) - skb->head);

	memcpy((struct skb_shared_info *)(data + size),
	       skb_shinfo(skb),
	       offsetof(struct skb_shared_info, frags[skb_shinfo(skb)->nr_frags]));

	/*
	 * if shinfo is shared we must drop the old head gracefully, but if it
	 * is not we can just drop the old head and let the existing refcount
	 * be since all we did is relocate the values
	 */
	if (skb_cloned(skb)) {
		if (skb_orphan_frags(skb, gfp_mask))
			goto nofrags;
		if (skb_zcopy(skb))
			refcount_inc(&skb_uarg(skb)->refcnt);
		for (i = 0; i < skb_shinfo(skb)->nr_frags; i++)
			skb_frag_ref(skb, i);

		if (skb_has_frag_list(skb))
			skb_clone_fraglist(skb);

		skb_release_data(skb);
	} else {
		skb_free_head(skb);
	}
	off = (data + nhead) - skb->head;

	skb->head     = data;
	skb->head_frag = 0;
	skb->data    += off;
#ifdef NET_SKBUFF_DATA_USES_OFFSET
	skb->end      = size;
	off           = nhead;
#else
	skb->end      = skb->head + size;
#endif
	skb->tail	      += off;
	skb_headers_offset_update(skb, nhead);
	skb->cloned   = 0;
	skb->hdr_len  = 0;
	skb->nohdr    = 0;
	atomic_set(&skb_shinfo(skb)->dataref, 1);

	skb_metadata_clear(skb);

	/* It is not generally safe to change skb->truesize.
	 * For the moment, we really care of rx path, or
	 * when skb is orphaned (not attached to a socket).
	 */
	if (!skb->sk || skb->destructor == sock_edemux)
		skb->truesize += size - osize;

	return 0;

nofrags:
	kfree(data);
nodata:
	return -ENOMEM;
}
EXPORT_SYMBOL(pskb_expand_head);

/* Make private copy of skb with writable head and some headroom */

struct sk_buff *skb_realloc_headroom(struct sk_buff *skb, unsigned int headroom)
{
	struct sk_buff *skb2;
	int delta = headroom - skb_headroom(skb);

	if (delta <= 0)
		skb2 = pskb_copy(skb, GFP_ATOMIC);
	else {
		skb2 = skb_clone(skb, GFP_ATOMIC);
		if (skb2 && pskb_expand_head(skb2, SKB_DATA_ALIGN(delta), 0,
					     GFP_ATOMIC)) {
			kfree_skb(skb2);
			skb2 = NULL;
		}
	}
	return skb2;
}
EXPORT_SYMBOL(skb_realloc_headroom);

/**
 *	skb_expand_head - reallocate header of &sk_buff
 *	@skb: buffer to reallocate
 *	@headroom: needed headroom
 *
 *	Unlike skb_realloc_headroom, this one does not allocate a new skb
 *	if possible; copies skb->sk to new skb as needed
 *	and frees original skb in case of failures.
 *
 *	It expect increased headroom and generates warning otherwise.
 */

struct sk_buff *skb_expand_head(struct sk_buff *skb, unsigned int headroom)
{
	int delta = headroom - skb_headroom(skb);
	int osize = skb_end_offset(skb);
	struct sock *sk = skb->sk;

	if (WARN_ONCE(delta <= 0,
		      "%s is expecting an increase in the headroom", __func__))
		return skb;

	delta = SKB_DATA_ALIGN(delta);
	/* pskb_expand_head() might crash, if skb is shared. */
	if (skb_shared(skb) || !is_skb_wmem(skb)) {
		struct sk_buff *nskb = skb_clone(skb, GFP_ATOMIC);

		if (unlikely(!nskb))
			goto fail;

		if (sk)
			skb_set_owner_w(nskb, sk);
		consume_skb(skb);
		skb = nskb;
	}
	if (pskb_expand_head(skb, delta, 0, GFP_ATOMIC))
		goto fail;

	if (sk && is_skb_wmem(skb)) {
		delta = skb_end_offset(skb) - osize;
		refcount_add(delta, &sk->sk_wmem_alloc);
		skb->truesize += delta;
	}
	return skb;

fail:
	kfree_skb(skb);
	return NULL;
}
EXPORT_SYMBOL(skb_expand_head);

/**
 *	skb_copy_expand	-	copy and expand sk_buff
 *	@skb: buffer to copy
 *	@newheadroom: new free bytes at head
 *	@newtailroom: new free bytes at tail
 *	@gfp_mask: allocation priority
 *
 *	Make a copy of both an &sk_buff and its data and while doing so
 *	allocate additional space.
 *
 *	This is used when the caller wishes to modify the data and needs a
 *	private copy of the data to alter as well as more space for new fields.
 *	Returns %NULL on failure or the pointer to the buffer
 *	on success. The returned buffer has a reference count of 1.
 *
 *	You must pass %GFP_ATOMIC as the allocation priority if this function
 *	is called from an interrupt.
 */
struct sk_buff *skb_copy_expand(const struct sk_buff *skb,
				int newheadroom, int newtailroom,
				gfp_t gfp_mask)
{
	/*
	 *	Allocate the copy buffer
	 */
	struct sk_buff *n = __alloc_skb(newheadroom + skb->len + newtailroom,
					gfp_mask, skb_alloc_rx_flag(skb),
					NUMA_NO_NODE);
	int oldheadroom = skb_headroom(skb);
	int head_copy_len, head_copy_off;

	if (!n)
		return NULL;

	skb_reserve(n, newheadroom);

	/* Set the tail pointer and length */
	skb_put(n, skb->len);

	head_copy_len = oldheadroom;
	head_copy_off = 0;
	if (newheadroom <= head_copy_len)
		head_copy_len = newheadroom;
	else
		head_copy_off = newheadroom - head_copy_len;

	/* Copy the linear header and data. */
	BUG_ON(skb_copy_bits(skb, -head_copy_len, n->head + head_copy_off,
			     skb->len + head_copy_len));

	skb_copy_header(n, skb);

	skb_headers_offset_update(n, newheadroom - oldheadroom);

	return n;
}
EXPORT_SYMBOL(skb_copy_expand);

/**
 *	__skb_pad		-	zero pad the tail of an skb
 *	@skb: buffer to pad
 *	@pad: space to pad
 *	@free_on_error: free buffer on error
 *
 *	Ensure that a buffer is followed by a padding area that is zero
 *	filled. Used by network drivers which may DMA or transfer data
 *	beyond the buffer end onto the wire.
 *
 *	May return error in out of memory cases. The skb is freed on error
 *	if @free_on_error is true.
 */

int __skb_pad(struct sk_buff *skb, int pad, bool free_on_error)
{
	int err;
	int ntail;

	/* If the skbuff is non linear tailroom is always zero.. */
	if (!skb_cloned(skb) && skb_tailroom(skb) >= pad) {
		memset(skb->data+skb->len, 0, pad);
		return 0;
	}

	ntail = skb->data_len + pad - (skb->end - skb->tail);
	if (likely(skb_cloned(skb) || ntail > 0)) {
		err = pskb_expand_head(skb, 0, ntail, GFP_ATOMIC);
		if (unlikely(err))
			goto free_skb;
	}

	/* FIXME: The use of this function with non-linear skb's really needs
	 * to be audited.
	 */
	err = skb_linearize(skb);
	if (unlikely(err))
		goto free_skb;

	memset(skb->data + skb->len, 0, pad);
	return 0;

free_skb:
	if (free_on_error)
		kfree_skb(skb);
	return err;
}
EXPORT_SYMBOL(__skb_pad);

/**
 *	pskb_put - add data to the tail of a potentially fragmented buffer
 *	@skb: start of the buffer to use
 *	@tail: tail fragment of the buffer to use
 *	@len: amount of data to add
 *
 *	This function extends the used data area of the potentially
 *	fragmented buffer. @tail must be the last fragment of @skb -- or
 *	@skb itself. If this would exceed the total buffer size the kernel
 *	will panic. A pointer to the first byte of the extra data is
 *	returned.
 */

void *pskb_put(struct sk_buff *skb, struct sk_buff *tail, int len)
{
	if (tail != skb) {
		skb->data_len += len;
		skb->len += len;
	}
	return skb_put(tail, len);
}
EXPORT_SYMBOL_GPL(pskb_put);

/**
 *	skb_put - add data to a buffer
 *	@skb: buffer to use
 *	@len: amount of data to add
 *
 *	This function extends the used data area of the buffer. If this would
 *	exceed the total buffer size the kernel will panic. A pointer to the
 *	first byte of the extra data is returned.
 */
void *skb_put(struct sk_buff *skb, unsigned int len)
{
	void *tmp = skb_tail_pointer(skb);
	SKB_LINEAR_ASSERT(skb);
	skb->tail += len;
	skb->len  += len;
	if (unlikely(skb->tail > skb->end))
		skb_over_panic(skb, len, __builtin_return_address(0));
	return tmp;
}
EXPORT_SYMBOL(skb_put);

/**
 *	skb_push - add data to the start of a buffer
 *	@skb: buffer to use
 *	@len: amount of data to add
 *
 *	This function extends the used data area of the buffer at the buffer
 *	start. If this would exceed the total buffer headroom the kernel will
 *	panic. A pointer to the first byte of the extra data is returned.
 */
void *skb_push(struct sk_buff *skb, unsigned int len)
{
	skb->data -= len;
	skb->len  += len;
	if (unlikely(skb->data < skb->head))
		skb_under_panic(skb, len, __builtin_return_address(0));
	return skb->data;
}
EXPORT_SYMBOL(skb_push);

/**
 *	skb_pull - remove data from the start of a buffer
 *	@skb: buffer to use
 *	@len: amount of data to remove
 *
 *	This function removes data from the start of a buffer, returning
 *	the memory to the headroom. A pointer to the next data in the buffer
 *	is returned. Once the data has been pulled future pushes will overwrite
 *	the old data.
 */
void *skb_pull(struct sk_buff *skb, unsigned int len)
{
	return skb_pull_inline(skb, len);
}
EXPORT_SYMBOL(skb_pull);

/**
 *	skb_trim - remove end from a buffer
 *	@skb: buffer to alter
 *	@len: new length
 *
 *	Cut the length of a buffer down by removing data from the tail. If
 *	the buffer is already under the length specified it is not modified.
 *	The skb must be linear.
 */
void skb_trim(struct sk_buff *skb, unsigned int len)
{
	if (skb->len > len)
		__skb_trim(skb, len);
}
EXPORT_SYMBOL(skb_trim);

/* Trims skb to length len. It can change skb pointers.
 */

int ___pskb_trim(struct sk_buff *skb, unsigned int len)
{
	struct sk_buff **fragp;
	struct sk_buff *frag;
	int offset = skb_headlen(skb);
	int nfrags = skb_shinfo(skb)->nr_frags;
	int i;
	int err;

	if (skb_cloned(skb) &&
	    unlikely((err = pskb_expand_head(skb, 0, 0, GFP_ATOMIC))))
		return err;

	i = 0;
	if (offset >= len)
		goto drop_pages;

	for (; i < nfrags; i++) {
		int end = offset + skb_frag_size(&skb_shinfo(skb)->frags[i]);

		if (end < len) {
			offset = end;
			continue;
		}

		skb_frag_size_set(&skb_shinfo(skb)->frags[i++], len - offset);

drop_pages:
		skb_shinfo(skb)->nr_frags = i;

		for (; i < nfrags; i++)
			skb_frag_unref(skb, i);

		if (skb_has_frag_list(skb))
			skb_drop_fraglist(skb);
		goto done;
	}

	for (fragp = &skb_shinfo(skb)->frag_list; (frag = *fragp);
	     fragp = &frag->next) {
		int end = offset + frag->len;

		if (skb_shared(frag)) {
			struct sk_buff *nfrag;

			nfrag = skb_clone(frag, GFP_ATOMIC);
			if (unlikely(!nfrag))
				return -ENOMEM;

			nfrag->next = frag->next;
			consume_skb(frag);
			frag = nfrag;
			*fragp = frag;
		}

		if (end < len) {
			offset = end;
			continue;
		}

		if (end > len &&
		    unlikely((err = pskb_trim(frag, len - offset))))
			return err;

		if (frag->next)
			skb_drop_list(&frag->next);
		break;
	}

done:
	if (len > skb_headlen(skb)) {
		skb->data_len -= skb->len - len;
		skb->len       = len;
	} else {
		skb->len       = len;
		skb->data_len  = 0;
		skb_set_tail_pointer(skb, len);
	}

	if (!skb->sk || skb->destructor == sock_edemux)
		skb_condense(skb);
	return 0;
}
EXPORT_SYMBOL(___pskb_trim);

/* Note : use pskb_trim_rcsum() instead of calling this directly
 */
int pskb_trim_rcsum_slow(struct sk_buff *skb, unsigned int len)
{
	if (skb->ip_summed == CHECKSUM_COMPLETE) {
		int delta = skb->len - len;

		skb->csum = csum_block_sub(skb->csum,
					   skb_checksum(skb, len, delta, 0),
					   len);
	} else if (skb->ip_summed == CHECKSUM_PARTIAL) {
		int hdlen = (len > skb_headlen(skb)) ? skb_headlen(skb) : len;
		int offset = skb_checksum_start_offset(skb) + skb->csum_offset;

		if (offset + sizeof(__sum16) > hdlen)
			return -EINVAL;
	}
	return __pskb_trim(skb, len);
}
EXPORT_SYMBOL(pskb_trim_rcsum_slow);

/**
 *	__pskb_pull_tail - advance tail of skb header
 *	@skb: buffer to reallocate
 *	@delta: number of bytes to advance tail
 *
 *	The function makes a sense only on a fragmented &sk_buff,
 *	it expands header moving its tail forward and copying necessary
 *	data from fragmented part.
 *
 *	&sk_buff MUST have reference count of 1.
 *
 *	Returns %NULL (and &sk_buff does not change) if pull failed
 *	or value of new tail of skb in the case of success.
 *
 *	All the pointers pointing into skb header may change and must be
 *	reloaded after call to this function.
 */

/* Moves tail of skb head forward, copying data from fragmented part,
 * when it is necessary.
 * 1. It may fail due to malloc failure.
 * 2. It may change skb pointers.
 *
 * It is pretty complicated. Luckily, it is called only in exceptional cases.
 */
void *__pskb_pull_tail(struct sk_buff *skb, int delta)
{
	/* If skb has not enough free space at tail, get new one
	 * plus 128 bytes for future expansions. If we have enough
	 * room at tail, reallocate without expansion only if skb is cloned.
	 */
	int i, k, eat = (skb->tail + delta) - skb->end;

	if (eat > 0 || skb_cloned(skb)) {
		if (pskb_expand_head(skb, 0, eat > 0 ? eat + 128 : 0,
				     GFP_ATOMIC))
			return NULL;
	}

	BUG_ON(skb_copy_bits(skb, skb_headlen(skb),
			     skb_tail_pointer(skb), delta));

	/* Optimization: no fragments, no reasons to preestimate
	 * size of pulled pages. Superb.
	 */
	if (!skb_has_frag_list(skb))
		goto pull_pages;

	/* Estimate size of pulled pages. */
	eat = delta;
	for (i = 0; i < skb_shinfo(skb)->nr_frags; i++) {
		int size = skb_frag_size(&skb_shinfo(skb)->frags[i]);

		if (size >= eat)
			goto pull_pages;
		eat -= size;
	}

	/* If we need update frag list, we are in troubles.
	 * Certainly, it is possible to add an offset to skb data,
	 * but taking into account that pulling is expected to
	 * be very rare operation, it is worth to fight against
	 * further bloating skb head and crucify ourselves here instead.
	 * Pure masohism, indeed. 8)8)
	 */
	if (eat) {
		struct sk_buff *list = skb_shinfo(skb)->frag_list;
		struct sk_buff *clone = NULL;
		struct sk_buff *insp = NULL;

		do {
			if (list->len <= eat) {
				/* Eaten as whole. */
				eat -= list->len;
				list = list->next;
				insp = list;
			} else {
				/* Eaten partially. */

				if (skb_shared(list)) {
					/* Sucks! We need to fork list. :-( */
					clone = skb_clone(list, GFP_ATOMIC);
					if (!clone)
						return NULL;
					insp = list->next;
					list = clone;
				} else {
					/* This may be pulled without
					 * problems. */
					insp = list;
				}
				if (!pskb_pull(list, eat)) {
					kfree_skb(clone);
					return NULL;
				}
				break;
			}
		} while (eat);

		/* Free pulled out fragments. */
		while ((list = skb_shinfo(skb)->frag_list) != insp) {
			skb_shinfo(skb)->frag_list = list->next;
			kfree_skb(list);
		}
		/* And insert new clone at head. */
		if (clone) {
			clone->next = list;
			skb_shinfo(skb)->frag_list = clone;
		}
	}
	/* Success! Now we may commit changes to skb data. */

pull_pages:
	eat = delta;
	k = 0;
	for (i = 0; i < skb_shinfo(skb)->nr_frags; i++) {
		int size = skb_frag_size(&skb_shinfo(skb)->frags[i]);

		if (size <= eat) {
			skb_frag_unref(skb, i);
			eat -= size;
		} else {
			skb_frag_t *frag = &skb_shinfo(skb)->frags[k];

			*frag = skb_shinfo(skb)->frags[i];
			if (eat) {
				skb_frag_off_add(frag, eat);
				skb_frag_size_sub(frag, eat);
				if (!i)
					goto end;
				eat = 0;
			}
			k++;
		}
	}
	skb_shinfo(skb)->nr_frags = k;

end:
	skb->tail     += delta;
	skb->data_len -= delta;

	if (!skb->data_len)
		skb_zcopy_clear(skb, false);

	return skb_tail_pointer(skb);
}
EXPORT_SYMBOL(__pskb_pull_tail);

/**
 *	skb_copy_bits - copy bits from skb to kernel buffer
 *	@skb: source skb
 *	@offset: offset in source
 *	@to: destination buffer
 *	@len: number of bytes to copy
 *
 *	Copy the specified number of bytes from the source skb to the
 *	destination buffer.
 *
 *	CAUTION ! :
 *		If its prototype is ever changed,
 *		check arch/{*}/net/{*}.S files,
 *		since it is called from BPF assembly code.
 */
int skb_copy_bits(const struct sk_buff *skb, int offset, void *to, int len)
{
	int start = skb_headlen(skb);
	struct sk_buff *frag_iter;
	int i, copy;

	if (offset > (int)skb->len - len)
		goto fault;

	/* Copy header. */
	if ((copy = start - offset) > 0) {
		if (copy > len)
			copy = len;
		skb_copy_from_linear_data_offset(skb, offset, to, copy);
		if ((len -= copy) == 0)
			return 0;
		offset += copy;
		to     += copy;
	}

	for (i = 0; i < skb_shinfo(skb)->nr_frags; i++) {
		int end;
		skb_frag_t *f = &skb_shinfo(skb)->frags[i];

		WARN_ON(start > offset + len);

		end = start + skb_frag_size(f);
		if ((copy = end - offset) > 0) {
			u32 p_off, p_len, copied;
			struct page *p;
			u8 *vaddr;

			if (copy > len)
				copy = len;

			skb_frag_foreach_page(f,
					      skb_frag_off(f) + offset - start,
					      copy, p, p_off, p_len, copied) {
				vaddr = kmap_atomic(p);
				memcpy(to + copied, vaddr + p_off, p_len);
				kunmap_atomic(vaddr);
			}

			if ((len -= copy) == 0)
				return 0;
			offset += copy;
			to     += copy;
		}
		start = end;
	}

	skb_walk_frags(skb, frag_iter) {
		int end;

		WARN_ON(start > offset + len);

		end = start + frag_iter->len;
		if ((copy = end - offset) > 0) {
			if (copy > len)
				copy = len;
			if (skb_copy_bits(frag_iter, offset - start, to, copy))
				goto fault;
			if ((len -= copy) == 0)
				return 0;
			offset += copy;
			to     += copy;
		}
		start = end;
	}

	if (!len)
		return 0;

fault:
	return -EFAULT;
}
EXPORT_SYMBOL(skb_copy_bits);

/*
 * Callback from splice_to_pipe(), if we need to release some pages
 * at the end of the spd in case we error'ed out in filling the pipe.
 */
static void sock_spd_release(struct splice_pipe_desc *spd, unsigned int i)
{
	put_page(spd->pages[i]);
}

static struct page *linear_to_page(struct page *page, unsigned int *len,
				   unsigned int *offset,
				   struct sock *sk)
{
	struct page_frag *pfrag = sk_page_frag(sk);

	if (!sk_page_frag_refill(sk, pfrag))
		return NULL;

	*len = min_t(unsigned int, *len, pfrag->size - pfrag->offset);

	memcpy(page_address(pfrag->page) + pfrag->offset,
	       page_address(page) + *offset, *len);
	*offset = pfrag->offset;
	pfrag->offset += *len;

	return pfrag->page;
}

static bool spd_can_coalesce(const struct splice_pipe_desc *spd,
			     struct page *page,
			     unsigned int offset)
{
	return	spd->nr_pages &&
		spd->pages[spd->nr_pages - 1] == page &&
		(spd->partial[spd->nr_pages - 1].offset +
		 spd->partial[spd->nr_pages - 1].len == offset);
}

/*
 * Fill page/offset/length into spd, if it can hold more pages.
 */
static bool spd_fill_page(struct splice_pipe_desc *spd,
			  struct pipe_inode_info *pipe, struct page *page,
			  unsigned int *len, unsigned int offset,
			  bool linear,
			  struct sock *sk)
{
	if (unlikely(spd->nr_pages == MAX_SKB_FRAGS))
		return true;

	if (linear) {
		page = linear_to_page(page, len, &offset, sk);
		if (!page)
			return true;
	}
	if (spd_can_coalesce(spd, page, offset)) {
		spd->partial[spd->nr_pages - 1].len += *len;
		return false;
	}
	get_page(page);
	spd->pages[spd->nr_pages] = page;
	spd->partial[spd->nr_pages].len = *len;
	spd->partial[spd->nr_pages].offset = offset;
	spd->nr_pages++;

	return false;
}

static bool __splice_segment(struct page *page, unsigned int poff,
			     unsigned int plen, unsigned int *off,
			     unsigned int *len,
			     struct splice_pipe_desc *spd, bool linear,
			     struct sock *sk,
			     struct pipe_inode_info *pipe)
{
	if (!*len)
		return true;

	/* skip this segment if already processed */
	if (*off >= plen) {
		*off -= plen;
		return false;
	}

	/* ignore any bits we already processed */
	poff += *off;
	plen -= *off;
	*off = 0;

	do {
		unsigned int flen = min(*len, plen);

		if (spd_fill_page(spd, pipe, page, &flen, poff,
				  linear, sk))
			return true;
		poff += flen;
		plen -= flen;
		*len -= flen;
	} while (*len && plen);

	return false;
}

/*
 * Map linear and fragment data from the skb to spd. It reports true if the
 * pipe is full or if we already spliced the requested length.
 */
static bool __skb_splice_bits(struct sk_buff *skb, struct pipe_inode_info *pipe,
			      unsigned int *offset, unsigned int *len,
			      struct splice_pipe_desc *spd, struct sock *sk)
{
	int seg;
	struct sk_buff *iter;

	/* map the linear part :
	 * If skb->head_frag is set, this 'linear' part is backed by a
	 * fragment, and if the head is not shared with any clones then
	 * we can avoid a copy since we own the head portion of this page.
	 */
	if (__splice_segment(virt_to_page(skb->data),
			     (unsigned long) skb->data & (PAGE_SIZE - 1),
			     skb_headlen(skb),
			     offset, len, spd,
			     skb_head_is_locked(skb),
			     sk, pipe))
		return true;

	/*
	 * then map the fragments
	 */
	for (seg = 0; seg < skb_shinfo(skb)->nr_frags; seg++) {
		const skb_frag_t *f = &skb_shinfo(skb)->frags[seg];

		if (__splice_segment(skb_frag_page(f),
				     skb_frag_off(f), skb_frag_size(f),
				     offset, len, spd, false, sk, pipe))
			return true;
	}

	skb_walk_frags(skb, iter) {
		if (*offset >= iter->len) {
			*offset -= iter->len;
			continue;
		}
		/* __skb_splice_bits() only fails if the output has no room
		 * left, so no point in going over the frag_list for the error
		 * case.
		 */
		if (__skb_splice_bits(iter, pipe, offset, len, spd, sk))
			return true;
	}

	return false;
}

/*
 * Map data from the skb to a pipe. Should handle both the linear part,
 * the fragments, and the frag list.
 */
int skb_splice_bits(struct sk_buff *skb, struct sock *sk, unsigned int offset,
		    struct pipe_inode_info *pipe, unsigned int tlen,
		    unsigned int flags)
{
	struct partial_page partial[MAX_SKB_FRAGS];
	struct page *pages[MAX_SKB_FRAGS];
	struct splice_pipe_desc spd = {
		.pages = pages,
		.partial = partial,
		.nr_pages_max = MAX_SKB_FRAGS,
		.ops = &nosteal_pipe_buf_ops,
		.spd_release = sock_spd_release,
	};
	int ret = 0;

	__skb_splice_bits(skb, pipe, &offset, &tlen, &spd, sk);

	if (spd.nr_pages)
		ret = splice_to_pipe(pipe, &spd);

	return ret;
}
EXPORT_SYMBOL_GPL(skb_splice_bits);

static int sendmsg_unlocked(struct sock *sk, struct msghdr *msg,
			    struct kvec *vec, size_t num, size_t size)
{
	struct socket *sock = sk->sk_socket;

	if (!sock)
		return -EINVAL;
	return kernel_sendmsg(sock, msg, vec, num, size);
}

static int sendpage_unlocked(struct sock *sk, struct page *page, int offset,
			     size_t size, int flags)
{
	struct socket *sock = sk->sk_socket;

	if (!sock)
		return -EINVAL;
	return kernel_sendpage(sock, page, offset, size, flags);
}

typedef int (*sendmsg_func)(struct sock *sk, struct msghdr *msg,
			    struct kvec *vec, size_t num, size_t size);
typedef int (*sendpage_func)(struct sock *sk, struct page *page, int offset,
			     size_t size, int flags);
static int __skb_send_sock(struct sock *sk, struct sk_buff *skb, int offset,
			   int len, sendmsg_func sendmsg, sendpage_func sendpage)
{
	unsigned int orig_len = len;
	struct sk_buff *head = skb;
	unsigned short fragidx;
	int slen, ret;

do_frag_list:

	/* Deal with head data */
	while (offset < skb_headlen(skb) && len) {
		struct kvec kv;
		struct msghdr msg;

		slen = min_t(int, len, skb_headlen(skb) - offset);
		kv.iov_base = skb->data + offset;
		kv.iov_len = slen;
		memset(&msg, 0, sizeof(msg));
		msg.msg_flags = MSG_DONTWAIT;

		ret = INDIRECT_CALL_2(sendmsg, kernel_sendmsg_locked,
				      sendmsg_unlocked, sk, &msg, &kv, 1, slen);
		if (ret <= 0)
			goto error;

		offset += ret;
		len -= ret;
	}

	/* All the data was skb head? */
	if (!len)
		goto out;

	/* Make offset relative to start of frags */
	offset -= skb_headlen(skb);

	/* Find where we are in frag list */
	for (fragidx = 0; fragidx < skb_shinfo(skb)->nr_frags; fragidx++) {
		skb_frag_t *frag  = &skb_shinfo(skb)->frags[fragidx];

		if (offset < skb_frag_size(frag))
			break;

		offset -= skb_frag_size(frag);
	}

	for (; len && fragidx < skb_shinfo(skb)->nr_frags; fragidx++) {
		skb_frag_t *frag  = &skb_shinfo(skb)->frags[fragidx];

		slen = min_t(size_t, len, skb_frag_size(frag) - offset);

		while (slen) {
			ret = INDIRECT_CALL_2(sendpage, kernel_sendpage_locked,
					      sendpage_unlocked, sk,
					      skb_frag_page(frag),
					      skb_frag_off(frag) + offset,
					      slen, MSG_DONTWAIT);
			if (ret <= 0)
				goto error;

			len -= ret;
			offset += ret;
			slen -= ret;
		}

		offset = 0;
	}

	if (len) {
		/* Process any frag lists */

		if (skb == head) {
			if (skb_has_frag_list(skb)) {
				skb = skb_shinfo(skb)->frag_list;
				goto do_frag_list;
			}
		} else if (skb->next) {
			skb = skb->next;
			goto do_frag_list;
		}
	}

out:
	return orig_len - len;

error:
	return orig_len == len ? ret : orig_len - len;
}

/* Send skb data on a socket. Socket must be locked. */
int skb_send_sock_locked(struct sock *sk, struct sk_buff *skb, int offset,
			 int len)
{
	return __skb_send_sock(sk, skb, offset, len, kernel_sendmsg_locked,
			       kernel_sendpage_locked);
}
EXPORT_SYMBOL_GPL(skb_send_sock_locked);

/* Send skb data on a socket. Socket must be unlocked. */
int skb_send_sock(struct sock *sk, struct sk_buff *skb, int offset, int len)
{
	return __skb_send_sock(sk, skb, offset, len, sendmsg_unlocked,
			       sendpage_unlocked);
}

/**
 *	skb_store_bits - store bits from kernel buffer to skb
 *	@skb: destination buffer
 *	@offset: offset in destination
 *	@from: source buffer
 *	@len: number of bytes to copy
 *
 *	Copy the specified number of bytes from the source buffer to the
 *	destination skb.  This function handles all the messy bits of
 *	traversing fragment lists and such.
 */

int skb_store_bits(struct sk_buff *skb, int offset, const void *from, int len)
{
	int start = skb_headlen(skb);
	struct sk_buff *frag_iter;
	int i, copy;

	if (offset > (int)skb->len - len)
		goto fault;

	if ((copy = start - offset) > 0) {
		if (copy > len)
			copy = len;
		skb_copy_to_linear_data_offset(skb, offset, from, copy);
		if ((len -= copy) == 0)
			return 0;
		offset += copy;
		from += copy;
	}

	for (i = 0; i < skb_shinfo(skb)->nr_frags; i++) {
		skb_frag_t *frag = &skb_shinfo(skb)->frags[i];
		int end;

		WARN_ON(start > offset + len);

		end = start + skb_frag_size(frag);
		if ((copy = end - offset) > 0) {
			u32 p_off, p_len, copied;
			struct page *p;
			u8 *vaddr;

			if (copy > len)
				copy = len;

			skb_frag_foreach_page(frag,
					      skb_frag_off(frag) + offset - start,
					      copy, p, p_off, p_len, copied) {
				vaddr = kmap_atomic(p);
				memcpy(vaddr + p_off, from + copied, p_len);
				kunmap_atomic(vaddr);
			}

			if ((len -= copy) == 0)
				return 0;
			offset += copy;
			from += copy;
		}
		start = end;
	}

	skb_walk_frags(skb, frag_iter) {
		int end;

		WARN_ON(start > offset + len);

		end = start + frag_iter->len;
		if ((copy = end - offset) > 0) {
			if (copy > len)
				copy = len;
			if (skb_store_bits(frag_iter, offset - start,
					   from, copy))
				goto fault;
			if ((len -= copy) == 0)
				return 0;
			offset += copy;
			from += copy;
		}
		start = end;
	}
	if (!len)
		return 0;

fault:
	return -EFAULT;
}
EXPORT_SYMBOL(skb_store_bits);

/* Checksum skb data. */
__wsum __skb_checksum(const struct sk_buff *skb, int offset, int len,
		      __wsum csum, const struct skb_checksum_ops *ops)
{
	int start = skb_headlen(skb);
	int i, copy = start - offset;
	struct sk_buff *frag_iter;
	int pos = 0;

	/* Checksum header. */
	if (copy > 0) {
		if (copy > len)
			copy = len;
		csum = INDIRECT_CALL_1(ops->update, csum_partial_ext,
				       skb->data + offset, copy, csum);
		if ((len -= copy) == 0)
			return csum;
		offset += copy;
		pos	= copy;
	}

	for (i = 0; i < skb_shinfo(skb)->nr_frags; i++) {
		int end;
		skb_frag_t *frag = &skb_shinfo(skb)->frags[i];

		WARN_ON(start > offset + len);

		end = start + skb_frag_size(frag);
		if ((copy = end - offset) > 0) {
			u32 p_off, p_len, copied;
			struct page *p;
			__wsum csum2;
			u8 *vaddr;

			if (copy > len)
				copy = len;

			skb_frag_foreach_page(frag,
					      skb_frag_off(frag) + offset - start,
					      copy, p, p_off, p_len, copied) {
				vaddr = kmap_atomic(p);
				csum2 = INDIRECT_CALL_1(ops->update,
							csum_partial_ext,
							vaddr + p_off, p_len, 0);
				kunmap_atomic(vaddr);
				csum = INDIRECT_CALL_1(ops->combine,
						       csum_block_add_ext, csum,
						       csum2, pos, p_len);
				pos += p_len;
			}

			if (!(len -= copy))
				return csum;
			offset += copy;
		}
		start = end;
	}

	skb_walk_frags(skb, frag_iter) {
		int end;

		WARN_ON(start > offset + len);

		end = start + frag_iter->len;
		if ((copy = end - offset) > 0) {
			__wsum csum2;
			if (copy > len)
				copy = len;
			csum2 = __skb_checksum(frag_iter, offset - start,
					       copy, 0, ops);
			csum = INDIRECT_CALL_1(ops->combine, csum_block_add_ext,
					       csum, csum2, pos, copy);
			if ((len -= copy) == 0)
				return csum;
			offset += copy;
			pos    += copy;
		}
		start = end;
	}
	BUG_ON(len);

	return csum;
}
EXPORT_SYMBOL(__skb_checksum);

__wsum skb_checksum(const struct sk_buff *skb, int offset,
		    int len, __wsum csum)
{
	const struct skb_checksum_ops ops = {
		.update  = csum_partial_ext,
		.combine = csum_block_add_ext,
	};

	return __skb_checksum(skb, offset, len, csum, &ops);
}
EXPORT_SYMBOL(skb_checksum);

/* Both of above in one bottle. */

__wsum skb_copy_and_csum_bits(const struct sk_buff *skb, int offset,
				    u8 *to, int len)
{
	int start = skb_headlen(skb);
	int i, copy = start - offset;
	struct sk_buff *frag_iter;
	int pos = 0;
	__wsum csum = 0;

	/* Copy header. */
	if (copy > 0) {
		if (copy > len)
			copy = len;
		csum = csum_partial_copy_nocheck(skb->data + offset, to,
						 copy);
		if ((len -= copy) == 0)
			return csum;
		offset += copy;
		to     += copy;
		pos	= copy;
	}

	for (i = 0; i < skb_shinfo(skb)->nr_frags; i++) {
		int end;

		WARN_ON(start > offset + len);

		end = start + skb_frag_size(&skb_shinfo(skb)->frags[i]);
		if ((copy = end - offset) > 0) {
			skb_frag_t *frag = &skb_shinfo(skb)->frags[i];
			u32 p_off, p_len, copied;
			struct page *p;
			__wsum csum2;
			u8 *vaddr;

			if (copy > len)
				copy = len;

			skb_frag_foreach_page(frag,
					      skb_frag_off(frag) + offset - start,
					      copy, p, p_off, p_len, copied) {
				vaddr = kmap_atomic(p);
				csum2 = csum_partial_copy_nocheck(vaddr + p_off,
								  to + copied,
								  p_len);
				kunmap_atomic(vaddr);
				csum = csum_block_add(csum, csum2, pos);
				pos += p_len;
			}

			if (!(len -= copy))
				return csum;
			offset += copy;
			to     += copy;
		}
		start = end;
	}

	skb_walk_frags(skb, frag_iter) {
		__wsum csum2;
		int end;

		WARN_ON(start > offset + len);

		end = start + frag_iter->len;
		if ((copy = end - offset) > 0) {
			if (copy > len)
				copy = len;
			csum2 = skb_copy_and_csum_bits(frag_iter,
						       offset - start,
						       to, copy);
			csum = csum_block_add(csum, csum2, pos);
			if ((len -= copy) == 0)
				return csum;
			offset += copy;
			to     += copy;
			pos    += copy;
		}
		start = end;
	}
	BUG_ON(len);
	return csum;
}
EXPORT_SYMBOL(skb_copy_and_csum_bits);

__sum16 __skb_checksum_complete_head(struct sk_buff *skb, int len)
{
	__sum16 sum;

	sum = csum_fold(skb_checksum(skb, 0, len, skb->csum));
	/* See comments in __skb_checksum_complete(). */
	if (likely(!sum)) {
		if (unlikely(skb->ip_summed == CHECKSUM_COMPLETE) &&
		    !skb->csum_complete_sw)
			netdev_rx_csum_fault(skb->dev, skb);
	}
	if (!skb_shared(skb))
		skb->csum_valid = !sum;
	return sum;
}
EXPORT_SYMBOL(__skb_checksum_complete_head);

/* This function assumes skb->csum already holds pseudo header's checksum,
 * which has been changed from the hardware checksum, for example, by
 * __skb_checksum_validate_complete(). And, the original skb->csum must
 * have been validated unsuccessfully for CHECKSUM_COMPLETE case.
 *
 * It returns non-zero if the recomputed checksum is still invalid, otherwise
 * zero. The new checksum is stored back into skb->csum unless the skb is
 * shared.
 */
__sum16 __skb_checksum_complete(struct sk_buff *skb)
{
	__wsum csum;
	__sum16 sum;

	csum = skb_checksum(skb, 0, skb->len, 0);

	sum = csum_fold(csum_add(skb->csum, csum));
	/* This check is inverted, because we already knew the hardware
	 * checksum is invalid before calling this function. So, if the
	 * re-computed checksum is valid instead, then we have a mismatch
	 * between the original skb->csum and skb_checksum(). This means either
	 * the original hardware checksum is incorrect or we screw up skb->csum
	 * when moving skb->data around.
	 */
	if (likely(!sum)) {
		if (unlikely(skb->ip_summed == CHECKSUM_COMPLETE) &&
		    !skb->csum_complete_sw)
			netdev_rx_csum_fault(skb->dev, skb);
	}

	if (!skb_shared(skb)) {
		/* Save full packet checksum */
		skb->csum = csum;
		skb->ip_summed = CHECKSUM_COMPLETE;
		skb->csum_complete_sw = 1;
		skb->csum_valid = !sum;
	}

	return sum;
}
EXPORT_SYMBOL(__skb_checksum_complete);

static __wsum warn_crc32c_csum_update(const void *buff, int len, __wsum sum)
{
	net_warn_ratelimited(
		"%s: attempt to compute crc32c without libcrc32c.ko\n",
		__func__);
	return 0;
}

static __wsum warn_crc32c_csum_combine(__wsum csum, __wsum csum2,
				       int offset, int len)
{
	net_warn_ratelimited(
		"%s: attempt to compute crc32c without libcrc32c.ko\n",
		__func__);
	return 0;
}

static const struct skb_checksum_ops default_crc32c_ops = {
	.update  = warn_crc32c_csum_update,
	.combine = warn_crc32c_csum_combine,
};

const struct skb_checksum_ops *crc32c_csum_stub __read_mostly =
	&default_crc32c_ops;
EXPORT_SYMBOL(crc32c_csum_stub);

 /**
 *	skb_zerocopy_headlen - Calculate headroom needed for skb_zerocopy()
 *	@from: source buffer
 *
 *	Calculates the amount of linear headroom needed in the 'to' skb passed
 *	into skb_zerocopy().
 */
unsigned int
skb_zerocopy_headlen(const struct sk_buff *from)
{
	unsigned int hlen = 0;

	if (!from->head_frag ||
	    skb_headlen(from) < L1_CACHE_BYTES ||
	    skb_shinfo(from)->nr_frags >= MAX_SKB_FRAGS) {
		hlen = skb_headlen(from);
		if (!hlen)
			hlen = from->len;
	}

	if (skb_has_frag_list(from))
		hlen = from->len;

	return hlen;
}
EXPORT_SYMBOL_GPL(skb_zerocopy_headlen);

/**
 *	skb_zerocopy - Zero copy skb to skb
 *	@to: destination buffer
 *	@from: source buffer
 *	@len: number of bytes to copy from source buffer
 *	@hlen: size of linear headroom in destination buffer
 *
 *	Copies up to `len` bytes from `from` to `to` by creating references
 *	to the frags in the source buffer.
 *
 *	The `hlen` as calculated by skb_zerocopy_headlen() specifies the
 *	headroom in the `to` buffer.
 *
 *	Return value:
 *	0: everything is OK
 *	-ENOMEM: couldn't orphan frags of @from due to lack of memory
 *	-EFAULT: skb_copy_bits() found some problem with skb geometry
 */
int
skb_zerocopy(struct sk_buff *to, struct sk_buff *from, int len, int hlen)
{
	int i, j = 0;
	int plen = 0; /* length of skb->head fragment */
	int ret;
	struct page *page;
	unsigned int offset;

	BUG_ON(!from->head_frag && !hlen);

	/* dont bother with small payloads */
	if (len <= skb_tailroom(to))
		return skb_copy_bits(from, 0, skb_put(to, len), len);

	if (hlen) {
		ret = skb_copy_bits(from, 0, skb_put(to, hlen), hlen);
		if (unlikely(ret))
			return ret;
		len -= hlen;
	} else {
		plen = min_t(int, skb_headlen(from), len);
		if (plen) {
			page = virt_to_head_page(from->head);
			offset = from->data - (unsigned char *)page_address(page);
			__skb_fill_page_desc(to, 0, page, offset, plen);
			get_page(page);
			j = 1;
			len -= plen;
		}
	}

	to->truesize += len + plen;
	to->len += len + plen;
	to->data_len += len + plen;

	if (unlikely(skb_orphan_frags(from, GFP_ATOMIC))) {
		skb_tx_error(from);
		return -ENOMEM;
	}
	skb_zerocopy_clone(to, from, GFP_ATOMIC);

	for (i = 0; i < skb_shinfo(from)->nr_frags; i++) {
		int size;

		if (!len)
			break;
		skb_shinfo(to)->frags[j] = skb_shinfo(from)->frags[i];
		size = min_t(int, skb_frag_size(&skb_shinfo(to)->frags[j]),
					len);
		skb_frag_size_set(&skb_shinfo(to)->frags[j], size);
		len -= size;
		skb_frag_ref(to, j);
		j++;
	}
	skb_shinfo(to)->nr_frags = j;

	return 0;
}
EXPORT_SYMBOL_GPL(skb_zerocopy);

void skb_copy_and_csum_dev(const struct sk_buff *skb, u8 *to)
{
	__wsum csum;
	long csstart;

	if (skb->ip_summed == CHECKSUM_PARTIAL)
		csstart = skb_checksum_start_offset(skb);
	else
		csstart = skb_headlen(skb);

	BUG_ON(csstart > skb_headlen(skb));

	skb_copy_from_linear_data(skb, to, csstart);

	csum = 0;
	if (csstart != skb->len)
		csum = skb_copy_and_csum_bits(skb, csstart, to + csstart,
					      skb->len - csstart);

	if (skb->ip_summed == CHECKSUM_PARTIAL) {
		long csstuff = csstart + skb->csum_offset;

		*((__sum16 *)(to + csstuff)) = csum_fold(csum);
	}
}
EXPORT_SYMBOL(skb_copy_and_csum_dev);

/**
 *	skb_dequeue - remove from the head of the queue
 *	@list: list to dequeue from
 *
 *	Remove the head of the list. The list lock is taken so the function
 *	may be used safely with other locking list functions. The head item is
 *	returned or %NULL if the list is empty.
 */

struct sk_buff *skb_dequeue(struct sk_buff_head *list)
{
	unsigned long flags;
	struct sk_buff *result;

	spin_lock_irqsave(&list->lock, flags);
	result = __skb_dequeue(list);
	spin_unlock_irqrestore(&list->lock, flags);
	return result;
}
EXPORT_SYMBOL(skb_dequeue);

/**
 *	skb_dequeue_tail - remove from the tail of the queue
 *	@list: list to dequeue from
 *
 *	Remove the tail of the list. The list lock is taken so the function
 *	may be used safely with other locking list functions. The tail item is
 *	returned or %NULL if the list is empty.
 */
struct sk_buff *skb_dequeue_tail(struct sk_buff_head *list)
{
	unsigned long flags;
	struct sk_buff *result;

	spin_lock_irqsave(&list->lock, flags);
	result = __skb_dequeue_tail(list);
	spin_unlock_irqrestore(&list->lock, flags);
	return result;
}
EXPORT_SYMBOL(skb_dequeue_tail);

/**
 *	skb_queue_purge - empty a list
 *	@list: list to empty
 *
 *	Delete all buffers on an &sk_buff list. Each buffer is removed from
 *	the list and one reference dropped. This function takes the list
 *	lock and is atomic with respect to other list locking functions.
 */
void skb_queue_purge(struct sk_buff_head *list)
{
	struct sk_buff *skb;
	while ((skb = skb_dequeue(list)) != NULL)
		kfree_skb(skb);
}
EXPORT_SYMBOL(skb_queue_purge);

/**
 *	skb_rbtree_purge - empty a skb rbtree
 *	@root: root of the rbtree to empty
 *	Return value: the sum of truesizes of all purged skbs.
 *
 *	Delete all buffers on an &sk_buff rbtree. Each buffer is removed from
 *	the list and one reference dropped. This function does not take
 *	any lock. Synchronization should be handled by the caller (e.g., TCP
 *	out-of-order queue is protected by the socket lock).
 */
unsigned int skb_rbtree_purge(struct rb_root *root)
{
	struct rb_node *p = rb_first(root);
	unsigned int sum = 0;

	while (p) {
		struct sk_buff *skb = rb_entry(p, struct sk_buff, rbnode);

		p = rb_next(p);
		rb_erase(&skb->rbnode, root);
		sum += skb->truesize;
		kfree_skb(skb);
	}
	return sum;
}

/**
 *	skb_queue_head - queue a buffer at the list head
 *	@list: list to use
 *	@newsk: buffer to queue
 *
 *	Queue a buffer at the start of the list. This function takes the
 *	list lock and can be used safely with other locking &sk_buff functions
 *	safely.
 *
 *	A buffer cannot be placed on two lists at the same time.
 */
void skb_queue_head(struct sk_buff_head *list, struct sk_buff *newsk)
{
	unsigned long flags;

	spin_lock_irqsave(&list->lock, flags);
	__skb_queue_head(list, newsk);
	spin_unlock_irqrestore(&list->lock, flags);
}
EXPORT_SYMBOL(skb_queue_head);

/**
 *	skb_queue_tail - queue a buffer at the list tail
 *	@list: list to use
 *	@newsk: buffer to queue
 *
 *	Queue a buffer at the tail of the list. This function takes the
 *	list lock and can be used safely with other locking &sk_buff functions
 *	safely.
 *
 *	A buffer cannot be placed on two lists at the same time.
 */
void skb_queue_tail(struct sk_buff_head *list, struct sk_buff *newsk)
{
	unsigned long flags;

	spin_lock_irqsave(&list->lock, flags);
	__skb_queue_tail(list, newsk);
	spin_unlock_irqrestore(&list->lock, flags);
}
EXPORT_SYMBOL(skb_queue_tail);

/**
 *	skb_unlink	-	remove a buffer from a list
 *	@skb: buffer to remove
 *	@list: list to use
 *
 *	Remove a packet from a list. The list locks are taken and this
 *	function is atomic with respect to other list locked calls
 *
 *	You must know what list the SKB is on.
 */
void skb_unlink(struct sk_buff *skb, struct sk_buff_head *list)
{
	unsigned long flags;

	spin_lock_irqsave(&list->lock, flags);
	__skb_unlink(skb, list);
	spin_unlock_irqrestore(&list->lock, flags);
}
EXPORT_SYMBOL(skb_unlink);

/**
 *	skb_append	-	append a buffer
 *	@old: buffer to insert after
 *	@newsk: buffer to insert
 *	@list: list to use
 *
 *	Place a packet after a given packet in a list. The list locks are taken
 *	and this function is atomic with respect to other list locked calls.
 *	A buffer cannot be placed on two lists at the same time.
 */
void skb_append(struct sk_buff *old, struct sk_buff *newsk, struct sk_buff_head *list)
{
	unsigned long flags;

	spin_lock_irqsave(&list->lock, flags);
	__skb_queue_after(list, old, newsk);
	spin_unlock_irqrestore(&list->lock, flags);
}
EXPORT_SYMBOL(skb_append);

static inline void skb_split_inside_header(struct sk_buff *skb,
					   struct sk_buff* skb1,
					   const u32 len, const int pos)
{
	int i;

	skb_copy_from_linear_data_offset(skb, len, skb_put(skb1, pos - len),
					 pos - len);
	/* And move data appendix as is. */
	for (i = 0; i < skb_shinfo(skb)->nr_frags; i++)
		skb_shinfo(skb1)->frags[i] = skb_shinfo(skb)->frags[i];

	skb_shinfo(skb1)->nr_frags = skb_shinfo(skb)->nr_frags;
	skb_shinfo(skb)->nr_frags  = 0;
	skb1->data_len		   = skb->data_len;
	skb1->len		   += skb1->data_len;
	skb->data_len		   = 0;
	skb->len		   = len;
	skb_set_tail_pointer(skb, len);
}

static inline void skb_split_no_header(struct sk_buff *skb,
				       struct sk_buff* skb1,
				       const u32 len, int pos)
{
	int i, k = 0;
	const int nfrags = skb_shinfo(skb)->nr_frags;

	skb_shinfo(skb)->nr_frags = 0;
	skb1->len		  = skb1->data_len = skb->len - len;
	skb->len		  = len;
	skb->data_len		  = len - pos;

	for (i = 0; i < nfrags; i++) {
		int size = skb_frag_size(&skb_shinfo(skb)->frags[i]);

		if (pos + size > len) {
			skb_shinfo(skb1)->frags[k] = skb_shinfo(skb)->frags[i];

			if (pos < len) {
				/* Split frag.
				 * We have two variants in this case:
				 * 1. Move all the frag to the second
				 *    part, if it is possible. F.e.
				 *    this approach is mandatory for TUX,
				 *    where splitting is expensive.
				 * 2. Split is accurately. We make this.
				 */
				skb_frag_ref(skb, i);
				skb_frag_off_add(&skb_shinfo(skb1)->frags[0], len - pos);
				skb_frag_size_sub(&skb_shinfo(skb1)->frags[0], len - pos);
				skb_frag_size_set(&skb_shinfo(skb)->frags[i], len - pos);
				skb_shinfo(skb)->nr_frags++;
			}
			k++;
		} else
			skb_shinfo(skb)->nr_frags++;
		pos += size;
	}
	skb_shinfo(skb1)->nr_frags = k;
}

/**
 * skb_split - Split fragmented skb to two parts at length len.
 * @skb: the buffer to split
 * @skb1: the buffer to receive the second part
 * @len: new length for skb
 */
void skb_split(struct sk_buff *skb, struct sk_buff *skb1, const u32 len)
{
	int pos = skb_headlen(skb);
	const int zc_flags = SKBFL_SHARED_FRAG | SKBFL_PURE_ZEROCOPY;

	skb_shinfo(skb1)->flags |= skb_shinfo(skb)->flags & zc_flags;
	skb_zerocopy_clone(skb1, skb, 0);
	if (len < pos)	/* Split line is inside header. */
		skb_split_inside_header(skb, skb1, len, pos);
	else		/* Second chunk has no header, nothing to copy. */
		skb_split_no_header(skb, skb1, len, pos);
}
EXPORT_SYMBOL(skb_split);

/* Shifting from/to a cloned skb is a no-go.
 *
 * Caller cannot keep skb_shinfo related pointers past calling here!
 */
static int skb_prepare_for_shift(struct sk_buff *skb)
{
	return skb_unclone_keeptruesize(skb, GFP_ATOMIC);
}

/**
 * skb_shift - Shifts paged data partially from skb to another
 * @tgt: buffer into which tail data gets added
 * @skb: buffer from which the paged data comes from
 * @shiftlen: shift up to this many bytes
 *
 * Attempts to shift up to shiftlen worth of bytes, which may be less than
 * the length of the skb, from skb to tgt. Returns number bytes shifted.
 * It's up to caller to free skb if everything was shifted.
 *
 * If @tgt runs out of frags, the whole operation is aborted.
 *
 * Skb cannot include anything else but paged data while tgt is allowed
 * to have non-paged data as well.
 *
 * TODO: full sized shift could be optimized but that would need
 * specialized skb free'er to handle frags without up-to-date nr_frags.
 */
int skb_shift(struct sk_buff *tgt, struct sk_buff *skb, int shiftlen)
{
	int from, to, merge, todo;
	skb_frag_t *fragfrom, *fragto;

	BUG_ON(shiftlen > skb->len);

	if (skb_headlen(skb))
		return 0;
	if (skb_zcopy(tgt) || skb_zcopy(skb))
		return 0;

	todo = shiftlen;
	from = 0;
	to = skb_shinfo(tgt)->nr_frags;
	fragfrom = &skb_shinfo(skb)->frags[from];

	/* Actual merge is delayed until the point when we know we can
	 * commit all, so that we don't have to undo partial changes
	 */
	if (!to ||
	    !skb_can_coalesce(tgt, to, skb_frag_page(fragfrom),
			      skb_frag_off(fragfrom))) {
		merge = -1;
	} else {
		merge = to - 1;

		todo -= skb_frag_size(fragfrom);
		if (todo < 0) {
			if (skb_prepare_for_shift(skb) ||
			    skb_prepare_for_shift(tgt))
				return 0;

			/* All previous frag pointers might be stale! */
			fragfrom = &skb_shinfo(skb)->frags[from];
			fragto = &skb_shinfo(tgt)->frags[merge];

			skb_frag_size_add(fragto, shiftlen);
			skb_frag_size_sub(fragfrom, shiftlen);
			skb_frag_off_add(fragfrom, shiftlen);

			goto onlymerged;
		}

		from++;
	}

	/* Skip full, not-fitting skb to avoid expensive operations */
	if ((shiftlen == skb->len) &&
	    (skb_shinfo(skb)->nr_frags - from) > (MAX_SKB_FRAGS - to))
		return 0;

	if (skb_prepare_for_shift(skb) || skb_prepare_for_shift(tgt))
		return 0;

	while ((todo > 0) && (from < skb_shinfo(skb)->nr_frags)) {
		if (to == MAX_SKB_FRAGS)
			return 0;

		fragfrom = &skb_shinfo(skb)->frags[from];
		fragto = &skb_shinfo(tgt)->frags[to];

		if (todo >= skb_frag_size(fragfrom)) {
			*fragto = *fragfrom;
			todo -= skb_frag_size(fragfrom);
			from++;
			to++;

		} else {
			__skb_frag_ref(fragfrom);
			skb_frag_page_copy(fragto, fragfrom);
			skb_frag_off_copy(fragto, fragfrom);
			skb_frag_size_set(fragto, todo);

			skb_frag_off_add(fragfrom, todo);
			skb_frag_size_sub(fragfrom, todo);
			todo = 0;

			to++;
			break;
		}
	}

	/* Ready to "commit" this state change to tgt */
	skb_shinfo(tgt)->nr_frags = to;

	if (merge >= 0) {
		fragfrom = &skb_shinfo(skb)->frags[0];
		fragto = &skb_shinfo(tgt)->frags[merge];

		skb_frag_size_add(fragto, skb_frag_size(fragfrom));
		__skb_frag_unref(fragfrom, skb->pp_recycle);
	}

	/* Reposition in the original skb */
	to = 0;
	while (from < skb_shinfo(skb)->nr_frags)
		skb_shinfo(skb)->frags[to++] = skb_shinfo(skb)->frags[from++];
	skb_shinfo(skb)->nr_frags = to;

	BUG_ON(todo > 0 && !skb_shinfo(skb)->nr_frags);

onlymerged:
	/* Most likely the tgt won't ever need its checksum anymore, skb on
	 * the other hand might need it if it needs to be resent
	 */
	tgt->ip_summed = CHECKSUM_PARTIAL;
	skb->ip_summed = CHECKSUM_PARTIAL;

	/* Yak, is it really working this way? Some helper please? */
	skb->len -= shiftlen;
	skb->data_len -= shiftlen;
	skb->truesize -= shiftlen;
	tgt->len += shiftlen;
	tgt->data_len += shiftlen;
	tgt->truesize += shiftlen;

	return shiftlen;
}

/**
 * skb_prepare_seq_read - Prepare a sequential read of skb data
 * @skb: the buffer to read
 * @from: lower offset of data to be read
 * @to: upper offset of data to be read
 * @st: state variable
 *
 * Initializes the specified state variable. Must be called before
 * invoking skb_seq_read() for the first time.
 */
void skb_prepare_seq_read(struct sk_buff *skb, unsigned int from,
			  unsigned int to, struct skb_seq_state *st)
{
	st->lower_offset = from;
	st->upper_offset = to;
	st->root_skb = st->cur_skb = skb;
	st->frag_idx = st->stepped_offset = 0;
	st->frag_data = NULL;
	st->frag_off = 0;
}
EXPORT_SYMBOL(skb_prepare_seq_read);

/**
 * skb_seq_read - Sequentially read skb data
 * @consumed: number of bytes consumed by the caller so far
 * @data: destination pointer for data to be returned
 * @st: state variable
 *
 * Reads a block of skb data at @consumed relative to the
 * lower offset specified to skb_prepare_seq_read(). Assigns
 * the head of the data block to @data and returns the length
 * of the block or 0 if the end of the skb data or the upper
 * offset has been reached.
 *
 * The caller is not required to consume all of the data
 * returned, i.e. @consumed is typically set to the number
 * of bytes already consumed and the next call to
 * skb_seq_read() will return the remaining part of the block.
 *
 * Note 1: The size of each block of data returned can be arbitrary,
 *       this limitation is the cost for zerocopy sequential
 *       reads of potentially non linear data.
 *
 * Note 2: Fragment lists within fragments are not implemented
 *       at the moment, state->root_skb could be replaced with
 *       a stack for this purpose.
 */
unsigned int skb_seq_read(unsigned int consumed, const u8 **data,
			  struct skb_seq_state *st)
{
	unsigned int block_limit, abs_offset = consumed + st->lower_offset;
	skb_frag_t *frag;

	if (unlikely(abs_offset >= st->upper_offset)) {
		if (st->frag_data) {
			kunmap_atomic(st->frag_data);
			st->frag_data = NULL;
		}
		return 0;
	}

next_skb:
	block_limit = skb_headlen(st->cur_skb) + st->stepped_offset;

	if (abs_offset < block_limit && !st->frag_data) {
		*data = st->cur_skb->data + (abs_offset - st->stepped_offset);
		return block_limit - abs_offset;
	}

	if (st->frag_idx == 0 && !st->frag_data)
		st->stepped_offset += skb_headlen(st->cur_skb);

	while (st->frag_idx < skb_shinfo(st->cur_skb)->nr_frags) {
		unsigned int pg_idx, pg_off, pg_sz;

		frag = &skb_shinfo(st->cur_skb)->frags[st->frag_idx];

		pg_idx = 0;
		pg_off = skb_frag_off(frag);
		pg_sz = skb_frag_size(frag);

		if (skb_frag_must_loop(skb_frag_page(frag))) {
			pg_idx = (pg_off + st->frag_off) >> PAGE_SHIFT;
			pg_off = offset_in_page(pg_off + st->frag_off);
			pg_sz = min_t(unsigned int, pg_sz - st->frag_off,
						    PAGE_SIZE - pg_off);
		}

		block_limit = pg_sz + st->stepped_offset;
		if (abs_offset < block_limit) {
			if (!st->frag_data)
				st->frag_data = kmap_atomic(skb_frag_page(frag) + pg_idx);

			*data = (u8 *)st->frag_data + pg_off +
				(abs_offset - st->stepped_offset);

			return block_limit - abs_offset;
		}

		if (st->frag_data) {
			kunmap_atomic(st->frag_data);
			st->frag_data = NULL;
		}

		st->stepped_offset += pg_sz;
		st->frag_off += pg_sz;
		if (st->frag_off == skb_frag_size(frag)) {
			st->frag_off = 0;
			st->frag_idx++;
		}
	}

	if (st->frag_data) {
		kunmap_atomic(st->frag_data);
		st->frag_data = NULL;
	}

	if (st->root_skb == st->cur_skb && skb_has_frag_list(st->root_skb)) {
		st->cur_skb = skb_shinfo(st->root_skb)->frag_list;
		st->frag_idx = 0;
		goto next_skb;
	} else if (st->cur_skb->next) {
		st->cur_skb = st->cur_skb->next;
		st->frag_idx = 0;
		goto next_skb;
	}

	return 0;
}
EXPORT_SYMBOL(skb_seq_read);

/**
 * skb_abort_seq_read - Abort a sequential read of skb data
 * @st: state variable
 *
 * Must be called if skb_seq_read() was not called until it
 * returned 0.
 */
void skb_abort_seq_read(struct skb_seq_state *st)
{
	if (st->frag_data)
		kunmap_atomic(st->frag_data);
}
EXPORT_SYMBOL(skb_abort_seq_read);

#define TS_SKB_CB(state)	((struct skb_seq_state *) &((state)->cb))

static unsigned int skb_ts_get_next_block(unsigned int offset, const u8 **text,
					  struct ts_config *conf,
					  struct ts_state *state)
{
	return skb_seq_read(offset, text, TS_SKB_CB(state));
}

static void skb_ts_finish(struct ts_config *conf, struct ts_state *state)
{
	skb_abort_seq_read(TS_SKB_CB(state));
}

/**
 * skb_find_text - Find a text pattern in skb data
 * @skb: the buffer to look in
 * @from: search offset
 * @to: search limit
 * @config: textsearch configuration
 *
 * Finds a pattern in the skb data according to the specified
 * textsearch configuration. Use textsearch_next() to retrieve
 * subsequent occurrences of the pattern. Returns the offset
 * to the first occurrence or UINT_MAX if no match was found.
 */
unsigned int skb_find_text(struct sk_buff *skb, unsigned int from,
			   unsigned int to, struct ts_config *config)
{
	struct ts_state state;
	unsigned int ret;

	BUILD_BUG_ON(sizeof(struct skb_seq_state) > sizeof(state.cb));

	config->get_next_block = skb_ts_get_next_block;
	config->finish = skb_ts_finish;

	skb_prepare_seq_read(skb, from, to, TS_SKB_CB(&state));

	ret = textsearch_find(config, &state);
	return (ret <= to - from ? ret : UINT_MAX);
}
EXPORT_SYMBOL(skb_find_text);

int skb_append_pagefrags(struct sk_buff *skb, struct page *page,
			 int offset, size_t size)
{
	int i = skb_shinfo(skb)->nr_frags;

	if (skb_can_coalesce(skb, i, page, offset)) {
		skb_frag_size_add(&skb_shinfo(skb)->frags[i - 1], size);
	} else if (i < MAX_SKB_FRAGS) {
		get_page(page);
		skb_fill_page_desc(skb, i, page, offset, size);
	} else {
		return -EMSGSIZE;
	}

	return 0;
}
EXPORT_SYMBOL_GPL(skb_append_pagefrags);

/**
 *	skb_pull_rcsum - pull skb and update receive checksum
 *	@skb: buffer to update
 *	@len: length of data pulled
 *
 *	This function performs an skb_pull on the packet and updates
 *	the CHECKSUM_COMPLETE checksum.  It should be used on
 *	receive path processing instead of skb_pull unless you know
 *	that the checksum difference is zero (e.g., a valid IP header)
 *	or you are setting ip_summed to CHECKSUM_NONE.
 */
void *skb_pull_rcsum(struct sk_buff *skb, unsigned int len)
{
	unsigned char *data = skb->data;

	BUG_ON(len > skb->len);
	__skb_pull(skb, len);
	skb_postpull_rcsum(skb, data, len);
	return skb->data;
}
EXPORT_SYMBOL_GPL(skb_pull_rcsum);

static inline skb_frag_t skb_head_frag_to_page_desc(struct sk_buff *frag_skb)
{
	skb_frag_t head_frag;
	struct page *page;

	page = virt_to_head_page(frag_skb->head);
	__skb_frag_set_page(&head_frag, page);
	skb_frag_off_set(&head_frag, frag_skb->data -
			 (unsigned char *)page_address(page));
	skb_frag_size_set(&head_frag, skb_headlen(frag_skb));
	return head_frag;
}

struct sk_buff *skb_segment_list(struct sk_buff *skb,
				 netdev_features_t features,
				 unsigned int offset)
{
	struct sk_buff *list_skb = skb_shinfo(skb)->frag_list;
	unsigned int tnl_hlen = skb_tnl_header_len(skb);
	unsigned int delta_truesize = 0;
	unsigned int delta_len = 0;
	struct sk_buff *tail = NULL;
	struct sk_buff *nskb, *tmp;
	int err;

	skb_push(skb, -skb_network_offset(skb) + offset);

	skb_shinfo(skb)->frag_list = NULL;

	do {
		nskb = list_skb;
		list_skb = list_skb->next;

		err = 0;
		if (skb_shared(nskb)) {
			tmp = skb_clone(nskb, GFP_ATOMIC);
			if (tmp) {
				consume_skb(nskb);
				nskb = tmp;
				err = skb_unclone(nskb, GFP_ATOMIC);
			} else {
				err = -ENOMEM;
			}
		}

		if (!tail)
			skb->next = nskb;
		else
			tail->next = nskb;

		if (unlikely(err)) {
			nskb->next = list_skb;
			goto err_linearize;
		}

		tail = nskb;

		delta_len += nskb->len;
		delta_truesize += nskb->truesize;

		skb_push(nskb, -skb_network_offset(nskb) + offset);

		skb_release_head_state(nskb);
		__copy_skb_header(nskb, skb);

		skb_headers_offset_update(nskb, skb_headroom(nskb) - skb_headroom(skb));
		skb_copy_from_linear_data_offset(skb, -tnl_hlen,
						 nskb->data - tnl_hlen,
						 offset + tnl_hlen);

		if (skb_needs_linearize(nskb, features) &&
		    __skb_linearize(nskb))
			goto err_linearize;

	} while (list_skb);

	skb->truesize = skb->truesize - delta_truesize;
	skb->data_len = skb->data_len - delta_len;
	skb->len = skb->len - delta_len;

	skb_gso_reset(skb);

	skb->prev = tail;

	if (skb_needs_linearize(skb, features) &&
	    __skb_linearize(skb))
		goto err_linearize;

	skb_get(skb);

	return skb;

err_linearize:
	kfree_skb_list(skb->next);
	skb->next = NULL;
	return ERR_PTR(-ENOMEM);
}
EXPORT_SYMBOL_GPL(skb_segment_list);

int skb_gro_receive_list(struct sk_buff *p, struct sk_buff *skb)
{
	if (unlikely(p->len + skb->len >= 65536))
		return -E2BIG;

	if (NAPI_GRO_CB(p)->last == p)
		skb_shinfo(p)->frag_list = skb;
	else
		NAPI_GRO_CB(p)->last->next = skb;

	skb_pull(skb, skb_gro_offset(skb));

	NAPI_GRO_CB(p)->last = skb;
	NAPI_GRO_CB(p)->count++;
	p->data_len += skb->len;

	/* sk owenrship - if any - completely transferred to the aggregated packet */
	skb->destructor = NULL;
	p->truesize += skb->truesize;
	p->len += skb->len;

	NAPI_GRO_CB(skb)->same_flow = 1;

	return 0;
}

/**
 *	skb_segment - Perform protocol segmentation on skb.
 *	@head_skb: buffer to segment
 *	@features: features for the output path (see dev->features)
 *
 *	This function performs segmentation on the given skb.  It returns
 *	a pointer to the first in a list of new skbs for the segments.
 *	In case of error it returns ERR_PTR(err).
 */
struct sk_buff *skb_segment(struct sk_buff *head_skb,
			    netdev_features_t features)
{
	struct sk_buff *segs = NULL;
	struct sk_buff *tail = NULL;
	struct sk_buff *list_skb = skb_shinfo(head_skb)->frag_list;
	skb_frag_t *frag = skb_shinfo(head_skb)->frags;
	unsigned int mss = skb_shinfo(head_skb)->gso_size;
	unsigned int doffset = head_skb->data - skb_mac_header(head_skb);
	struct sk_buff *frag_skb = head_skb;
	unsigned int offset = doffset;
	unsigned int tnl_hlen = skb_tnl_header_len(head_skb);
	unsigned int partial_segs = 0;
	unsigned int headroom;
	unsigned int len = head_skb->len;
	__be16 proto;
	bool csum, sg;
	int nfrags = skb_shinfo(head_skb)->nr_frags;
	int err = -ENOMEM;
	int i = 0;
	int pos;

	if (list_skb && !list_skb->head_frag && skb_headlen(list_skb) &&
	    (skb_shinfo(head_skb)->gso_type & SKB_GSO_DODGY)) {
		/* gso_size is untrusted, and we have a frag_list with a linear
		 * non head_frag head.
		 *
		 * (we assume checking the first list_skb member suffices;
		 * i.e if either of the list_skb members have non head_frag
		 * head, then the first one has too).
		 *
		 * If head_skb's headlen does not fit requested gso_size, it
		 * means that the frag_list members do NOT terminate on exact
		 * gso_size boundaries. Hence we cannot perform skb_frag_t page
		 * sharing. Therefore we must fallback to copying the frag_list
		 * skbs; we do so by disabling SG.
		 */
		if (mss != GSO_BY_FRAGS && mss != skb_headlen(head_skb))
			features &= ~NETIF_F_SG;
	}

	__skb_push(head_skb, doffset);
	proto = skb_network_protocol(head_skb, NULL);
	if (unlikely(!proto))
		return ERR_PTR(-EINVAL);

	sg = !!(features & NETIF_F_SG);
	csum = !!can_checksum_protocol(features, proto);

	if (sg && csum && (mss != GSO_BY_FRAGS))  {
		if (!(features & NETIF_F_GSO_PARTIAL)) {
			struct sk_buff *iter;
			unsigned int frag_len;

			if (!list_skb ||
			    !net_gso_ok(features, skb_shinfo(head_skb)->gso_type))
				goto normal;

			/* If we get here then all the required
			 * GSO features except frag_list are supported.
			 * Try to split the SKB to multiple GSO SKBs
			 * with no frag_list.
			 * Currently we can do that only when the buffers don't
			 * have a linear part and all the buffers except
			 * the last are of the same length.
			 */
			frag_len = list_skb->len;
			skb_walk_frags(head_skb, iter) {
				if (frag_len != iter->len && iter->next)
					goto normal;
				if (skb_headlen(iter) && !iter->head_frag)
					goto normal;

				len -= iter->len;
			}

			if (len != frag_len)
				goto normal;
		}

		/* GSO partial only requires that we trim off any excess that
		 * doesn't fit into an MSS sized block, so take care of that
		 * now.
		 */
		partial_segs = len / mss;
		if (partial_segs > 1)
			mss *= partial_segs;
		else
			partial_segs = 0;
	}

normal:
	headroom = skb_headroom(head_skb);
	pos = skb_headlen(head_skb);

	do {
		struct sk_buff *nskb;
		skb_frag_t *nskb_frag;
		int hsize;
		int size;

		if (unlikely(mss == GSO_BY_FRAGS)) {
			len = list_skb->len;
		} else {
			len = head_skb->len - offset;
			if (len > mss)
				len = mss;
		}

		hsize = skb_headlen(head_skb) - offset;

		if (hsize <= 0 && i >= nfrags && skb_headlen(list_skb) &&
		    (skb_headlen(list_skb) == len || sg)) {
			BUG_ON(skb_headlen(list_skb) > len);

			i = 0;
			nfrags = skb_shinfo(list_skb)->nr_frags;
			frag = skb_shinfo(list_skb)->frags;
			frag_skb = list_skb;
			pos += skb_headlen(list_skb);

			while (pos < offset + len) {
				BUG_ON(i >= nfrags);

				size = skb_frag_size(frag);
				if (pos + size > offset + len)
					break;

				i++;
				pos += size;
				frag++;
			}

			nskb = skb_clone(list_skb, GFP_ATOMIC);
			list_skb = list_skb->next;

			if (unlikely(!nskb))
				goto err;

			if (unlikely(pskb_trim(nskb, len))) {
				kfree_skb(nskb);
				goto err;
			}

			hsize = skb_end_offset(nskb);
			if (skb_cow_head(nskb, doffset + headroom)) {
				kfree_skb(nskb);
				goto err;
			}

			nskb->truesize += skb_end_offset(nskb) - hsize;
			skb_release_head_state(nskb);
			__skb_push(nskb, doffset);
		} else {
			if (hsize < 0)
				hsize = 0;
			if (hsize > len || !sg)
				hsize = len;

			nskb = __alloc_skb(hsize + doffset + headroom,
					   GFP_ATOMIC, skb_alloc_rx_flag(head_skb),
					   NUMA_NO_NODE);

			if (unlikely(!nskb))
				goto err;

			skb_reserve(nskb, headroom);
			__skb_put(nskb, doffset);
		}

		if (segs)
			tail->next = nskb;
		else
			segs = nskb;
		tail = nskb;

		__copy_skb_header(nskb, head_skb);

		skb_headers_offset_update(nskb, skb_headroom(nskb) - headroom);
		skb_reset_mac_len(nskb);

		skb_copy_from_linear_data_offset(head_skb, -tnl_hlen,
						 nskb->data - tnl_hlen,
						 doffset + tnl_hlen);

		if (nskb->len == len + doffset)
			goto perform_csum_check;

		if (!sg) {
			if (!csum) {
				if (!nskb->remcsum_offload)
					nskb->ip_summed = CHECKSUM_NONE;
				SKB_GSO_CB(nskb)->csum =
					skb_copy_and_csum_bits(head_skb, offset,
							       skb_put(nskb,
								       len),
							       len);
				SKB_GSO_CB(nskb)->csum_start =
					skb_headroom(nskb) + doffset;
			} else {
				skb_copy_bits(head_skb, offset,
					      skb_put(nskb, len),
					      len);
			}
			continue;
		}

		nskb_frag = skb_shinfo(nskb)->frags;

		skb_copy_from_linear_data_offset(head_skb, offset,
						 skb_put(nskb, hsize), hsize);

		skb_shinfo(nskb)->flags |= skb_shinfo(head_skb)->flags &
					   SKBFL_SHARED_FRAG;

		if (skb_orphan_frags(frag_skb, GFP_ATOMIC) ||
		    skb_zerocopy_clone(nskb, frag_skb, GFP_ATOMIC))
			goto err;

		while (pos < offset + len) {
			if (i >= nfrags) {
				i = 0;
				nfrags = skb_shinfo(list_skb)->nr_frags;
				frag = skb_shinfo(list_skb)->frags;
				frag_skb = list_skb;
				if (!skb_headlen(list_skb)) {
					BUG_ON(!nfrags);
				} else {
					BUG_ON(!list_skb->head_frag);

					/* to make room for head_frag. */
					i--;
					frag--;
				}
				if (skb_orphan_frags(frag_skb, GFP_ATOMIC) ||
				    skb_zerocopy_clone(nskb, frag_skb,
						       GFP_ATOMIC))
					goto err;

				list_skb = list_skb->next;
			}

			if (unlikely(skb_shinfo(nskb)->nr_frags >=
				     MAX_SKB_FRAGS)) {
				net_warn_ratelimited(
					"skb_segment: too many frags: %u %u\n",
					pos, mss);
				err = -EINVAL;
				goto err;
			}

			*nskb_frag = (i < 0) ? skb_head_frag_to_page_desc(frag_skb) : *frag;
			__skb_frag_ref(nskb_frag);
			size = skb_frag_size(nskb_frag);

			if (pos < offset) {
				skb_frag_off_add(nskb_frag, offset - pos);
				skb_frag_size_sub(nskb_frag, offset - pos);
			}

			skb_shinfo(nskb)->nr_frags++;

			if (pos + size <= offset + len) {
				i++;
				frag++;
				pos += size;
			} else {
				skb_frag_size_sub(nskb_frag, pos + size - (offset + len));
				goto skip_fraglist;
			}

			nskb_frag++;
		}

skip_fraglist:
		nskb->data_len = len - hsize;
		nskb->len += nskb->data_len;
		nskb->truesize += nskb->data_len;

perform_csum_check:
		if (!csum) {
			if (skb_has_shared_frag(nskb) &&
			    __skb_linearize(nskb))
				goto err;

			if (!nskb->remcsum_offload)
				nskb->ip_summed = CHECKSUM_NONE;
			SKB_GSO_CB(nskb)->csum =
				skb_checksum(nskb, doffset,
					     nskb->len - doffset, 0);
			SKB_GSO_CB(nskb)->csum_start =
				skb_headroom(nskb) + doffset;
		}
	} while ((offset += len) < head_skb->len);

	/* Some callers want to get the end of the list.
	 * Put it in segs->prev to avoid walking the list.
	 * (see validate_xmit_skb_list() for example)
	 */
	segs->prev = tail;

	if (partial_segs) {
		struct sk_buff *iter;
		int type = skb_shinfo(head_skb)->gso_type;
		unsigned short gso_size = skb_shinfo(head_skb)->gso_size;

		/* Update type to add partial and then remove dodgy if set */
		type |= (features & NETIF_F_GSO_PARTIAL) / NETIF_F_GSO_PARTIAL * SKB_GSO_PARTIAL;
		type &= ~SKB_GSO_DODGY;

		/* Update GSO info and prepare to start updating headers on
		 * our way back down the stack of protocols.
		 */
		for (iter = segs; iter; iter = iter->next) {
			skb_shinfo(iter)->gso_size = gso_size;
			skb_shinfo(iter)->gso_segs = partial_segs;
			skb_shinfo(iter)->gso_type = type;
			SKB_GSO_CB(iter)->data_offset = skb_headroom(iter) + doffset;
		}

		if (tail->len - doffset <= gso_size)
			skb_shinfo(tail)->gso_size = 0;
		else if (tail != segs)
			skb_shinfo(tail)->gso_segs = DIV_ROUND_UP(tail->len - doffset, gso_size);
	}

	/* Following permits correct backpressure, for protocols
	 * using skb_set_owner_w().
	 * Idea is to tranfert ownership from head_skb to last segment.
	 */
	if (head_skb->destructor == sock_wfree) {
		swap(tail->truesize, head_skb->truesize);
		swap(tail->destructor, head_skb->destructor);
		swap(tail->sk, head_skb->sk);
	}
	return segs;

err:
	kfree_skb_list(segs);
	return ERR_PTR(err);
}
EXPORT_SYMBOL_GPL(skb_segment);

int skb_gro_receive(struct sk_buff *p, struct sk_buff *skb)
{
	struct skb_shared_info *pinfo, *skbinfo = skb_shinfo(skb);
	unsigned int offset = skb_gro_offset(skb);
	unsigned int headlen = skb_headlen(skb);
	unsigned int len = skb_gro_len(skb);
	unsigned int delta_truesize;
	unsigned int new_truesize;
	struct sk_buff *lp;

	if (unlikely(p->len + len >= 65536 || NAPI_GRO_CB(skb)->flush))
		return -E2BIG;

	lp = NAPI_GRO_CB(p)->last;
	pinfo = skb_shinfo(lp);

	if (headlen <= offset) {
		skb_frag_t *frag;
		skb_frag_t *frag2;
		int i = skbinfo->nr_frags;
		int nr_frags = pinfo->nr_frags + i;

		if (nr_frags > MAX_SKB_FRAGS)
			goto merge;

		offset -= headlen;
		pinfo->nr_frags = nr_frags;
		skbinfo->nr_frags = 0;

		frag = pinfo->frags + nr_frags;
		frag2 = skbinfo->frags + i;
		do {
			*--frag = *--frag2;
		} while (--i);

		skb_frag_off_add(frag, offset);
		skb_frag_size_sub(frag, offset);

		/* all fragments truesize : remove (head size + sk_buff) */
		new_truesize = SKB_TRUESIZE(skb_end_offset(skb));
		delta_truesize = skb->truesize - new_truesize;

		skb->truesize = new_truesize;
		skb->len -= skb->data_len;
		skb->data_len = 0;

		NAPI_GRO_CB(skb)->free = NAPI_GRO_FREE;
		goto done;
	} else if (skb->head_frag) {
		int nr_frags = pinfo->nr_frags;
		skb_frag_t *frag = pinfo->frags + nr_frags;
		struct page *page = virt_to_head_page(skb->head);
		unsigned int first_size = headlen - offset;
		unsigned int first_offset;

		if (nr_frags + 1 + skbinfo->nr_frags > MAX_SKB_FRAGS)
			goto merge;

		first_offset = skb->data -
			       (unsigned char *)page_address(page) +
			       offset;

		pinfo->nr_frags = nr_frags + 1 + skbinfo->nr_frags;

		__skb_frag_set_page(frag, page);
		skb_frag_off_set(frag, first_offset);
		skb_frag_size_set(frag, first_size);

		memcpy(frag + 1, skbinfo->frags, sizeof(*frag) * skbinfo->nr_frags);
		/* We dont need to clear skbinfo->nr_frags here */

		new_truesize = SKB_DATA_ALIGN(sizeof(struct sk_buff));
		delta_truesize = skb->truesize - new_truesize;
		skb->truesize = new_truesize;
		NAPI_GRO_CB(skb)->free = NAPI_GRO_FREE_STOLEN_HEAD;
		goto done;
	}

merge:
	/* sk owenrship - if any - completely transferred to the aggregated packet */
	skb->destructor = NULL;
	delta_truesize = skb->truesize;
	if (offset > headlen) {
		unsigned int eat = offset - headlen;

		skb_frag_off_add(&skbinfo->frags[0], eat);
		skb_frag_size_sub(&skbinfo->frags[0], eat);
		skb->data_len -= eat;
		skb->len -= eat;
		offset = headlen;
	}

	__skb_pull(skb, offset);

	if (NAPI_GRO_CB(p)->last == p)
		skb_shinfo(p)->frag_list = skb;
	else
		NAPI_GRO_CB(p)->last->next = skb;
	NAPI_GRO_CB(p)->last = skb;
	__skb_header_release(skb);
	lp = p;

done:
	NAPI_GRO_CB(p)->count++;
	p->data_len += len;
	p->truesize += delta_truesize;
	p->len += len;
	if (lp != p) {
		lp->data_len += len;
		lp->truesize += delta_truesize;
		lp->len += len;
	}
	NAPI_GRO_CB(skb)->same_flow = 1;
	return 0;
}

#ifdef CONFIG_SKB_EXTENSIONS
#define SKB_EXT_ALIGN_VALUE	8
#define SKB_EXT_CHUNKSIZEOF(x)	(ALIGN((sizeof(x)), SKB_EXT_ALIGN_VALUE) / SKB_EXT_ALIGN_VALUE)

static const u8 skb_ext_type_len[] = {
#if IS_ENABLED(CONFIG_BRIDGE_NETFILTER)
	[SKB_EXT_BRIDGE_NF] = SKB_EXT_CHUNKSIZEOF(struct nf_bridge_info),
#endif
#ifdef CONFIG_XFRM
	[SKB_EXT_SEC_PATH] = SKB_EXT_CHUNKSIZEOF(struct sec_path),
#endif
#if IS_ENABLED(CONFIG_NET_TC_SKB_EXT)
	[TC_SKB_EXT] = SKB_EXT_CHUNKSIZEOF(struct tc_skb_ext),
#endif
#if IS_ENABLED(CONFIG_MPTCP)
	[SKB_EXT_MPTCP] = SKB_EXT_CHUNKSIZEOF(struct mptcp_ext),
#endif
#if IS_ENABLED(CONFIG_MCTP_FLOWS)
	[SKB_EXT_MCTP] = SKB_EXT_CHUNKSIZEOF(struct mctp_flow),
#endif
};

static __always_inline unsigned int skb_ext_total_length(void)
{
	return SKB_EXT_CHUNKSIZEOF(struct skb_ext) +
#if IS_ENABLED(CONFIG_BRIDGE_NETFILTER)
		skb_ext_type_len[SKB_EXT_BRIDGE_NF] +
#endif
#ifdef CONFIG_XFRM
		skb_ext_type_len[SKB_EXT_SEC_PATH] +
#endif
#if IS_ENABLED(CONFIG_NET_TC_SKB_EXT)
		skb_ext_type_len[TC_SKB_EXT] +
#endif
#if IS_ENABLED(CONFIG_MPTCP)
		skb_ext_type_len[SKB_EXT_MPTCP] +
#endif
#if IS_ENABLED(CONFIG_MCTP_FLOWS)
		skb_ext_type_len[SKB_EXT_MCTP] +
#endif
		0;
}

static void skb_extensions_init(void)
{
	BUILD_BUG_ON(SKB_EXT_NUM >= 8);
	BUILD_BUG_ON(skb_ext_total_length() > 255);

	skbuff_ext_cache = kmem_cache_create("skbuff_ext_cache",
					     SKB_EXT_ALIGN_VALUE * skb_ext_total_length(),
					     0,
					     SLAB_HWCACHE_ALIGN|SLAB_PANIC,
					     NULL);
}
#else
static void skb_extensions_init(void) {}
#endif

void __init skb_init(void)
{
	skbuff_head_cache = kmem_cache_create_usercopy("skbuff_head_cache",
					      sizeof(struct sk_buff),
					      0,
					      SLAB_HWCACHE_ALIGN|SLAB_PANIC,
					      offsetof(struct sk_buff, cb),
					      sizeof_field(struct sk_buff, cb),
					      NULL);
	skbuff_fclone_cache = kmem_cache_create("skbuff_fclone_cache",
						sizeof(struct sk_buff_fclones),
						0,
						SLAB_HWCACHE_ALIGN|SLAB_PANIC,
						NULL);
	skb_extensions_init();
}

static int
__skb_to_sgvec(struct sk_buff *skb, struct scatterlist *sg, int offset, int len,
	       unsigned int recursion_level)
{
	int start = skb_headlen(skb);
	int i, copy = start - offset;
	struct sk_buff *frag_iter;
	int elt = 0;

	if (unlikely(recursion_level >= 24))
		return -EMSGSIZE;

	if (copy > 0) {
		if (copy > len)
			copy = len;
		sg_set_buf(sg, skb->data + offset, copy);
		elt++;
		if ((len -= copy) == 0)
			return elt;
		offset += copy;
	}

	for (i = 0; i < skb_shinfo(skb)->nr_frags; i++) {
		int end;

		WARN_ON(start > offset + len);

		end = start + skb_frag_size(&skb_shinfo(skb)->frags[i]);
		if ((copy = end - offset) > 0) {
			skb_frag_t *frag = &skb_shinfo(skb)->frags[i];
			if (unlikely(elt && sg_is_last(&sg[elt - 1])))
				return -EMSGSIZE;

			if (copy > len)
				copy = len;
			sg_set_page(&sg[elt], skb_frag_page(frag), copy,
				    skb_frag_off(frag) + offset - start);
			elt++;
			if (!(len -= copy))
				return elt;
			offset += copy;
		}
		start = end;
	}

	skb_walk_frags(skb, frag_iter) {
		int end, ret;

		WARN_ON(start > offset + len);

		end = start + frag_iter->len;
		if ((copy = end - offset) > 0) {
			if (unlikely(elt && sg_is_last(&sg[elt - 1])))
				return -EMSGSIZE;

			if (copy > len)
				copy = len;
			ret = __skb_to_sgvec(frag_iter, sg+elt, offset - start,
					      copy, recursion_level + 1);
			if (unlikely(ret < 0))
				return ret;
			elt += ret;
			if ((len -= copy) == 0)
				return elt;
			offset += copy;
		}
		start = end;
	}
	BUG_ON(len);
	return elt;
}

/**
 *	skb_to_sgvec - Fill a scatter-gather list from a socket buffer
 *	@skb: Socket buffer containing the buffers to be mapped
 *	@sg: The scatter-gather list to map into
 *	@offset: The offset into the buffer's contents to start mapping
 *	@len: Length of buffer space to be mapped
 *
 *	Fill the specified scatter-gather list with mappings/pointers into a
 *	region of the buffer space attached to a socket buffer. Returns either
 *	the number of scatterlist items used, or -EMSGSIZE if the contents
 *	could not fit.
 */
int skb_to_sgvec(struct sk_buff *skb, struct scatterlist *sg, int offset, int len)
{
	int nsg = __skb_to_sgvec(skb, sg, offset, len, 0);

	if (nsg <= 0)
		return nsg;

	sg_mark_end(&sg[nsg - 1]);

	return nsg;
}
EXPORT_SYMBOL_GPL(skb_to_sgvec);

/* As compared with skb_to_sgvec, skb_to_sgvec_nomark only map skb to given
 * sglist without mark the sg which contain last skb data as the end.
 * So the caller can mannipulate sg list as will when padding new data after
 * the first call without calling sg_unmark_end to expend sg list.
 *
 * Scenario to use skb_to_sgvec_nomark:
 * 1. sg_init_table
 * 2. skb_to_sgvec_nomark(payload1)
 * 3. skb_to_sgvec_nomark(payload2)
 *
 * This is equivalent to:
 * 1. sg_init_table
 * 2. skb_to_sgvec(payload1)
 * 3. sg_unmark_end
 * 4. skb_to_sgvec(payload2)
 *
 * When mapping mutilple payload conditionally, skb_to_sgvec_nomark
 * is more preferable.
 */
int skb_to_sgvec_nomark(struct sk_buff *skb, struct scatterlist *sg,
			int offset, int len)
{
	return __skb_to_sgvec(skb, sg, offset, len, 0);
}
EXPORT_SYMBOL_GPL(skb_to_sgvec_nomark);



/**
 *	skb_cow_data - Check that a socket buffer's data buffers are writable
 *	@skb: The socket buffer to check.
 *	@tailbits: Amount of trailing space to be added
 *	@trailer: Returned pointer to the skb where the @tailbits space begins
 *
 *	Make sure that the data buffers attached to a socket buffer are
 *	writable. If they are not, private copies are made of the data buffers
 *	and the socket buffer is set to use these instead.
 *
 *	If @tailbits is given, make sure that there is space to write @tailbits
 *	bytes of data beyond current end of socket buffer.  @trailer will be
 *	set to point to the skb in which this space begins.
 *
 *	The number of scatterlist elements required to completely map the
 *	COW'd and extended socket buffer will be returned.
 */
int skb_cow_data(struct sk_buff *skb, int tailbits, struct sk_buff **trailer)
{
	int copyflag;
	int elt;
	struct sk_buff *skb1, **skb_p;

	/* If skb is cloned or its head is paged, reallocate
	 * head pulling out all the pages (pages are considered not writable
	 * at the moment even if they are anonymous).
	 */
	if ((skb_cloned(skb) || skb_shinfo(skb)->nr_frags) &&
	    !__pskb_pull_tail(skb, __skb_pagelen(skb)))
		return -ENOMEM;

	/* Easy case. Most of packets will go this way. */
	if (!skb_has_frag_list(skb)) {
		/* A little of trouble, not enough of space for trailer.
		 * This should not happen, when stack is tuned to generate
		 * good frames. OK, on miss we reallocate and reserve even more
		 * space, 128 bytes is fair. */

		if (skb_tailroom(skb) < tailbits &&
		    pskb_expand_head(skb, 0, tailbits-skb_tailroom(skb)+128, GFP_ATOMIC))
			return -ENOMEM;

		/* Voila! */
		*trailer = skb;
		return 1;
	}

	/* Misery. We are in troubles, going to mincer fragments... */

	elt = 1;
	skb_p = &skb_shinfo(skb)->frag_list;
	copyflag = 0;

	while ((skb1 = *skb_p) != NULL) {
		int ntail = 0;

		/* The fragment is partially pulled by someone,
		 * this can happen on input. Copy it and everything
		 * after it. */

		if (skb_shared(skb1))
			copyflag = 1;

		/* If the skb is the last, worry about trailer. */

		if (skb1->next == NULL && tailbits) {
			if (skb_shinfo(skb1)->nr_frags ||
			    skb_has_frag_list(skb1) ||
			    skb_tailroom(skb1) < tailbits)
				ntail = tailbits + 128;
		}

		if (copyflag ||
		    skb_cloned(skb1) ||
		    ntail ||
		    skb_shinfo(skb1)->nr_frags ||
		    skb_has_frag_list(skb1)) {
			struct sk_buff *skb2;

			/* Fuck, we are miserable poor guys... */
			if (ntail == 0)
				skb2 = skb_copy(skb1, GFP_ATOMIC);
			else
				skb2 = skb_copy_expand(skb1,
						       skb_headroom(skb1),
						       ntail,
						       GFP_ATOMIC);
			if (unlikely(skb2 == NULL))
				return -ENOMEM;

			if (skb1->sk)
				skb_set_owner_w(skb2, skb1->sk);

			/* Looking around. Are we still alive?
			 * OK, link new skb, drop old one */

			skb2->next = skb1->next;
			*skb_p = skb2;
			kfree_skb(skb1);
			skb1 = skb2;
		}
		elt++;
		*trailer = skb1;
		skb_p = &skb1->next;
	}

	return elt;
}
EXPORT_SYMBOL_GPL(skb_cow_data);

static void sock_rmem_free(struct sk_buff *skb)
{
	struct sock *sk = skb->sk;

	atomic_sub(skb->truesize, &sk->sk_rmem_alloc);
}

static void skb_set_err_queue(struct sk_buff *skb)
{
	/* pkt_type of skbs received on local sockets is never PACKET_OUTGOING.
	 * So, it is safe to (mis)use it to mark skbs on the error queue.
	 */
	skb->pkt_type = PACKET_OUTGOING;
	BUILD_BUG_ON(PACKET_OUTGOING == 0);
}

/*
 * Note: We dont mem charge error packets (no sk_forward_alloc changes)
 */
int sock_queue_err_skb(struct sock *sk, struct sk_buff *skb)
{
	if (atomic_read(&sk->sk_rmem_alloc) + skb->truesize >=
	    (unsigned int)READ_ONCE(sk->sk_rcvbuf))
		return -ENOMEM;

	skb_orphan(skb);
	skb->sk = sk;
	skb->destructor = sock_rmem_free;
	atomic_add(skb->truesize, &sk->sk_rmem_alloc);
	skb_set_err_queue(skb);

	/* before exiting rcu section, make sure dst is refcounted */
	skb_dst_force(skb);

	skb_queue_tail(&sk->sk_error_queue, skb);
	if (!sock_flag(sk, SOCK_DEAD))
		sk_error_report(sk);
	return 0;
}
EXPORT_SYMBOL(sock_queue_err_skb);

static bool is_icmp_err_skb(const struct sk_buff *skb)
{
	return skb && (SKB_EXT_ERR(skb)->ee.ee_origin == SO_EE_ORIGIN_ICMP ||
		       SKB_EXT_ERR(skb)->ee.ee_origin == SO_EE_ORIGIN_ICMP6);
}

struct sk_buff *sock_dequeue_err_skb(struct sock *sk)
{
	struct sk_buff_head *q = &sk->sk_error_queue;
	struct sk_buff *skb, *skb_next = NULL;
	bool icmp_next = false;
	unsigned long flags;

	spin_lock_irqsave(&q->lock, flags);
	skb = __skb_dequeue(q);
	if (skb && (skb_next = skb_peek(q))) {
		icmp_next = is_icmp_err_skb(skb_next);
		if (icmp_next)
			sk->sk_err = SKB_EXT_ERR(skb_next)->ee.ee_errno;
	}
	spin_unlock_irqrestore(&q->lock, flags);

	if (is_icmp_err_skb(skb) && !icmp_next)
		sk->sk_err = 0;

	if (skb_next)
		sk_error_report(sk);

	return skb;
}
EXPORT_SYMBOL(sock_dequeue_err_skb);

/**
 * skb_clone_sk - create clone of skb, and take reference to socket
 * @skb: the skb to clone
 *
 * This function creates a clone of a buffer that holds a reference on
 * sk_refcnt.  Buffers created via this function are meant to be
 * returned using sock_queue_err_skb, or free via kfree_skb.
 *
 * When passing buffers allocated with this function to sock_queue_err_skb
 * it is necessary to wrap the call with sock_hold/sock_put in order to
 * prevent the socket from being released prior to being enqueued on
 * the sk_error_queue.
 */
struct sk_buff *skb_clone_sk(struct sk_buff *skb)
{
	struct sock *sk = skb->sk;
	struct sk_buff *clone;

	if (!sk || !refcount_inc_not_zero(&sk->sk_refcnt))
		return NULL;

	clone = skb_clone(skb, GFP_ATOMIC);
	if (!clone) {
		sock_put(sk);
		return NULL;
	}

	clone->sk = sk;
	clone->destructor = sock_efree;

	return clone;
}
EXPORT_SYMBOL(skb_clone_sk);

static void __skb_complete_tx_timestamp(struct sk_buff *skb,
					struct sock *sk,
					int tstype,
					bool opt_stats)
{
	struct sock_exterr_skb *serr;
	int err;

	BUILD_BUG_ON(sizeof(struct sock_exterr_skb) > sizeof(skb->cb));

	serr = SKB_EXT_ERR(skb);
	memset(serr, 0, sizeof(*serr));
	serr->ee.ee_errno = ENOMSG;
	serr->ee.ee_origin = SO_EE_ORIGIN_TIMESTAMPING;
	serr->ee.ee_info = tstype;
	serr->opt_stats = opt_stats;
	serr->header.h4.iif = skb->dev ? skb->dev->ifindex : 0;
	if (sk->sk_tsflags & SOF_TIMESTAMPING_OPT_ID) {
		serr->ee.ee_data = skb_shinfo(skb)->tskey;
		if (sk->sk_protocol == IPPROTO_TCP &&
		    sk->sk_type == SOCK_STREAM)
			serr->ee.ee_data -= sk->sk_tskey;
	}

	err = sock_queue_err_skb(sk, skb);

	if (err)
		kfree_skb(skb);
}

static bool skb_may_tx_timestamp(struct sock *sk, bool tsonly)
{
	bool ret;

	if (likely(sysctl_tstamp_allow_data || tsonly))
		return true;

	read_lock_bh(&sk->sk_callback_lock);
	ret = sk->sk_socket && sk->sk_socket->file &&
	      file_ns_capable(sk->sk_socket->file, &init_user_ns, CAP_NET_RAW);
	read_unlock_bh(&sk->sk_callback_lock);
	return ret;
}

void skb_complete_tx_timestamp(struct sk_buff *skb,
			       struct skb_shared_hwtstamps *hwtstamps)
{
	struct sock *sk = skb->sk;

	if (!skb_may_tx_timestamp(sk, false))
		goto err;

	/* Take a reference to prevent skb_orphan() from freeing the socket,
	 * but only if the socket refcount is not zero.
	 */
	if (likely(refcount_inc_not_zero(&sk->sk_refcnt))) {
		*skb_hwtstamps(skb) = *hwtstamps;
		__skb_complete_tx_timestamp(skb, sk, SCM_TSTAMP_SND, false);
		sock_put(sk);
		return;
	}

err:
	kfree_skb(skb);
}
EXPORT_SYMBOL_GPL(skb_complete_tx_timestamp);

void __skb_tstamp_tx(struct sk_buff *orig_skb,
		     const struct sk_buff *ack_skb,
		     struct skb_shared_hwtstamps *hwtstamps,
		     struct sock *sk, int tstype)
{
	struct sk_buff *skb;
	bool tsonly, opt_stats = false;

	if (!sk)
		return;

	if (!hwtstamps && !(sk->sk_tsflags & SOF_TIMESTAMPING_OPT_TX_SWHW) &&
	    skb_shinfo(orig_skb)->tx_flags & SKBTX_IN_PROGRESS)
		return;

	tsonly = sk->sk_tsflags & SOF_TIMESTAMPING_OPT_TSONLY;
	if (!skb_may_tx_timestamp(sk, tsonly))
		return;

	if (tsonly) {
#ifdef CONFIG_INET
		if ((sk->sk_tsflags & SOF_TIMESTAMPING_OPT_STATS) &&
		    sk->sk_protocol == IPPROTO_TCP &&
		    sk->sk_type == SOCK_STREAM) {
			skb = tcp_get_timestamping_opt_stats(sk, orig_skb,
							     ack_skb);
			opt_stats = true;
		} else
#endif
			skb = alloc_skb(0, GFP_ATOMIC);
	} else {
		skb = skb_clone(orig_skb, GFP_ATOMIC);
	}
	if (!skb)
		return;

	if (tsonly) {
		skb_shinfo(skb)->tx_flags |= skb_shinfo(orig_skb)->tx_flags &
					     SKBTX_ANY_TSTAMP;
		skb_shinfo(skb)->tskey = skb_shinfo(orig_skb)->tskey;
	}

	if (hwtstamps)
		*skb_hwtstamps(skb) = *hwtstamps;
	else
		skb->tstamp = ktime_get_real();

	__skb_complete_tx_timestamp(skb, sk, tstype, opt_stats);
}
EXPORT_SYMBOL_GPL(__skb_tstamp_tx);

void skb_tstamp_tx(struct sk_buff *orig_skb,
		   struct skb_shared_hwtstamps *hwtstamps)
{
	return __skb_tstamp_tx(orig_skb, NULL, hwtstamps, orig_skb->sk,
			       SCM_TSTAMP_SND);
}
EXPORT_SYMBOL_GPL(skb_tstamp_tx);

void skb_complete_wifi_ack(struct sk_buff *skb, bool acked)
{
	struct sock *sk = skb->sk;
	struct sock_exterr_skb *serr;
	int err = 1;

	skb->wifi_acked_valid = 1;
	skb->wifi_acked = acked;

	serr = SKB_EXT_ERR(skb);
	memset(serr, 0, sizeof(*serr));
	serr->ee.ee_errno = ENOMSG;
	serr->ee.ee_origin = SO_EE_ORIGIN_TXSTATUS;

	/* Take a reference to prevent skb_orphan() from freeing the socket,
	 * but only if the socket refcount is not zero.
	 */
	if (likely(refcount_inc_not_zero(&sk->sk_refcnt))) {
		err = sock_queue_err_skb(sk, skb);
		sock_put(sk);
	}
	if (err)
		kfree_skb(skb);
}
EXPORT_SYMBOL_GPL(skb_complete_wifi_ack);

/**
 * skb_partial_csum_set - set up and verify partial csum values for packet
 * @skb: the skb to set
 * @start: the number of bytes after skb->data to start checksumming.
 * @off: the offset from start to place the checksum.
 *
 * For untrusted partially-checksummed packets, we need to make sure the values
 * for skb->csum_start and skb->csum_offset are valid so we don't oops.
 *
 * This function checks and sets those values and skb->ip_summed: if this
 * returns false you should drop the packet.
 */
bool skb_partial_csum_set(struct sk_buff *skb, u16 start, u16 off)
{
	u32 csum_end = (u32)start + (u32)off + sizeof(__sum16);
	u32 csum_start = skb_headroom(skb) + (u32)start;

	if (unlikely(csum_start > U16_MAX || csum_end > skb_headlen(skb))) {
		net_warn_ratelimited("bad partial csum: csum=%u/%u headroom=%u headlen=%u\n",
				     start, off, skb_headroom(skb), skb_headlen(skb));
		return false;
	}
	skb->ip_summed = CHECKSUM_PARTIAL;
	skb->csum_start = csum_start;
	skb->csum_offset = off;
	skb_set_transport_header(skb, start);
	return true;
}
EXPORT_SYMBOL_GPL(skb_partial_csum_set);

static int skb_maybe_pull_tail(struct sk_buff *skb, unsigned int len,
			       unsigned int max)
{
	if (skb_headlen(skb) >= len)
		return 0;

	/* If we need to pullup then pullup to the max, so we
	 * won't need to do it again.
	 */
	if (max > skb->len)
		max = skb->len;

	if (__pskb_pull_tail(skb, max - skb_headlen(skb)) == NULL)
		return -ENOMEM;

	if (skb_headlen(skb) < len)
		return -EPROTO;

	return 0;
}

#define MAX_TCP_HDR_LEN (15 * 4)

static __sum16 *skb_checksum_setup_ip(struct sk_buff *skb,
				      typeof(IPPROTO_IP) proto,
				      unsigned int off)
{
	int err;

	switch (proto) {
	case IPPROTO_TCP:
		err = skb_maybe_pull_tail(skb, off + sizeof(struct tcphdr),
					  off + MAX_TCP_HDR_LEN);
		if (!err && !skb_partial_csum_set(skb, off,
						  offsetof(struct tcphdr,
							   check)))
			err = -EPROTO;
		return err ? ERR_PTR(err) : &tcp_hdr(skb)->check;

	case IPPROTO_UDP:
		err = skb_maybe_pull_tail(skb, off + sizeof(struct udphdr),
					  off + sizeof(struct udphdr));
		if (!err && !skb_partial_csum_set(skb, off,
						  offsetof(struct udphdr,
							   check)))
			err = -EPROTO;
		return err ? ERR_PTR(err) : &udp_hdr(skb)->check;
	}

	return ERR_PTR(-EPROTO);
}

/* This value should be large enough to cover a tagged ethernet header plus
 * maximally sized IP and TCP or UDP headers.
 */
#define MAX_IP_HDR_LEN 128

static int skb_checksum_setup_ipv4(struct sk_buff *skb, bool recalculate)
{
	unsigned int off;
	bool fragment;
	__sum16 *csum;
	int err;

	fragment = false;

	err = skb_maybe_pull_tail(skb,
				  sizeof(struct iphdr),
				  MAX_IP_HDR_LEN);
	if (err < 0)
		goto out;

	if (ip_is_fragment(ip_hdr(skb)))
		fragment = true;

	off = ip_hdrlen(skb);

	err = -EPROTO;

	if (fragment)
		goto out;

	csum = skb_checksum_setup_ip(skb, ip_hdr(skb)->protocol, off);
	if (IS_ERR(csum))
		return PTR_ERR(csum);

	if (recalculate)
		*csum = ~csum_tcpudp_magic(ip_hdr(skb)->saddr,
					   ip_hdr(skb)->daddr,
					   skb->len - off,
					   ip_hdr(skb)->protocol, 0);
	err = 0;

out:
	return err;
}

/* This value should be large enough to cover a tagged ethernet header plus
 * an IPv6 header, all options, and a maximal TCP or UDP header.
 */
#define MAX_IPV6_HDR_LEN 256

#define OPT_HDR(type, skb, off) \
	(type *)(skb_network_header(skb) + (off))

static int skb_checksum_setup_ipv6(struct sk_buff *skb, bool recalculate)
{
	int err;
	u8 nexthdr;
	unsigned int off;
	unsigned int len;
	bool fragment;
	bool done;
	__sum16 *csum;

	fragment = false;
	done = false;

	off = sizeof(struct ipv6hdr);

	err = skb_maybe_pull_tail(skb, off, MAX_IPV6_HDR_LEN);
	if (err < 0)
		goto out;

	nexthdr = ipv6_hdr(skb)->nexthdr;

	len = sizeof(struct ipv6hdr) + ntohs(ipv6_hdr(skb)->payload_len);
	while (off <= len && !done) {
		switch (nexthdr) {
		case IPPROTO_DSTOPTS:
		case IPPROTO_HOPOPTS:
		case IPPROTO_ROUTING: {
			struct ipv6_opt_hdr *hp;

			err = skb_maybe_pull_tail(skb,
						  off +
						  sizeof(struct ipv6_opt_hdr),
						  MAX_IPV6_HDR_LEN);
			if (err < 0)
				goto out;

			hp = OPT_HDR(struct ipv6_opt_hdr, skb, off);
			nexthdr = hp->nexthdr;
			off += ipv6_optlen(hp);
			break;
		}
		case IPPROTO_AH: {
			struct ip_auth_hdr *hp;

			err = skb_maybe_pull_tail(skb,
						  off +
						  sizeof(struct ip_auth_hdr),
						  MAX_IPV6_HDR_LEN);
			if (err < 0)
				goto out;

			hp = OPT_HDR(struct ip_auth_hdr, skb, off);
			nexthdr = hp->nexthdr;
			off += ipv6_authlen(hp);
			break;
		}
		case IPPROTO_FRAGMENT: {
			struct frag_hdr *hp;

			err = skb_maybe_pull_tail(skb,
						  off +
						  sizeof(struct frag_hdr),
						  MAX_IPV6_HDR_LEN);
			if (err < 0)
				goto out;

			hp = OPT_HDR(struct frag_hdr, skb, off);

			if (hp->frag_off & htons(IP6_OFFSET | IP6_MF))
				fragment = true;

			nexthdr = hp->nexthdr;
			off += sizeof(struct frag_hdr);
			break;
		}
		default:
			done = true;
			break;
		}
	}

	err = -EPROTO;

	if (!done || fragment)
		goto out;

	csum = skb_checksum_setup_ip(skb, nexthdr, off);
	if (IS_ERR(csum))
		return PTR_ERR(csum);

	if (recalculate)
		*csum = ~csum_ipv6_magic(&ipv6_hdr(skb)->saddr,
					 &ipv6_hdr(skb)->daddr,
					 skb->len - off, nexthdr, 0);
	err = 0;

out:
	return err;
}

/**
 * skb_checksum_setup - set up partial checksum offset
 * @skb: the skb to set up
 * @recalculate: if true the pseudo-header checksum will be recalculated
 */
int skb_checksum_setup(struct sk_buff *skb, bool recalculate)
{
	int err;

	switch (skb->protocol) {
	case htons(ETH_P_IP):
		err = skb_checksum_setup_ipv4(skb, recalculate);
		break;

	case htons(ETH_P_IPV6):
		err = skb_checksum_setup_ipv6(skb, recalculate);
		break;

	default:
		err = -EPROTO;
		break;
	}

	return err;
}
EXPORT_SYMBOL(skb_checksum_setup);

/**
 * skb_checksum_maybe_trim - maybe trims the given skb
 * @skb: the skb to check
 * @transport_len: the data length beyond the network header
 *
 * Checks whether the given skb has data beyond the given transport length.
 * If so, returns a cloned skb trimmed to this transport length.
 * Otherwise returns the provided skb. Returns NULL in error cases
 * (e.g. transport_len exceeds skb length or out-of-memory).
 *
 * Caller needs to set the skb transport header and free any returned skb if it
 * differs from the provided skb.
 */
static struct sk_buff *skb_checksum_maybe_trim(struct sk_buff *skb,
					       unsigned int transport_len)
{
	struct sk_buff *skb_chk;
	unsigned int len = skb_transport_offset(skb) + transport_len;
	int ret;

	if (skb->len < len)
		return NULL;
	else if (skb->len == len)
		return skb;

	skb_chk = skb_clone(skb, GFP_ATOMIC);
	if (!skb_chk)
		return NULL;

	ret = pskb_trim_rcsum(skb_chk, len);
	if (ret) {
		kfree_skb(skb_chk);
		return NULL;
	}

	return skb_chk;
}

/**
 * skb_checksum_trimmed - validate checksum of an skb
 * @skb: the skb to check
 * @transport_len: the data length beyond the network header
 * @skb_chkf: checksum function to use
 *
 * Applies the given checksum function skb_chkf to the provided skb.
 * Returns a checked and maybe trimmed skb. Returns NULL on error.
 *
 * If the skb has data beyond the given transport length, then a
 * trimmed & cloned skb is checked and returned.
 *
 * Caller needs to set the skb transport header and free any returned skb if it
 * differs from the provided skb.
 */
struct sk_buff *skb_checksum_trimmed(struct sk_buff *skb,
				     unsigned int transport_len,
				     __sum16(*skb_chkf)(struct sk_buff *skb))
{
	struct sk_buff *skb_chk;
	unsigned int offset = skb_transport_offset(skb);
	__sum16 ret;

	skb_chk = skb_checksum_maybe_trim(skb, transport_len);
	if (!skb_chk)
		goto err;

	if (!pskb_may_pull(skb_chk, offset))
		goto err;

	skb_pull_rcsum(skb_chk, offset);
	ret = skb_chkf(skb_chk);
	skb_push_rcsum(skb_chk, offset);

	if (ret)
		goto err;

	return skb_chk;

err:
	if (skb_chk && skb_chk != skb)
		kfree_skb(skb_chk);

	return NULL;

}
EXPORT_SYMBOL(skb_checksum_trimmed);

void __skb_warn_lro_forwarding(const struct sk_buff *skb)
{
	net_warn_ratelimited("%s: received packets cannot be forwarded while LRO is enabled\n",
			     skb->dev->name);
}
EXPORT_SYMBOL(__skb_warn_lro_forwarding);

void kfree_skb_partial(struct sk_buff *skb, bool head_stolen)
{
	if (head_stolen) {
		skb_release_head_state(skb);
		kmem_cache_free(skbuff_head_cache, skb);
	} else {
		__kfree_skb(skb);
	}
}
EXPORT_SYMBOL(kfree_skb_partial);

/**
 * skb_try_coalesce - try to merge skb to prior one
 * @to: prior buffer
 * @from: buffer to add
 * @fragstolen: pointer to boolean
 * @delta_truesize: how much more was allocated than was requested
 */
bool skb_try_coalesce(struct sk_buff *to, struct sk_buff *from,
		      bool *fragstolen, int *delta_truesize)
{
	struct skb_shared_info *to_shinfo, *from_shinfo;
	int i, delta, len = from->len;

	*fragstolen = false;

	if (skb_cloned(to))
		return false;

	/* The page pool signature of struct page will eventually figure out
	 * which pages can be recycled or not but for now let's prohibit slab
	 * allocated and page_pool allocated SKBs from being coalesced.
	 */
	if (to->pp_recycle != from->pp_recycle)
		return false;

	if (len <= skb_tailroom(to)) {
		if (len)
			BUG_ON(skb_copy_bits(from, 0, skb_put(to, len), len));
		*delta_truesize = 0;
		return true;
	}

	to_shinfo = skb_shinfo(to);
	from_shinfo = skb_shinfo(from);
	if (to_shinfo->frag_list || from_shinfo->frag_list)
		return false;
	if (skb_zcopy(to) || skb_zcopy(from))
		return false;

	if (skb_headlen(from) != 0) {
		struct page *page;
		unsigned int offset;

		if (to_shinfo->nr_frags +
		    from_shinfo->nr_frags >= MAX_SKB_FRAGS)
			return false;

		if (skb_head_is_locked(from))
			return false;

		delta = from->truesize - SKB_DATA_ALIGN(sizeof(struct sk_buff));

		page = virt_to_head_page(from->head);
		offset = from->data - (unsigned char *)page_address(page);

		skb_fill_page_desc(to, to_shinfo->nr_frags,
				   page, offset, skb_headlen(from));
		*fragstolen = true;
	} else {
		if (to_shinfo->nr_frags +
		    from_shinfo->nr_frags > MAX_SKB_FRAGS)
			return false;

		delta = from->truesize - SKB_TRUESIZE(skb_end_offset(from));
	}

	WARN_ON_ONCE(delta < len);

	memcpy(to_shinfo->frags + to_shinfo->nr_frags,
	       from_shinfo->frags,
	       from_shinfo->nr_frags * sizeof(skb_frag_t));
	to_shinfo->nr_frags += from_shinfo->nr_frags;

	if (!skb_cloned(from))
		from_shinfo->nr_frags = 0;

	/* if the skb is not cloned this does nothing
	 * since we set nr_frags to 0.
	 */
	for (i = 0; i < from_shinfo->nr_frags; i++)
		__skb_frag_ref(&from_shinfo->frags[i]);

	to->truesize += delta;
	to->len += len;
	to->data_len += len;

	*delta_truesize = delta;
	return true;
}
EXPORT_SYMBOL(skb_try_coalesce);

/**
 * skb_scrub_packet - scrub an skb
 *
 * @skb: buffer to clean
 * @xnet: packet is crossing netns
 *
 * skb_scrub_packet can be used after encapsulating or decapsulting a packet
 * into/from a tunnel. Some information have to be cleared during these
 * operations.
 * skb_scrub_packet can also be used to clean a skb before injecting it in
 * another namespace (@xnet == true). We have to clear all information in the
 * skb that could impact namespace isolation.
 */
void skb_scrub_packet(struct sk_buff *skb, bool xnet)
{
	skb->pkt_type = PACKET_HOST;
	skb->skb_iif = 0;
	skb->ignore_df = 0;
	skb_dst_drop(skb);
	skb_ext_reset(skb);
	nf_reset_ct(skb);
	nf_reset_trace(skb);

#ifdef CONFIG_NET_SWITCHDEV
	skb->offload_fwd_mark = 0;
	skb->offload_l3_fwd_mark = 0;
#endif

	if (!xnet)
		return;

	ipvs_reset(skb);
	skb->mark = 0;
	skb->tstamp = 0;
}
EXPORT_SYMBOL_GPL(skb_scrub_packet);

/**
 * skb_gso_transport_seglen - Return length of individual segments of a gso packet
 *
 * @skb: GSO skb
 *
 * skb_gso_transport_seglen is used to determine the real size of the
 * individual segments, including Layer4 headers (TCP/UDP).
 *
 * The MAC/L2 or network (IP, IPv6) headers are not accounted for.
 */
static unsigned int skb_gso_transport_seglen(const struct sk_buff *skb)
{
	const struct skb_shared_info *shinfo = skb_shinfo(skb);
	unsigned int thlen = 0;

	if (skb->encapsulation) {
		thlen = skb_inner_transport_header(skb) -
			skb_transport_header(skb);

		if (likely(shinfo->gso_type & (SKB_GSO_TCPV4 | SKB_GSO_TCPV6)))
			thlen += inner_tcp_hdrlen(skb);
	} else if (likely(shinfo->gso_type & (SKB_GSO_TCPV4 | SKB_GSO_TCPV6))) {
		thlen = tcp_hdrlen(skb);
	} else if (unlikely(skb_is_gso_sctp(skb))) {
		thlen = sizeof(struct sctphdr);
	} else if (shinfo->gso_type & SKB_GSO_UDP_L4) {
		thlen = sizeof(struct udphdr);
	}
	/* UFO sets gso_size to the size of the fragmentation
	 * payload, i.e. the size of the L4 (UDP) header is already
	 * accounted for.
	 */
	return thlen + shinfo->gso_size;
}

/**
 * skb_gso_network_seglen - Return length of individual segments of a gso packet
 *
 * @skb: GSO skb
 *
 * skb_gso_network_seglen is used to determine the real size of the
 * individual segments, including Layer3 (IP, IPv6) and L4 headers (TCP/UDP).
 *
 * The MAC/L2 header is not accounted for.
 */
static unsigned int skb_gso_network_seglen(const struct sk_buff *skb)
{
	unsigned int hdr_len = skb_transport_header(skb) -
			       skb_network_header(skb);

	return hdr_len + skb_gso_transport_seglen(skb);
}

/**
 * skb_gso_mac_seglen - Return length of individual segments of a gso packet
 *
 * @skb: GSO skb
 *
 * skb_gso_mac_seglen is used to determine the real size of the
 * individual segments, including MAC/L2, Layer3 (IP, IPv6) and L4
 * headers (TCP/UDP).
 */
static unsigned int skb_gso_mac_seglen(const struct sk_buff *skb)
{
	unsigned int hdr_len = skb_transport_header(skb) - skb_mac_header(skb);

	return hdr_len + skb_gso_transport_seglen(skb);
}

/**
 * skb_gso_size_check - check the skb size, considering GSO_BY_FRAGS
 *
 * There are a couple of instances where we have a GSO skb, and we
 * want to determine what size it would be after it is segmented.
 *
 * We might want to check:
 * -    L3+L4+payload size (e.g. IP forwarding)
 * - L2+L3+L4+payload size (e.g. sanity check before passing to driver)
 *
 * This is a helper to do that correctly considering GSO_BY_FRAGS.
 *
 * @skb: GSO skb
 *
 * @seg_len: The segmented length (from skb_gso_*_seglen). In the
 *           GSO_BY_FRAGS case this will be [header sizes + GSO_BY_FRAGS].
 *
 * @max_len: The maximum permissible length.
 *
 * Returns true if the segmented length <= max length.
 */
static inline bool skb_gso_size_check(const struct sk_buff *skb,
				      unsigned int seg_len,
				      unsigned int max_len) {
	const struct skb_shared_info *shinfo = skb_shinfo(skb);
	const struct sk_buff *iter;

	if (shinfo->gso_size != GSO_BY_FRAGS)
		return seg_len <= max_len;

	/* Undo this so we can re-use header sizes */
	seg_len -= GSO_BY_FRAGS;

	skb_walk_frags(skb, iter) {
		if (seg_len + skb_headlen(iter) > max_len)
			return false;
	}

	return true;
}

/**
 * skb_gso_validate_network_len - Will a split GSO skb fit into a given MTU?
 *
 * @skb: GSO skb
 * @mtu: MTU to validate against
 *
 * skb_gso_validate_network_len validates if a given skb will fit a
 * wanted MTU once split. It considers L3 headers, L4 headers, and the
 * payload.
 */
bool skb_gso_validate_network_len(const struct sk_buff *skb, unsigned int mtu)
{
	return skb_gso_size_check(skb, skb_gso_network_seglen(skb), mtu);
}
EXPORT_SYMBOL_GPL(skb_gso_validate_network_len);

/**
 * skb_gso_validate_mac_len - Will a split GSO skb fit in a given length?
 *
 * @skb: GSO skb
 * @len: length to validate against
 *
 * skb_gso_validate_mac_len validates if a given skb will fit a wanted
 * length once split, including L2, L3 and L4 headers and the payload.
 */
bool skb_gso_validate_mac_len(const struct sk_buff *skb, unsigned int len)
{
	return skb_gso_size_check(skb, skb_gso_mac_seglen(skb), len);
}
EXPORT_SYMBOL_GPL(skb_gso_validate_mac_len);

static struct sk_buff *skb_reorder_vlan_header(struct sk_buff *skb)
{
	int mac_len, meta_len;
	void *meta;

	if (skb_cow(skb, skb_headroom(skb)) < 0) {
		kfree_skb(skb);
		return NULL;
	}

	mac_len = skb->data - skb_mac_header(skb);
	if (likely(mac_len > VLAN_HLEN + ETH_TLEN)) {
		memmove(skb_mac_header(skb) + VLAN_HLEN, skb_mac_header(skb),
			mac_len - VLAN_HLEN - ETH_TLEN);
	}

	meta_len = skb_metadata_len(skb);
	if (meta_len) {
		meta = skb_metadata_end(skb) - meta_len;
		memmove(meta + VLAN_HLEN, meta, meta_len);
	}

	skb->mac_header += VLAN_HLEN;
	return skb;
}

struct sk_buff *skb_vlan_untag(struct sk_buff *skb)
{
	struct vlan_hdr *vhdr;
	u16 vlan_tci;

	if (unlikely(skb_vlan_tag_present(skb))) {
		/* vlan_tci is already set-up so leave this for another time */
		return skb;
	}

	skb = skb_share_check(skb, GFP_ATOMIC);
	if (unlikely(!skb))
		goto err_free;
	/* We may access the two bytes after vlan_hdr in vlan_set_encap_proto(). */
	if (unlikely(!pskb_may_pull(skb, VLAN_HLEN + sizeof(unsigned short))))
		goto err_free;

	vhdr = (struct vlan_hdr *)skb->data;
	vlan_tci = ntohs(vhdr->h_vlan_TCI);
	__vlan_hwaccel_put_tag(skb, skb->protocol, vlan_tci);

	skb_pull_rcsum(skb, VLAN_HLEN);
	vlan_set_encap_proto(skb, vhdr);

	skb = skb_reorder_vlan_header(skb);
	if (unlikely(!skb))
		goto err_free;

	skb_reset_network_header(skb);
	if (!skb_transport_header_was_set(skb))
		skb_reset_transport_header(skb);
	skb_reset_mac_len(skb);

	return skb;

err_free:
	kfree_skb(skb);
	return NULL;
}
EXPORT_SYMBOL(skb_vlan_untag);

int skb_ensure_writable(struct sk_buff *skb, int write_len)
{
	if (!pskb_may_pull(skb, write_len))
		return -ENOMEM;

	if (!skb_cloned(skb) || skb_clone_writable(skb, write_len))
		return 0;

	return pskb_expand_head(skb, 0, 0, GFP_ATOMIC);
}
EXPORT_SYMBOL(skb_ensure_writable);

/* remove VLAN header from packet and update csum accordingly.
 * expects a non skb_vlan_tag_present skb with a vlan tag payload
 */
int __skb_vlan_pop(struct sk_buff *skb, u16 *vlan_tci)
{
	struct vlan_hdr *vhdr;
	int offset = skb->data - skb_mac_header(skb);
	int err;

	if (WARN_ONCE(offset,
		      "__skb_vlan_pop got skb with skb->data not at mac header (offset %d)\n",
		      offset)) {
		return -EINVAL;
	}

	err = skb_ensure_writable(skb, VLAN_ETH_HLEN);
	if (unlikely(err))
		return err;

	skb_postpull_rcsum(skb, skb->data + (2 * ETH_ALEN), VLAN_HLEN);

	vhdr = (struct vlan_hdr *)(skb->data + ETH_HLEN);
	*vlan_tci = ntohs(vhdr->h_vlan_TCI);

	memmove(skb->data + VLAN_HLEN, skb->data, 2 * ETH_ALEN);
	__skb_pull(skb, VLAN_HLEN);

	vlan_set_encap_proto(skb, vhdr);
	skb->mac_header += VLAN_HLEN;

	if (skb_network_offset(skb) < ETH_HLEN)
		skb_set_network_header(skb, ETH_HLEN);

	skb_reset_mac_len(skb);

	return err;
}
EXPORT_SYMBOL(__skb_vlan_pop);

/* Pop a vlan tag either from hwaccel or from payload.
 * Expects skb->data at mac header.
 */
int skb_vlan_pop(struct sk_buff *skb)
{
	u16 vlan_tci;
	__be16 vlan_proto;
	int err;

	if (likely(skb_vlan_tag_present(skb))) {
		__vlan_hwaccel_clear_tag(skb);
	} else {
		if (unlikely(!eth_type_vlan(skb->protocol)))
			return 0;

		err = __skb_vlan_pop(skb, &vlan_tci);
		if (err)
			return err;
	}
	/* move next vlan tag to hw accel tag */
	if (likely(!eth_type_vlan(skb->protocol)))
		return 0;

	vlan_proto = skb->protocol;
	err = __skb_vlan_pop(skb, &vlan_tci);
	if (unlikely(err))
		return err;

	__vlan_hwaccel_put_tag(skb, vlan_proto, vlan_tci);
	return 0;
}
EXPORT_SYMBOL(skb_vlan_pop);

/* Push a vlan tag either into hwaccel or into payload (if hwaccel tag present).
 * Expects skb->data at mac header.
 */
int skb_vlan_push(struct sk_buff *skb, __be16 vlan_proto, u16 vlan_tci)
{
	if (skb_vlan_tag_present(skb)) {
		int offset = skb->data - skb_mac_header(skb);
		int err;

		if (WARN_ONCE(offset,
			      "skb_vlan_push got skb with skb->data not at mac header (offset %d)\n",
			      offset)) {
			return -EINVAL;
		}

		err = __vlan_insert_tag(skb, skb->vlan_proto,
					skb_vlan_tag_get(skb));
		if (err)
			return err;

		skb->protocol = skb->vlan_proto;
		skb->mac_len += VLAN_HLEN;

		skb_postpush_rcsum(skb, skb->data + (2 * ETH_ALEN), VLAN_HLEN);
	}
	__vlan_hwaccel_put_tag(skb, vlan_proto, vlan_tci);
	return 0;
}
EXPORT_SYMBOL(skb_vlan_push);

/**
 * skb_eth_pop() - Drop the Ethernet header at the head of a packet
 *
 * @skb: Socket buffer to modify
 *
 * Drop the Ethernet header of @skb.
 *
 * Expects that skb->data points to the mac header and that no VLAN tags are
 * present.
 *
 * Returns 0 on success, -errno otherwise.
 */
int skb_eth_pop(struct sk_buff *skb)
{
	if (!pskb_may_pull(skb, ETH_HLEN) || skb_vlan_tagged(skb) ||
	    skb_network_offset(skb) < ETH_HLEN)
		return -EPROTO;

	skb_pull_rcsum(skb, ETH_HLEN);
	skb_reset_mac_header(skb);
	skb_reset_mac_len(skb);

	return 0;
}
EXPORT_SYMBOL(skb_eth_pop);

/**
 * skb_eth_push() - Add a new Ethernet header at the head of a packet
 *
 * @skb: Socket buffer to modify
 * @dst: Destination MAC address of the new header
 * @src: Source MAC address of the new header
 *
 * Prepend @skb with a new Ethernet header.
 *
 * Expects that skb->data points to the mac header, which must be empty.
 *
 * Returns 0 on success, -errno otherwise.
 */
int skb_eth_push(struct sk_buff *skb, const unsigned char *dst,
		 const unsigned char *src)
{
	struct ethhdr *eth;
	int err;

	if (skb_network_offset(skb) || skb_vlan_tag_present(skb))
		return -EPROTO;

	err = skb_cow_head(skb, sizeof(*eth));
	if (err < 0)
		return err;

	skb_push(skb, sizeof(*eth));
	skb_reset_mac_header(skb);
	skb_reset_mac_len(skb);

	eth = eth_hdr(skb);
	ether_addr_copy(eth->h_dest, dst);
	ether_addr_copy(eth->h_source, src);
	eth->h_proto = skb->protocol;

	skb_postpush_rcsum(skb, eth, sizeof(*eth));

	return 0;
}
EXPORT_SYMBOL(skb_eth_push);

/* Update the ethertype of hdr and the skb csum value if required. */
static void skb_mod_eth_type(struct sk_buff *skb, struct ethhdr *hdr,
			     __be16 ethertype)
{
	if (skb->ip_summed == CHECKSUM_COMPLETE) {
		__be16 diff[] = { ~hdr->h_proto, ethertype };

		skb->csum = csum_partial((char *)diff, sizeof(diff), skb->csum);
	}

	hdr->h_proto = ethertype;
}

/**
 * skb_mpls_push() - push a new MPLS header after mac_len bytes from start of
 *                   the packet
 *
 * @skb: buffer
 * @mpls_lse: MPLS label stack entry to push
 * @mpls_proto: ethertype of the new MPLS header (expects 0x8847 or 0x8848)
 * @mac_len: length of the MAC header
 * @ethernet: flag to indicate if the resulting packet after skb_mpls_push is
 *            ethernet
 *
 * Expects skb->data at mac header.
 *
 * Returns 0 on success, -errno otherwise.
 */
int skb_mpls_push(struct sk_buff *skb, __be32 mpls_lse, __be16 mpls_proto,
		  int mac_len, bool ethernet)
{
	struct mpls_shim_hdr *lse;
	int err;

	if (unlikely(!eth_p_mpls(mpls_proto)))
		return -EINVAL;

	/* Networking stack does not allow simultaneous Tunnel and MPLS GSO. */
	if (skb->encapsulation)
		return -EINVAL;

	err = skb_cow_head(skb, MPLS_HLEN);
	if (unlikely(err))
		return err;

	if (!skb->inner_protocol) {
		skb_set_inner_network_header(skb, skb_network_offset(skb));
		skb_set_inner_protocol(skb, skb->protocol);
	}

	skb_push(skb, MPLS_HLEN);
	memmove(skb_mac_header(skb) - MPLS_HLEN, skb_mac_header(skb),
		mac_len);
	skb_reset_mac_header(skb);
	skb_set_network_header(skb, mac_len);
	skb_reset_mac_len(skb);

	lse = mpls_hdr(skb);
	lse->label_stack_entry = mpls_lse;
	skb_postpush_rcsum(skb, lse, MPLS_HLEN);

	if (ethernet && mac_len >= ETH_HLEN)
		skb_mod_eth_type(skb, eth_hdr(skb), mpls_proto);
	skb->protocol = mpls_proto;

	return 0;
}
EXPORT_SYMBOL_GPL(skb_mpls_push);

/**
 * skb_mpls_pop() - pop the outermost MPLS header
 *
 * @skb: buffer
 * @next_proto: ethertype of header after popped MPLS header
 * @mac_len: length of the MAC header
 * @ethernet: flag to indicate if the packet is ethernet
 *
 * Expects skb->data at mac header.
 *
 * Returns 0 on success, -errno otherwise.
 */
int skb_mpls_pop(struct sk_buff *skb, __be16 next_proto, int mac_len,
		 bool ethernet)
{
	int err;

	if (unlikely(!eth_p_mpls(skb->protocol)))
		return 0;

	err = skb_ensure_writable(skb, mac_len + MPLS_HLEN);
	if (unlikely(err))
		return err;

	skb_postpull_rcsum(skb, mpls_hdr(skb), MPLS_HLEN);
	memmove(skb_mac_header(skb) + MPLS_HLEN, skb_mac_header(skb),
		mac_len);

	__skb_pull(skb, MPLS_HLEN);
	skb_reset_mac_header(skb);
	skb_set_network_header(skb, mac_len);

	if (ethernet && mac_len >= ETH_HLEN) {
		struct ethhdr *hdr;

		/* use mpls_hdr() to get ethertype to account for VLANs. */
		hdr = (struct ethhdr *)((void *)mpls_hdr(skb) - ETH_HLEN);
		skb_mod_eth_type(skb, hdr, next_proto);
	}
	skb->protocol = next_proto;

	return 0;
}
EXPORT_SYMBOL_GPL(skb_mpls_pop);

/**
 * skb_mpls_update_lse() - modify outermost MPLS header and update csum
 *
 * @skb: buffer
 * @mpls_lse: new MPLS label stack entry to update to
 *
 * Expects skb->data at mac header.
 *
 * Returns 0 on success, -errno otherwise.
 */
int skb_mpls_update_lse(struct sk_buff *skb, __be32 mpls_lse)
{
	int err;

	if (unlikely(!eth_p_mpls(skb->protocol)))
		return -EINVAL;

	err = skb_ensure_writable(skb, skb->mac_len + MPLS_HLEN);
	if (unlikely(err))
		return err;

	if (skb->ip_summed == CHECKSUM_COMPLETE) {
		__be32 diff[] = { ~mpls_hdr(skb)->label_stack_entry, mpls_lse };

		skb->csum = csum_partial((char *)diff, sizeof(diff), skb->csum);
	}

	mpls_hdr(skb)->label_stack_entry = mpls_lse;

	return 0;
}
EXPORT_SYMBOL_GPL(skb_mpls_update_lse);

/**
 * skb_mpls_dec_ttl() - decrement the TTL of the outermost MPLS header
 *
 * @skb: buffer
 *
 * Expects skb->data at mac header.
 *
 * Returns 0 on success, -errno otherwise.
 */
int skb_mpls_dec_ttl(struct sk_buff *skb)
{
	u32 lse;
	u8 ttl;

	if (unlikely(!eth_p_mpls(skb->protocol)))
		return -EINVAL;

	if (!pskb_may_pull(skb, skb_network_offset(skb) + MPLS_HLEN))
		return -ENOMEM;

	lse = be32_to_cpu(mpls_hdr(skb)->label_stack_entry);
	ttl = (lse & MPLS_LS_TTL_MASK) >> MPLS_LS_TTL_SHIFT;
	if (!--ttl)
		return -EINVAL;

	lse &= ~MPLS_LS_TTL_MASK;
	lse |= ttl << MPLS_LS_TTL_SHIFT;

	return skb_mpls_update_lse(skb, cpu_to_be32(lse));
}
EXPORT_SYMBOL_GPL(skb_mpls_dec_ttl);

/**
 * alloc_skb_with_frags - allocate skb with page frags
 *
 * @header_len: size of linear part
 * @data_len: needed length in frags
 * @max_page_order: max page order desired.
 * @errcode: pointer to error code if any
 * @gfp_mask: allocation mask
 *
 * This can be used to allocate a paged skb, given a maximal order for frags.
 */
struct sk_buff *alloc_skb_with_frags(unsigned long header_len,
				     unsigned long data_len,
				     int max_page_order,
				     int *errcode,
				     gfp_t gfp_mask)
{
	int npages = (data_len + (PAGE_SIZE - 1)) >> PAGE_SHIFT;
	unsigned long chunk;
	struct sk_buff *skb;
	struct page *page;
	int i;

	*errcode = -EMSGSIZE;
	/* Note this test could be relaxed, if we succeed to allocate
	 * high order pages...
	 */
	if (npages > MAX_SKB_FRAGS)
		return NULL;

	*errcode = -ENOBUFS;
	skb = alloc_skb(header_len, gfp_mask);
	if (!skb)
		return NULL;

	skb->truesize += npages << PAGE_SHIFT;

	for (i = 0; npages > 0; i++) {
		int order = max_page_order;

		while (order) {
			if (npages >= 1 << order) {
				page = alloc_pages((gfp_mask & ~__GFP_DIRECT_RECLAIM) |
						   __GFP_COMP |
						   __GFP_NOWARN,
						   order);
				if (page)
					goto fill_page;
				/* Do not retry other high order allocations */
				order = 1;
				max_page_order = 0;
			}
			order--;
		}
		page = alloc_page(gfp_mask);
		if (!page)
			goto failure;
fill_page:
		chunk = min_t(unsigned long, data_len,
			      PAGE_SIZE << order);
		skb_fill_page_desc(skb, i, page, 0, chunk);
		data_len -= chunk;
		npages -= 1 << order;
	}
	return skb;

failure:
	kfree_skb(skb);
	return NULL;
}
EXPORT_SYMBOL(alloc_skb_with_frags);

/* carve out the first off bytes from skb when off < headlen */
static int pskb_carve_inside_header(struct sk_buff *skb, const u32 off,
				    const int headlen, gfp_t gfp_mask)
{
	int i;
	int size = skb_end_offset(skb);
	int new_hlen = headlen - off;
	u8 *data;

	size = SKB_DATA_ALIGN(size);

	if (skb_pfmemalloc(skb))
		gfp_mask |= __GFP_MEMALLOC;
	data = kmalloc_reserve(size +
			       SKB_DATA_ALIGN(sizeof(struct skb_shared_info)),
			       gfp_mask, NUMA_NO_NODE, NULL);
	if (!data)
		return -ENOMEM;

	size = SKB_WITH_OVERHEAD(ksize(data));

	/* Copy real data, and all frags */
	skb_copy_from_linear_data_offset(skb, off, data, new_hlen);
	skb->len -= off;

	memcpy((struct skb_shared_info *)(data + size),
	       skb_shinfo(skb),
	       offsetof(struct skb_shared_info,
			frags[skb_shinfo(skb)->nr_frags]));
	if (skb_cloned(skb)) {
		/* drop the old head gracefully */
		if (skb_orphan_frags(skb, gfp_mask)) {
			kfree(data);
			return -ENOMEM;
		}
		for (i = 0; i < skb_shinfo(skb)->nr_frags; i++)
			skb_frag_ref(skb, i);
		if (skb_has_frag_list(skb))
			skb_clone_fraglist(skb);
		skb_release_data(skb);
	} else {
		/* we can reuse existing recount- all we did was
		 * relocate values
		 */
		skb_free_head(skb);
	}

	skb->head = data;
	skb->data = data;
	skb->head_frag = 0;
#ifdef NET_SKBUFF_DATA_USES_OFFSET
	skb->end = size;
#else
	skb->end = skb->head + size;
#endif
	skb_set_tail_pointer(skb, skb_headlen(skb));
	skb_headers_offset_update(skb, 0);
	skb->cloned = 0;
	skb->hdr_len = 0;
	skb->nohdr = 0;
	atomic_set(&skb_shinfo(skb)->dataref, 1);

	return 0;
}

static int pskb_carve(struct sk_buff *skb, const u32 off, gfp_t gfp);

/* carve out the first eat bytes from skb's frag_list. May recurse into
 * pskb_carve()
 */
static int pskb_carve_frag_list(struct sk_buff *skb,
				struct skb_shared_info *shinfo, int eat,
				gfp_t gfp_mask)
{
	struct sk_buff *list = shinfo->frag_list;
	struct sk_buff *clone = NULL;
	struct sk_buff *insp = NULL;

	do {
		if (!list) {
			pr_err("Not enough bytes to eat. Want %d\n", eat);
			return -EFAULT;
		}
		if (list->len <= eat) {
			/* Eaten as whole. */
			eat -= list->len;
			list = list->next;
			insp = list;
		} else {
			/* Eaten partially. */
			if (skb_shared(list)) {
				clone = skb_clone(list, gfp_mask);
				if (!clone)
					return -ENOMEM;
				insp = list->next;
				list = clone;
			} else {
				/* This may be pulled without problems. */
				insp = list;
			}
			if (pskb_carve(list, eat, gfp_mask) < 0) {
				kfree_skb(clone);
				return -ENOMEM;
			}
			break;
		}
	} while (eat);

	/* Free pulled out fragments. */
	while ((list = shinfo->frag_list) != insp) {
		shinfo->frag_list = list->next;
		kfree_skb(list);
	}
	/* And insert new clone at head. */
	if (clone) {
		clone->next = list;
		shinfo->frag_list = clone;
	}
	return 0;
}

/* carve off first len bytes from skb. Split line (off) is in the
 * non-linear part of skb
 */
static int pskb_carve_inside_nonlinear(struct sk_buff *skb, const u32 off,
				       int pos, gfp_t gfp_mask)
{
	int i, k = 0;
	int size = skb_end_offset(skb);
	u8 *data;
	const int nfrags = skb_shinfo(skb)->nr_frags;
	struct skb_shared_info *shinfo;

	size = SKB_DATA_ALIGN(size);

	if (skb_pfmemalloc(skb))
		gfp_mask |= __GFP_MEMALLOC;
	data = kmalloc_reserve(size +
			       SKB_DATA_ALIGN(sizeof(struct skb_shared_info)),
			       gfp_mask, NUMA_NO_NODE, NULL);
	if (!data)
		return -ENOMEM;

	size = SKB_WITH_OVERHEAD(ksize(data));

	memcpy((struct skb_shared_info *)(data + size),
	       skb_shinfo(skb), offsetof(struct skb_shared_info, frags[0]));
	if (skb_orphan_frags(skb, gfp_mask)) {
		kfree(data);
		return -ENOMEM;
	}
	shinfo = (struct skb_shared_info *)(data + size);
	for (i = 0; i < nfrags; i++) {
		int fsize = skb_frag_size(&skb_shinfo(skb)->frags[i]);

		if (pos + fsize > off) {
			shinfo->frags[k] = skb_shinfo(skb)->frags[i];

			if (pos < off) {
				/* Split frag.
				 * We have two variants in this case:
				 * 1. Move all the frag to the second
				 *    part, if it is possible. F.e.
				 *    this approach is mandatory for TUX,
				 *    where splitting is expensive.
				 * 2. Split is accurately. We make this.
				 */
				skb_frag_off_add(&shinfo->frags[0], off - pos);
				skb_frag_size_sub(&shinfo->frags[0], off - pos);
			}
			skb_frag_ref(skb, i);
			k++;
		}
		pos += fsize;
	}
	shinfo->nr_frags = k;
	if (skb_has_frag_list(skb))
		skb_clone_fraglist(skb);

	/* split line is in frag list */
	if (k == 0 && pskb_carve_frag_list(skb, shinfo, off - pos, gfp_mask)) {
		/* skb_frag_unref() is not needed here as shinfo->nr_frags = 0. */
		if (skb_has_frag_list(skb))
			kfree_skb_list(skb_shinfo(skb)->frag_list);
		kfree(data);
		return -ENOMEM;
	}
	skb_release_data(skb);

	skb->head = data;
	skb->head_frag = 0;
	skb->data = data;
#ifdef NET_SKBUFF_DATA_USES_OFFSET
	skb->end = size;
#else
	skb->end = skb->head + size;
#endif
	skb_reset_tail_pointer(skb);
	skb_headers_offset_update(skb, 0);
	skb->cloned   = 0;
	skb->hdr_len  = 0;
	skb->nohdr    = 0;
	skb->len -= off;
	skb->data_len = skb->len;
	atomic_set(&skb_shinfo(skb)->dataref, 1);
	return 0;
}

/* remove len bytes from the beginning of the skb */
static int pskb_carve(struct sk_buff *skb, const u32 len, gfp_t gfp)
{
	int headlen = skb_headlen(skb);

	if (len < headlen)
		return pskb_carve_inside_header(skb, len, headlen, gfp);
	else
		return pskb_carve_inside_nonlinear(skb, len, headlen, gfp);
}

/* Extract to_copy bytes starting at off from skb, and return this in
 * a new skb
 */
struct sk_buff *pskb_extract(struct sk_buff *skb, int off,
			     int to_copy, gfp_t gfp)
{
	struct sk_buff  *clone = skb_clone(skb, gfp);

	if (!clone)
		return NULL;

	if (pskb_carve(clone, off, gfp) < 0 ||
	    pskb_trim(clone, to_copy)) {
		kfree_skb(clone);
		return NULL;
	}
	return clone;
}
EXPORT_SYMBOL(pskb_extract);

/**
 * skb_condense - try to get rid of fragments/frag_list if possible
 * @skb: buffer
 *
 * Can be used to save memory before skb is added to a busy queue.
 * If packet has bytes in frags and enough tail room in skb->head,
 * pull all of them, so that we can free the frags right now and adjust
 * truesize.
 * Notes:
 *	We do not reallocate skb->head thus can not fail.
 *	Caller must re-evaluate skb->truesize if needed.
 */
void skb_condense(struct sk_buff *skb)
{
	if (skb->data_len) {
		if (skb->data_len > skb->end - skb->tail ||
		    skb_cloned(skb))
			return;

		/* Nice, we can free page frag(s) right now */
		__pskb_pull_tail(skb, skb->data_len);
	}
	/* At this point, skb->truesize might be over estimated,
	 * because skb had a fragment, and fragments do not tell
	 * their truesize.
	 * When we pulled its content into skb->head, fragment
	 * was freed, but __pskb_pull_tail() could not possibly
	 * adjust skb->truesize, not knowing the frag truesize.
	 */
	skb->truesize = SKB_TRUESIZE(skb_end_offset(skb));
}

#ifdef CONFIG_SKB_EXTENSIONS
static void *skb_ext_get_ptr(struct skb_ext *ext, enum skb_ext_id id)
{
	return (void *)ext + (ext->offset[id] * SKB_EXT_ALIGN_VALUE);
}

/**
 * __skb_ext_alloc - allocate a new skb extensions storage
 *
 * @flags: See kmalloc().
 *
 * Returns the newly allocated pointer. The pointer can later attached to a
 * skb via __skb_ext_set().
 * Note: caller must handle the skb_ext as an opaque data.
 */
struct skb_ext *__skb_ext_alloc(gfp_t flags)
{
	struct skb_ext *new = kmem_cache_alloc(skbuff_ext_cache, flags);

	if (new) {
		memset(new->offset, 0, sizeof(new->offset));
		refcount_set(&new->refcnt, 1);
	}

	return new;
}

static struct skb_ext *skb_ext_maybe_cow(struct skb_ext *old,
					 unsigned int old_active)
{
	struct skb_ext *new;

	if (refcount_read(&old->refcnt) == 1)
		return old;

	new = kmem_cache_alloc(skbuff_ext_cache, GFP_ATOMIC);
	if (!new)
		return NULL;

	memcpy(new, old, old->chunks * SKB_EXT_ALIGN_VALUE);
	refcount_set(&new->refcnt, 1);

#ifdef CONFIG_XFRM
	if (old_active & (1 << SKB_EXT_SEC_PATH)) {
		struct sec_path *sp = skb_ext_get_ptr(old, SKB_EXT_SEC_PATH);
		unsigned int i;

		for (i = 0; i < sp->len; i++)
			xfrm_state_hold(sp->xvec[i]);
	}
#endif
	__skb_ext_put(old);
	return new;
}

/**
 * __skb_ext_set - attach the specified extension storage to this skb
 * @skb: buffer
 * @id: extension id
 * @ext: extension storage previously allocated via __skb_ext_alloc()
 *
 * Existing extensions, if any, are cleared.
 *
 * Returns the pointer to the extension.
 */
void *__skb_ext_set(struct sk_buff *skb, enum skb_ext_id id,
		    struct skb_ext *ext)
{
	unsigned int newlen, newoff = SKB_EXT_CHUNKSIZEOF(*ext);

	skb_ext_put(skb);
	newlen = newoff + skb_ext_type_len[id];
	ext->chunks = newlen;
	ext->offset[id] = newoff;
	skb->extensions = ext;
	skb->active_extensions = 1 << id;
	return skb_ext_get_ptr(ext, id);
}

/**
 * skb_ext_add - allocate space for given extension, COW if needed
 * @skb: buffer
 * @id: extension to allocate space for
 *
 * Allocates enough space for the given extension.
 * If the extension is already present, a pointer to that extension
 * is returned.
 *
 * If the skb was cloned, COW applies and the returned memory can be
 * modified without changing the extension space of clones buffers.
 *
 * Returns pointer to the extension or NULL on allocation failure.
 */
void *skb_ext_add(struct sk_buff *skb, enum skb_ext_id id)
{
	struct skb_ext *new, *old = NULL;
	unsigned int newlen, newoff;

	if (skb->active_extensions) {
		old = skb->extensions;

		new = skb_ext_maybe_cow(old, skb->active_extensions);
		if (!new)
			return NULL;

		if (__skb_ext_exist(new, id))
			goto set_active;

		newoff = new->chunks;
	} else {
		newoff = SKB_EXT_CHUNKSIZEOF(*new);

		new = __skb_ext_alloc(GFP_ATOMIC);
		if (!new)
			return NULL;
	}

	newlen = newoff + skb_ext_type_len[id];
	new->chunks = newlen;
	new->offset[id] = newoff;
set_active:
	skb->slow_gro = 1;
	skb->extensions = new;
	skb->active_extensions |= 1 << id;
	return skb_ext_get_ptr(new, id);
}
EXPORT_SYMBOL(skb_ext_add);

#ifdef CONFIG_XFRM
static void skb_ext_put_sp(struct sec_path *sp)
{
	unsigned int i;

	for (i = 0; i < sp->len; i++)
		xfrm_state_put(sp->xvec[i]);
}
#endif

#ifdef CONFIG_MCTP_FLOWS
static void skb_ext_put_mctp(struct mctp_flow *flow)
{
	if (flow->key)
		mctp_key_unref(flow->key);
}
#endif

void __skb_ext_del(struct sk_buff *skb, enum skb_ext_id id)
{
	struct skb_ext *ext = skb->extensions;

	skb->active_extensions &= ~(1 << id);
	if (skb->active_extensions == 0) {
		skb->extensions = NULL;
		__skb_ext_put(ext);
#ifdef CONFIG_XFRM
	} else if (id == SKB_EXT_SEC_PATH &&
		   refcount_read(&ext->refcnt) == 1) {
		struct sec_path *sp = skb_ext_get_ptr(ext, SKB_EXT_SEC_PATH);

		skb_ext_put_sp(sp);
		sp->len = 0;
#endif
	}
}
EXPORT_SYMBOL(__skb_ext_del);

void __skb_ext_put(struct skb_ext *ext)
{
	/* If this is last clone, nothing can increment
	 * it after check passes.  Avoids one atomic op.
	 */
	if (refcount_read(&ext->refcnt) == 1)
		goto free_now;

	if (!refcount_dec_and_test(&ext->refcnt))
		return;
free_now:
#ifdef CONFIG_XFRM
	if (__skb_ext_exist(ext, SKB_EXT_SEC_PATH))
		skb_ext_put_sp(skb_ext_get_ptr(ext, SKB_EXT_SEC_PATH));
#endif
#ifdef CONFIG_MCTP_FLOWS
	if (__skb_ext_exist(ext, SKB_EXT_MCTP))
		skb_ext_put_mctp(skb_ext_get_ptr(ext, SKB_EXT_MCTP));
#endif

	kmem_cache_free(skbuff_ext_cache, ext);
}
EXPORT_SYMBOL(__skb_ext_put);
#endif /* CONFIG_SKB_EXTENSIONS */<|MERGE_RESOLUTION|>--- conflicted
+++ resolved
@@ -70,10 +70,7 @@
 #include <net/xfrm.h>
 #include <net/mpls.h>
 #include <net/mptcp.h>
-<<<<<<< HEAD
-=======
 #include <net/mctp.h>
->>>>>>> df0cc57e
 #include <net/page_pool.h>
 
 #include <linux/uaccess.h>
@@ -155,12 +152,8 @@
 
 	fragsz = SKB_DATA_ALIGN(fragsz);
 	if (in_hardirq() || irqs_disabled()) {
-<<<<<<< HEAD
-		nc = this_cpu_ptr(&netdev_alloc_cache);
-=======
 		struct page_frag_cache *nc = this_cpu_ptr(&netdev_alloc_cache);
 
->>>>>>> df0cc57e
 		data = page_frag_alloc_align(nc, fragsz, GFP_ATOMIC, align_mask);
 	} else {
 		struct napi_alloc_cache *nc;
