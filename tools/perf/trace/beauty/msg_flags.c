// SPDX-License-Identifier: LGPL-2.1
#include <sys/types.h>
#include <sys/socket.h>

#ifndef MSG_PROBE
#define MSG_PROBE		     0x10
#endif
#ifndef MSG_WAITFORONE
#define MSG_WAITFORONE		   0x10000
#endif
<<<<<<< HEAD
=======
#ifndef MSG_BATCH
#define MSG_BATCH		   0x40000
#endif
#ifndef MSG_ZEROCOPY
#define MSG_ZEROCOPY		 0x4000000
#endif
>>>>>>> a34d862c
#ifndef MSG_SPLICE_PAGES
#define MSG_SPLICE_PAGES	0x8000000
#endif
#ifndef MSG_FASTOPEN
#define MSG_FASTOPEN		0x20000000
#endif
#ifndef MSG_CMSG_CLOEXEC
# define MSG_CMSG_CLOEXEC	0x40000000
#endif

static size_t syscall_arg__scnprintf_msg_flags(char *bf, size_t size,
					       struct syscall_arg *arg)
{
	bool show_prefix = arg->show_string_prefix;
	const char *prefix = "MSG_";
	int printed = 0, flags = arg->val;

	if (flags == 0)
		return scnprintf(bf, size, "NONE");
#define	P_MSG_FLAG(n) \
	if (flags & MSG_##n) { \
		printed += scnprintf(bf + printed, size - printed, "%s%s%s", printed ? "|" : "", show_prefix ? prefix : "", #n); \
		flags &= ~MSG_##n; \
	}

	P_MSG_FLAG(OOB);
	P_MSG_FLAG(PEEK);
	P_MSG_FLAG(DONTROUTE);
	P_MSG_FLAG(CTRUNC);
	P_MSG_FLAG(PROBE);
	P_MSG_FLAG(TRUNC);
	P_MSG_FLAG(DONTWAIT);
	P_MSG_FLAG(EOR);
	P_MSG_FLAG(WAITALL);
	P_MSG_FLAG(FIN);
	P_MSG_FLAG(SYN);
	P_MSG_FLAG(CONFIRM);
	P_MSG_FLAG(RST);
	P_MSG_FLAG(ERRQUEUE);
	P_MSG_FLAG(NOSIGNAL);
	P_MSG_FLAG(MORE);
	P_MSG_FLAG(WAITFORONE);
<<<<<<< HEAD
=======
	P_MSG_FLAG(BATCH);
	P_MSG_FLAG(ZEROCOPY);
>>>>>>> a34d862c
	P_MSG_FLAG(SPLICE_PAGES);
	P_MSG_FLAG(FASTOPEN);
	P_MSG_FLAG(CMSG_CLOEXEC);
#undef P_MSG_FLAG

	if (flags)
		printed += scnprintf(bf + printed, size - printed, "%s%#x", printed ? "|" : "", flags);

	return printed;
}

#define SCA_MSG_FLAGS syscall_arg__scnprintf_msg_flags<|MERGE_RESOLUTION|>--- conflicted
+++ resolved
@@ -8,15 +8,12 @@
 #ifndef MSG_WAITFORONE
 #define MSG_WAITFORONE		   0x10000
 #endif
-<<<<<<< HEAD
-=======
 #ifndef MSG_BATCH
 #define MSG_BATCH		   0x40000
 #endif
 #ifndef MSG_ZEROCOPY
 #define MSG_ZEROCOPY		 0x4000000
 #endif
->>>>>>> a34d862c
 #ifndef MSG_SPLICE_PAGES
 #define MSG_SPLICE_PAGES	0x8000000
 #endif
@@ -59,11 +56,8 @@
 	P_MSG_FLAG(NOSIGNAL);
 	P_MSG_FLAG(MORE);
 	P_MSG_FLAG(WAITFORONE);
-<<<<<<< HEAD
-=======
 	P_MSG_FLAG(BATCH);
 	P_MSG_FLAG(ZEROCOPY);
->>>>>>> a34d862c
 	P_MSG_FLAG(SPLICE_PAGES);
 	P_MSG_FLAG(FASTOPEN);
 	P_MSG_FLAG(CMSG_CLOEXEC);
