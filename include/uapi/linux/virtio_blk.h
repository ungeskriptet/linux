#ifndef _LINUX_VIRTIO_BLK_H
#define _LINUX_VIRTIO_BLK_H
/* This header is BSD licensed so anyone can use the definitions to implement
 * compatible drivers/servers.
 *
 * Redistribution and use in source and binary forms, with or without
 * modification, are permitted provided that the following conditions
 * are met:
 * 1. Redistributions of source code must retain the above copyright
 *    notice, this list of conditions and the following disclaimer.
 * 2. Redistributions in binary form must reproduce the above copyright
 *    notice, this list of conditions and the following disclaimer in the
 *    documentation and/or other materials provided with the distribution.
 * 3. Neither the name of IBM nor the names of its contributors
 *    may be used to endorse or promote products derived from this software
 *    without specific prior written permission.
 * THIS SOFTWARE IS PROVIDED BY THE COPYRIGHT HOLDERS AND CONTRIBUTORS ``AS IS'' AND
 * ANY EXPRESS OR IMPLIED WARRANTIES, INCLUDING, BUT NOT LIMITED TO, THE
 * IMPLIED WARRANTIES OF MERCHANTABILITY AND FITNESS FOR A PARTICULAR PURPOSE
 * ARE DISCLAIMED.  IN NO EVENT SHALL IBM OR CONTRIBUTORS BE LIABLE
 * FOR ANY DIRECT, INDIRECT, INCIDENTAL, SPECIAL, EXEMPLARY, OR CONSEQUENTIAL
 * DAMAGES (INCLUDING, BUT NOT LIMITED TO, PROCUREMENT OF SUBSTITUTE GOODS
 * OR SERVICES; LOSS OF USE, DATA, OR PROFITS; OR BUSINESS INTERRUPTION)
 * HOWEVER CAUSED AND ON ANY THEORY OF LIABILITY, WHETHER IN CONTRACT, STRICT
 * LIABILITY, OR TORT (INCLUDING NEGLIGENCE OR OTHERWISE) ARISING IN ANY WAY
 * OUT OF THE USE OF THIS SOFTWARE, EVEN IF ADVISED OF THE POSSIBILITY OF
 * SUCH DAMAGE. */
#include <linux/types.h>
#include <linux/virtio_ids.h>
#include <linux/virtio_config.h>
#include <linux/virtio_types.h>

/* Feature bits */
#define VIRTIO_BLK_F_SIZE_MAX	1	/* Indicates maximum segment size */
#define VIRTIO_BLK_F_SEG_MAX	2	/* Indicates maximum # of segments */
#define VIRTIO_BLK_F_GEOMETRY	4	/* Legacy geometry available  */
#define VIRTIO_BLK_F_RO		5	/* Disk is read-only */
#define VIRTIO_BLK_F_BLK_SIZE	6	/* Block size of disk is available*/
#define VIRTIO_BLK_F_TOPOLOGY	10	/* Topology information is available */
#define VIRTIO_BLK_F_MQ		12	/* support more than one vq */
#define VIRTIO_BLK_F_DISCARD	13	/* DISCARD is supported */
#define VIRTIO_BLK_F_WRITE_ZEROES	14	/* WRITE ZEROES is supported */
#define VIRTIO_BLK_F_SECURE_ERASE	16 /* Secure Erase is supported */
#define VIRTIO_BLK_F_ZONED		17	/* Zoned block device */

/* Legacy feature bits */
#ifndef VIRTIO_BLK_NO_LEGACY
#define VIRTIO_BLK_F_BARRIER	0	/* Does host support barriers? */
#define VIRTIO_BLK_F_SCSI	7	/* Supports scsi command passthru */
#define VIRTIO_BLK_F_FLUSH	9	/* Flush command supported */
#define VIRTIO_BLK_F_CONFIG_WCE	11	/* Writeback mode available in config */
#ifndef __KERNEL__
/* Old (deprecated) name for VIRTIO_BLK_F_FLUSH. */
#define VIRTIO_BLK_F_WCE VIRTIO_BLK_F_FLUSH
#endif
#endif /* !VIRTIO_BLK_NO_LEGACY */

#define VIRTIO_BLK_ID_BYTES	20	/* ID string length */

struct virtio_blk_config {
	/* The capacity (in 512-byte sectors). */
	__virtio64 capacity;
	/* The maximum segment size (if VIRTIO_BLK_F_SIZE_MAX) */
	__virtio32 size_max;
	/* The maximum number of segments (if VIRTIO_BLK_F_SEG_MAX) */
	__virtio32 seg_max;
	/* geometry of the device (if VIRTIO_BLK_F_GEOMETRY) */
	struct virtio_blk_geometry {
		__virtio16 cylinders;
		__u8 heads;
		__u8 sectors;
	} geometry;

	/* block size of device (if VIRTIO_BLK_F_BLK_SIZE) */
	__virtio32 blk_size;

	/* the next 4 entries are guarded by VIRTIO_BLK_F_TOPOLOGY  */
	/* exponent for physical block per logical block. */
	__u8 physical_block_exp;
	/* alignment offset in logical blocks. */
	__u8 alignment_offset;
	/* minimum I/O size without performance penalty in logical blocks. */
	__virtio16 min_io_size;
	/* optimal sustained I/O size in logical blocks. */
	__virtio32 opt_io_size;

	/* writeback mode (if VIRTIO_BLK_F_CONFIG_WCE) */
	__u8 wce;
	__u8 unused;

	/* number of vqs, only available when VIRTIO_BLK_F_MQ is set */
	__virtio16 num_queues;

	/* the next 3 entries are guarded by VIRTIO_BLK_F_DISCARD */
	/*
	 * The maximum discard sectors (in 512-byte sectors) for
	 * one segment.
	 */
	__virtio32 max_discard_sectors;
	/*
	 * The maximum number of discard segments in a
	 * discard command.
	 */
	__virtio32 max_discard_seg;
	/* Discard commands must be aligned to this number of sectors. */
	__virtio32 discard_sector_alignment;

	/* the next 3 entries are guarded by VIRTIO_BLK_F_WRITE_ZEROES */
	/*
	 * The maximum number of write zeroes sectors (in 512-byte sectors) in
	 * one segment.
	 */
	__virtio32 max_write_zeroes_sectors;
	/*
	 * The maximum number of segments in a write zeroes
	 * command.
	 */
	__virtio32 max_write_zeroes_seg;
	/*
	 * Set if a VIRTIO_BLK_T_WRITE_ZEROES request may result in the
	 * deallocation of one or more of the sectors.
	 */
	__u8 write_zeroes_may_unmap;

	__u8 unused1[3];

	/* the next 3 entries are guarded by VIRTIO_BLK_F_SECURE_ERASE */
	/*
	 * The maximum secure erase sectors (in 512-byte sectors) for
	 * one segment.
	 */
	__virtio32 max_secure_erase_sectors;
	/*
	 * The maximum number of secure erase segments in a
	 * secure erase command.
	 */
	__virtio32 max_secure_erase_seg;
	/* Secure erase commands must be aligned to this number of sectors. */
	__virtio32 secure_erase_sector_alignment;

	/* Zoned block device characteristics (if VIRTIO_BLK_F_ZONED) */
	struct virtio_blk_zoned_characteristics {
<<<<<<< HEAD
		__le32 zone_sectors;
		__le32 max_open_zones;
		__le32 max_active_zones;
		__le32 max_append_sectors;
		__le32 write_granularity;
=======
		__virtio32 zone_sectors;
		__virtio32 max_open_zones;
		__virtio32 max_active_zones;
		__virtio32 max_append_sectors;
		__virtio32 write_granularity;
>>>>>>> 8455cbb2
		__u8 model;
		__u8 unused2[3];
	} zoned;
} __attribute__((packed));

/*
 * Command types
 *
 * Usage is a bit tricky as some bits are used as flags and some are not.
 *
 * Rules:
 *   VIRTIO_BLK_T_OUT may be combined with VIRTIO_BLK_T_SCSI_CMD or
 *   VIRTIO_BLK_T_BARRIER.  VIRTIO_BLK_T_FLUSH is a command of its own
 *   and may not be combined with any of the other flags.
 */

/* These two define direction. */
#define VIRTIO_BLK_T_IN		0
#define VIRTIO_BLK_T_OUT	1

#ifndef VIRTIO_BLK_NO_LEGACY
/* This bit says it's a scsi command, not an actual read or write. */
#define VIRTIO_BLK_T_SCSI_CMD	2
#endif /* VIRTIO_BLK_NO_LEGACY */

/* Cache flush command */
#define VIRTIO_BLK_T_FLUSH	4

/* Get device ID command */
#define VIRTIO_BLK_T_GET_ID    8

/* Discard command */
#define VIRTIO_BLK_T_DISCARD	11

/* Write zeroes command */
#define VIRTIO_BLK_T_WRITE_ZEROES	13

/* Secure erase command */
#define VIRTIO_BLK_T_SECURE_ERASE	14

/* Zone append command */
#define VIRTIO_BLK_T_ZONE_APPEND    15

/* Report zones command */
#define VIRTIO_BLK_T_ZONE_REPORT    16

/* Open zone command */
#define VIRTIO_BLK_T_ZONE_OPEN      18

/* Close zone command */
#define VIRTIO_BLK_T_ZONE_CLOSE     20

/* Finish zone command */
#define VIRTIO_BLK_T_ZONE_FINISH    22

/* Reset zone command */
#define VIRTIO_BLK_T_ZONE_RESET     24

/* Reset All zones command */
#define VIRTIO_BLK_T_ZONE_RESET_ALL 26

#ifndef VIRTIO_BLK_NO_LEGACY
/* Barrier before this op. */
#define VIRTIO_BLK_T_BARRIER	0x80000000
#endif /* !VIRTIO_BLK_NO_LEGACY */

/*
 * This comes first in the read scatter-gather list.
 * For legacy virtio, if VIRTIO_F_ANY_LAYOUT is not negotiated,
 * this is the first element of the read scatter-gather list.
 */
struct virtio_blk_outhdr {
	/* VIRTIO_BLK_T* */
	__virtio32 type;
	/* io priority. */
	__virtio32 ioprio;
	/* Sector (ie. 512 byte offset) */
	__virtio64 sector;
};

/*
 * Supported zoned device models.
 */

/* Regular block device */
#define VIRTIO_BLK_Z_NONE      0
/* Host-managed zoned device */
#define VIRTIO_BLK_Z_HM        1
/* Host-aware zoned device */
#define VIRTIO_BLK_Z_HA        2

/*
 * Zone descriptor. A part of VIRTIO_BLK_T_ZONE_REPORT command reply.
 */
struct virtio_blk_zone_descriptor {
	/* Zone capacity */
<<<<<<< HEAD
	__le64 z_cap;
	/* The starting sector of the zone */
	__le64 z_start;
	/* Zone write pointer position in sectors */
	__le64 z_wp;
=======
	__virtio64 z_cap;
	/* The starting sector of the zone */
	__virtio64 z_start;
	/* Zone write pointer position in sectors */
	__virtio64 z_wp;
>>>>>>> 8455cbb2
	/* Zone type */
	__u8 z_type;
	/* Zone state */
	__u8 z_state;
	__u8 reserved[38];
};

struct virtio_blk_zone_report {
<<<<<<< HEAD
	__le64 nr_zones;
=======
	__virtio64 nr_zones;
>>>>>>> 8455cbb2
	__u8 reserved[56];
	struct virtio_blk_zone_descriptor zones[];
};

/*
 * Supported zone types.
 */

/* Conventional zone */
#define VIRTIO_BLK_ZT_CONV         1
/* Sequential Write Required zone */
#define VIRTIO_BLK_ZT_SWR          2
/* Sequential Write Preferred zone */
#define VIRTIO_BLK_ZT_SWP          3

/*
 * Zone states that are available for zones of all types.
 */

/* Not a write pointer (conventional zones only) */
#define VIRTIO_BLK_ZS_NOT_WP       0
/* Empty */
#define VIRTIO_BLK_ZS_EMPTY        1
/* Implicitly Open */
#define VIRTIO_BLK_ZS_IOPEN        2
/* Explicitly Open */
#define VIRTIO_BLK_ZS_EOPEN        3
/* Closed */
#define VIRTIO_BLK_ZS_CLOSED       4
/* Read-Only */
#define VIRTIO_BLK_ZS_RDONLY       13
/* Full */
#define VIRTIO_BLK_ZS_FULL         14
/* Offline */
#define VIRTIO_BLK_ZS_OFFLINE      15

/* Unmap this range (only valid for write zeroes command) */
#define VIRTIO_BLK_WRITE_ZEROES_FLAG_UNMAP	0x00000001

/* Discard/write zeroes range for each request. */
struct virtio_blk_discard_write_zeroes {
	/* discard/write zeroes start sector */
	__le64 sector;
	/* number of discard/write zeroes sectors */
	__le32 num_sectors;
	/* flags for this range */
	__le32 flags;
};

#ifndef VIRTIO_BLK_NO_LEGACY
struct virtio_scsi_inhdr {
	__virtio32 errors;
	__virtio32 data_len;
	__virtio32 sense_len;
	__virtio32 residual;
};
#endif /* !VIRTIO_BLK_NO_LEGACY */

/* And this is the final byte of the write scatter-gather list. */
#define VIRTIO_BLK_S_OK		0
#define VIRTIO_BLK_S_IOERR	1
#define VIRTIO_BLK_S_UNSUPP	2

/* Error codes that are specific to zoned block devices */
#define VIRTIO_BLK_S_ZONE_INVALID_CMD     3
#define VIRTIO_BLK_S_ZONE_UNALIGNED_WP    4
#define VIRTIO_BLK_S_ZONE_OPEN_RESOURCE   5
#define VIRTIO_BLK_S_ZONE_ACTIVE_RESOURCE 6

#endif /* _LINUX_VIRTIO_BLK_H */<|MERGE_RESOLUTION|>--- conflicted
+++ resolved
@@ -140,19 +140,11 @@
 
 	/* Zoned block device characteristics (if VIRTIO_BLK_F_ZONED) */
 	struct virtio_blk_zoned_characteristics {
-<<<<<<< HEAD
-		__le32 zone_sectors;
-		__le32 max_open_zones;
-		__le32 max_active_zones;
-		__le32 max_append_sectors;
-		__le32 write_granularity;
-=======
 		__virtio32 zone_sectors;
 		__virtio32 max_open_zones;
 		__virtio32 max_active_zones;
 		__virtio32 max_append_sectors;
 		__virtio32 write_granularity;
->>>>>>> 8455cbb2
 		__u8 model;
 		__u8 unused2[3];
 	} zoned;
@@ -249,19 +241,11 @@
  */
 struct virtio_blk_zone_descriptor {
 	/* Zone capacity */
-<<<<<<< HEAD
-	__le64 z_cap;
-	/* The starting sector of the zone */
-	__le64 z_start;
-	/* Zone write pointer position in sectors */
-	__le64 z_wp;
-=======
 	__virtio64 z_cap;
 	/* The starting sector of the zone */
 	__virtio64 z_start;
 	/* Zone write pointer position in sectors */
 	__virtio64 z_wp;
->>>>>>> 8455cbb2
 	/* Zone type */
 	__u8 z_type;
 	/* Zone state */
@@ -270,11 +254,7 @@
 };
 
 struct virtio_blk_zone_report {
-<<<<<<< HEAD
-	__le64 nr_zones;
-=======
 	__virtio64 nr_zones;
->>>>>>> 8455cbb2
 	__u8 reserved[56];
 	struct virtio_blk_zone_descriptor zones[];
 };
