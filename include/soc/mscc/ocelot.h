--- conflicted
+++ resolved
@@ -104,11 +104,6 @@
 
 #define REG_RESERVED_ADDR		0xffffffff
 #define REG_RESERVED(reg)		REG(reg, REG_RESERVED_ADDR)
-
-#define for_each_stat(ocelot, stat)				\
-	for ((stat) = (ocelot)->stats_layout;			\
-	     ((stat)->name[0] != '\0');				\
-	     (stat)++)
 
 enum ocelot_target {
 	ANA = 1,
@@ -703,9 +698,6 @@
 	char name[ETH_GSTRING_LEN];
 };
 
-<<<<<<< HEAD
-#define OCELOT_STAT_END { .name = "" }
-=======
 /* 32-bit counter checked for wraparound by ocelot_port_update_stats()
  * and copied to ocelot->stats.
  */
@@ -811,7 +803,6 @@
 	OCELOT_STAT_ETHTOOL(DROP_GREEN_PRIO_5, "drop_green_prio_5"), \
 	OCELOT_STAT_ETHTOOL(DROP_GREEN_PRIO_6, "drop_green_prio_6"), \
 	OCELOT_STAT_ETHTOOL(DROP_GREEN_PRIO_7, "drop_green_prio_7")
->>>>>>> 7365df19
 
 struct ocelot_stats_region {
 	struct list_head node;
@@ -844,10 +835,7 @@
 			      struct flow_stats *stats);
 	void (*cut_through_fwd)(struct ocelot *ocelot);
 	void (*tas_clock_adjust)(struct ocelot *ocelot);
-<<<<<<< HEAD
-=======
 	void (*update_stats)(struct ocelot *ocelot);
->>>>>>> 7365df19
 };
 
 struct ocelot_vcap_policer {
@@ -1151,11 +1139,8 @@
 void ocelot_init_port(struct ocelot *ocelot, int port);
 void ocelot_deinit_port(struct ocelot *ocelot, int port);
 
-<<<<<<< HEAD
-=======
 void ocelot_port_setup_dsa_8021q_cpu(struct ocelot *ocelot, int cpu);
 void ocelot_port_teardown_dsa_8021q_cpu(struct ocelot *ocelot, int cpu);
->>>>>>> 7365df19
 void ocelot_port_assign_dsa_8021q_cpu(struct ocelot *ocelot, int port, int cpu);
 void ocelot_port_unassign_dsa_8021q_cpu(struct ocelot *ocelot, int port);
 u32 ocelot_port_assigned_dsa_8021q_cpu_mask(struct ocelot *ocelot, int port);
