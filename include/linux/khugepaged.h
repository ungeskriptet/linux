/* SPDX-License-Identifier: GPL-2.0 */
#ifndef _LINUX_KHUGEPAGED_H
#define _LINUX_KHUGEPAGED_H

#include <linux/sched/coredump.h> /* MMF_VM_HUGEPAGE */

#ifdef CONFIG_TRANSPARENT_HUGEPAGE
extern struct attribute_group khugepaged_attr_group;

extern int khugepaged_init(void);
extern void khugepaged_destroy(void);
extern int start_stop_khugepaged(void);
<<<<<<< HEAD
extern bool hugepage_vma_check(struct vm_area_struct *vma,
			       unsigned long vm_flags);
=======
>>>>>>> 7365df19
extern void __khugepaged_enter(struct mm_struct *mm);
extern void __khugepaged_exit(struct mm_struct *mm);
extern void khugepaged_enter_vma(struct vm_area_struct *vma,
				 unsigned long vm_flags);
extern void khugepaged_min_free_kbytes_update(void);
#ifdef CONFIG_SHMEM
extern void collapse_pte_mapped_thp(struct mm_struct *mm, unsigned long addr);
#else
static inline void collapse_pte_mapped_thp(struct mm_struct *mm,
					   unsigned long addr)
{
}
#endif

<<<<<<< HEAD
#define khugepaged_enabled()					       \
	(transparent_hugepage_flags &				       \
	 ((1<<TRANSPARENT_HUGEPAGE_FLAG) |		       \
	  (1<<TRANSPARENT_HUGEPAGE_REQ_MADV_FLAG)))
#define khugepaged_always()				\
	(transparent_hugepage_flags &			\
	 (1<<TRANSPARENT_HUGEPAGE_FLAG))
#define khugepaged_req_madv()					\
	(transparent_hugepage_flags &				\
	 (1<<TRANSPARENT_HUGEPAGE_REQ_MADV_FLAG))
#define khugepaged_defrag()					\
	(transparent_hugepage_flags &				\
	 (1<<TRANSPARENT_HUGEPAGE_DEFRAG_KHUGEPAGED_FLAG))

=======
>>>>>>> 7365df19
static inline void khugepaged_fork(struct mm_struct *mm, struct mm_struct *oldmm)
{
	if (test_bit(MMF_VM_HUGEPAGE, &oldmm->flags))
		__khugepaged_enter(mm);
}

static inline void khugepaged_exit(struct mm_struct *mm)
{
	if (test_bit(MMF_VM_HUGEPAGE, &mm->flags))
		__khugepaged_exit(mm);
}
<<<<<<< HEAD

static inline void khugepaged_enter(struct vm_area_struct *vma,
				   unsigned long vm_flags)
{
	if (!test_bit(MMF_VM_HUGEPAGE, &vma->vm_mm->flags) &&
	    khugepaged_enabled()) {
		if (hugepage_vma_check(vma, vm_flags))
			__khugepaged_enter(vma->vm_mm);
	}
}
=======
>>>>>>> 7365df19
#else /* CONFIG_TRANSPARENT_HUGEPAGE */
static inline void khugepaged_fork(struct mm_struct *mm, struct mm_struct *oldmm)
{
}
static inline void khugepaged_exit(struct mm_struct *mm)
{
}
<<<<<<< HEAD
static inline void khugepaged_enter(struct vm_area_struct *vma,
				    unsigned long vm_flags)
{
}
=======
>>>>>>> 7365df19
static inline void khugepaged_enter_vma(struct vm_area_struct *vma,
					unsigned long vm_flags)
{
}
static inline void collapse_pte_mapped_thp(struct mm_struct *mm,
					   unsigned long addr)
{
}

static inline void khugepaged_min_free_kbytes_update(void)
{
}
#endif /* CONFIG_TRANSPARENT_HUGEPAGE */

#endif /* _LINUX_KHUGEPAGED_H */<|MERGE_RESOLUTION|>--- conflicted
+++ resolved
@@ -10,11 +10,6 @@
 extern int khugepaged_init(void);
 extern void khugepaged_destroy(void);
 extern int start_stop_khugepaged(void);
-<<<<<<< HEAD
-extern bool hugepage_vma_check(struct vm_area_struct *vma,
-			       unsigned long vm_flags);
-=======
->>>>>>> 7365df19
 extern void __khugepaged_enter(struct mm_struct *mm);
 extern void __khugepaged_exit(struct mm_struct *mm);
 extern void khugepaged_enter_vma(struct vm_area_struct *vma,
@@ -29,23 +24,6 @@
 }
 #endif
 
-<<<<<<< HEAD
-#define khugepaged_enabled()					       \
-	(transparent_hugepage_flags &				       \
-	 ((1<<TRANSPARENT_HUGEPAGE_FLAG) |		       \
-	  (1<<TRANSPARENT_HUGEPAGE_REQ_MADV_FLAG)))
-#define khugepaged_always()				\
-	(transparent_hugepage_flags &			\
-	 (1<<TRANSPARENT_HUGEPAGE_FLAG))
-#define khugepaged_req_madv()					\
-	(transparent_hugepage_flags &				\
-	 (1<<TRANSPARENT_HUGEPAGE_REQ_MADV_FLAG))
-#define khugepaged_defrag()					\
-	(transparent_hugepage_flags &				\
-	 (1<<TRANSPARENT_HUGEPAGE_DEFRAG_KHUGEPAGED_FLAG))
-
-=======
->>>>>>> 7365df19
 static inline void khugepaged_fork(struct mm_struct *mm, struct mm_struct *oldmm)
 {
 	if (test_bit(MMF_VM_HUGEPAGE, &oldmm->flags))
@@ -57,19 +35,6 @@
 	if (test_bit(MMF_VM_HUGEPAGE, &mm->flags))
 		__khugepaged_exit(mm);
 }
-<<<<<<< HEAD
-
-static inline void khugepaged_enter(struct vm_area_struct *vma,
-				   unsigned long vm_flags)
-{
-	if (!test_bit(MMF_VM_HUGEPAGE, &vma->vm_mm->flags) &&
-	    khugepaged_enabled()) {
-		if (hugepage_vma_check(vma, vm_flags))
-			__khugepaged_enter(vma->vm_mm);
-	}
-}
-=======
->>>>>>> 7365df19
 #else /* CONFIG_TRANSPARENT_HUGEPAGE */
 static inline void khugepaged_fork(struct mm_struct *mm, struct mm_struct *oldmm)
 {
@@ -77,13 +42,6 @@
 static inline void khugepaged_exit(struct mm_struct *mm)
 {
 }
-<<<<<<< HEAD
-static inline void khugepaged_enter(struct vm_area_struct *vma,
-				    unsigned long vm_flags)
-{
-}
-=======
->>>>>>> 7365df19
 static inline void khugepaged_enter_vma(struct vm_area_struct *vma,
 					unsigned long vm_flags)
 {
